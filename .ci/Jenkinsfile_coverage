--- conflicted
+++ resolved
@@ -71,29 +71,20 @@
                   # Return to project root
                   cd ..
 
-<<<<<<< HEAD
-=======
                   set -e
 
->>>>>>> 07906bc8
                   . src/dev/code_coverage/shell_scripts/extract_archives.sh
 
                   . src/dev/code_coverage/shell_scripts/extract_xpack_tests.sh
 
                   . src/dev/code_coverage/shell_scripts/fix_html_reports_parallel.sh
 
-                  . src/dev/code_coverage/shell_scripts/merge_jest_and_functional.sh
+                  . src/dev/code_coverage/shell_scripts/merge_reports.sh
 
                   . src/dev/code_coverage/shell_scripts/copy_mocha_reports.sh
 
                   . src/dev/code_coverage/shell_scripts/ingest_coverage.sh
 
-<<<<<<< HEAD
-                  echo '### List ./target/kibana-coverage'
-                  ls -R ./target/kibana-coverage
-
-=======
->>>>>>> 07906bc8
                 """,
                 "### Run `yarn kbn bootstrap && merge coverage` and Ingest Code Coverage to ES Cluster"
               )
