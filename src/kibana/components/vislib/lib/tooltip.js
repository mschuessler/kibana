--- conflicted
+++ resolved
@@ -62,21 +62,15 @@
           var element = d3.select(this);
 
           element
-<<<<<<< HEAD
-          .on('mousemove.tip', function (d) {
+          .on('mousemove.tip', function () {
             var placement = self.getTooltipPlacement(
               self.$window,
               self.$chart,
               $('.' + self.tooltipClass),
               d3.event
             );
-
             if (!placement) return;
 
-=======
-          .on('mousemove.tip', function () {
-            var placement = self.getTooltipPlacement(d3.event);
->>>>>>> 62bde3d5
             var events = self.events ? self.events.eventResponse(d, i) : d;
 
             // return text and position for tooltip
