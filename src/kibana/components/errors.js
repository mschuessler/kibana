define(function (require) {
  var _ = require('lodash');
  var angular = require('angular');
  var inherits = require('lodash').inherits;

  var canStack = (function () {
    var err = new Error();
    return !!err.stack;
  }());

  var errors = {};

  // abstract error class
  function KbnError(msg, constructor) {
    this.message = msg;

    Error.call(this, this.message);
    if (Error.captureStackTrace) {
      Error.captureStackTrace(this, constructor || KbnError);
    } else if (canStack) {
      this.stack = (new Error()).stack;
    } else {
      this.stack = '';
    }
  }
  errors.KbnError = KbnError;
  inherits(KbnError, Error);

  /**
   * HastyRefresh error class
   * @param {String} [msg] - An error message that will probably end up in a log.
   */
  errors.HastyRefresh = function HastyRefresh() {
    KbnError.call(this,
      'Courier attempted to start a query before the previous had finished.',
      errors.HastyRefresh);
  };
  inherits(errors.HastyRefresh, KbnError);

  /**
   * SearchTimeout error class
   */
  errors.SearchTimeout = function SearchTimeout() {
    KbnError.call(this,
      'All or part of your request has timed out. The data shown may be incomplete.',
      errors.SearchTimeout);
  };
  inherits(errors.SearchTimeout, KbnError);

  /**
   * Request Failure - When an entire mutli request fails
   * @param {Error} err - the Error that came back
   * @param {Object} resp - optional HTTP response
   */
  errors.RequestFailure = function RequestFailure(err, resp) {
    err = err || false;

    KbnError.call(this,
      'Request to Elasticsearch failed: ' + angular.toJson(resp || err.message),
      errors.RequestFailure);

    this.origError = err;
    this.resp = resp;
  };
  inherits(errors.RequestFailure, KbnError);

  /**
   * FetchFailure Error - when there is an error getting a doc or search within
   *  a multi-response response body
   * @param {String} [msg] - An error message that will probably end up in a log.
   */
  errors.FetchFailure = function FetchFailure(resp) {
    KbnError.call(this,
      'Failed to get the doc: ' + angular.toJson(resp),
      errors.FetchFailure);

    this.resp = resp;
  };
  inherits(errors.FetchFailure, KbnError);

  /**
   * ShardFailure Error - when one or more shards fail
   * @param {String} [msg] - An error message that will probably end up in a log.
   */
  errors.ShardFailure = function ShardFailure(resp) {
    KbnError.call(this, resp._shards.failed + ' of ' + resp._shards.total + ' shards failed.',
      errors.ShardFailure);

    this.resp = resp;
  };
  inherits(errors.ShardFailure, KbnError);


  /**
   * A doc was re-indexed but it was out of date.
   * @param {Object} resp - The response from es (one of the multi-response responses).
   */
  errors.VersionConflict = function VersionConflict(resp) {
    KbnError.call(this,
      'Failed to store document changes do to a version conflict.',
      errors.VersionConflict);

    this.resp = resp;
  };
  inherits(errors.VersionConflict, KbnError);


  /**
   * there was a conflict storing a doc
   * @param {String} field - the fields which contains the conflict
   */
  errors.MappingConflict = function MappingConflict(field) {
    KbnError.call(this,
      'Field "' + field + '" is defined with at least two different types in indices matching the pattern',
      errors.MappingConflict);
  };
  inherits(errors.MappingConflict, KbnError);

  /**
   * a field mapping was using a restricted fields name
   * @param {String} field - the fields which contains the conflict
   */
  errors.RestrictedMapping = function RestrictedMapping(field, index) {
    var msg = field + ' is a restricted field name';
    if (index) msg += ', found it while attempting to fetch mapping for index pattern: ' + index;

    KbnError.call(this, msg, errors.RestrictedMapping);
  };
  inherits(errors.RestrictedMapping, KbnError);

  /**
   * a non-critical cache write to elasticseach failed
   */
  errors.CacheWriteFailure = function CacheWriteFailure() {
    KbnError.call(this,
      'A Elasticsearch cache write has failed.',
      errors.CacheWriteFailure);
  };
  inherits(errors.CacheWriteFailure, KbnError);

  /**
   * when a field mapping is requested for an unknown field
   * @param {String} name - the field name
   */
  errors.FieldNotFoundInCache = function FieldNotFoundInCache(name) {
    KbnError.call(this,
      'The ' + name + ' field was not found in the cached mappings',
      errors.FieldNotFoundInCache);
  };
  inherits(errors.FieldNotFoundInCache, KbnError);

  /**
   * when a mapping already exists for a field the user is attempting to add
   * @param {String} name - the field name
   */
  errors.DuplicateField = function DuplicateField(name) {
    KbnError.call(this,
      'The "' + name + '" field already exists in this mapping',
      errors.DuplicateField);
  };
  inherits(errors.DuplicateField, KbnError);

  /**
   * A saved object was not found
   * @param {String} field - the fields which contains the conflict
   */
  errors.SavedObjectNotFound = function SavedObjectNotFound(type, id) {
    this.savedObjectType = type;
    this.savedObjectId = id;
    var idMsg = id ? ' (id: ' + id + ')' : '';
    KbnError.call(this,
      'Could not locate that ' + type + idMsg,
      errors.SavedObjectNotFound);
  };
  inherits(errors.SavedObjectNotFound, KbnError);

  /**
   * Tried to call a method that relies on SearchSource having an indexPattern assigned
   */
  errors.IndexPatternMissingIndices = function IndexPatternMissingIndices(type) {
    KbnError.call(this,
      'IndexPattern\'s configured pattern does not match any indices',
      errors.IndexPatternMissingIndices);
  };
  inherits(errors.IndexPatternMissingIndices, KbnError);

  /**
   * Tried to call a method that relies on SearchSource having an indexPattern assigned
   */
  errors.NoDefinedIndexPatterns = function NoDefinedIndexPatterns(type) {
    KbnError.call(this,
      'Define at least one index pattern to continue',
      errors.NoDefinedIndexPatterns);
  };
  inherits(errors.NoDefinedIndexPatterns, KbnError);


  /**
   * Tried to load a route besides settings/indices but you don't have a default index pattern!
   */
  errors.NoDefaultIndexPattern = function NoDefaultIndexPattern(type) {
    KbnError.call(this,
      'Please specify a default index pattern',
      errors.NoDefaultIndexPattern);
  };
  inherits(errors.NoDefaultIndexPattern, KbnError);


  /**
   * user with the vislib, when the container is too small
   * @param {String} message - the message to provide with the error
   */
  errors.ContainerTooSmall = function ContainerTooSmall() {
    KbnError.call(this,
    'This container is too small to render the visualization',
    errors.ContainerTooSmall);
  };
  inherits(errors.ContainerTooSmall, KbnError);

  /**
   * error thrown when user tries to render an chart with less
   * than the required number of data points
   * @param {String} message - the message to provide with the error
   */
  errors.NotEnoughData = function NotEnoughData(message) {
    KbnError.call(this, message, errors.NotEnoughData);
  };
  inherits(errors.NotEnoughData, KbnError);

  /**
   * error thrown when no results are returned from an elasticsearch query
   */
  errors.NoResults = function NoResults() {
    KbnError.call(this,
    'No results found',
    errors.NoResults);
  };
  inherits(errors.NoResults, KbnError);

  /**
   * error thrown when no results are returned from an elasticsearch query
   */
  errors.PieContainsAllZeros = function PieContainsAllZeros() {
    KbnError.call(this,
      'No results displayed because all values equal 0',
      errors.PieContainsAllZeros);
  };
  inherits(errors.PieContainsAllZeros, KbnError);

  /**
<<<<<<< HEAD
   * y axis min value cannot be larger than y axis max value
   */
  errors.YMinGreaterThanYMax = function YMinGreaterThanYMax() {
    KbnError.call(this,
      'The y-axis minimum value is greater than the y-axis maximum value',
      errors.YMinGreaterThanYMax);
  };
  inherits(errors.PieContainsAllZeros, KbnError);
=======
   * error thrown when no results are returned from an elasticsearch query
   */
  errors.CannotLogScaleNegVals = function CannotLogScaleNegVals() {
    KbnError.call(this,
      'Negative values cannot be displayed on a log scale',
      errors.CannotLogScaleNegVals);
  };
  inherits(errors.CannotLogScaleNegVals, KbnError);
>>>>>>> 62e6b062

  return errors;
});<|MERGE_RESOLUTION|>--- conflicted
+++ resolved
@@ -248,7 +248,6 @@
   inherits(errors.PieContainsAllZeros, KbnError);
 
   /**
-<<<<<<< HEAD
    * y axis min value cannot be larger than y axis max value
    */
   errors.YMinGreaterThanYMax = function YMinGreaterThanYMax() {
@@ -256,8 +255,9 @@
       'The y-axis minimum value is greater than the y-axis maximum value',
       errors.YMinGreaterThanYMax);
   };
-  inherits(errors.PieContainsAllZeros, KbnError);
-=======
+  inherits(errors.YMinGreaterThanYMax, KbnError);
+
+  /**
    * error thrown when no results are returned from an elasticsearch query
    */
   errors.CannotLogScaleNegVals = function CannotLogScaleNegVals() {
@@ -266,7 +266,6 @@
       errors.CannotLogScaleNegVals);
   };
   inherits(errors.CannotLogScaleNegVals, KbnError);
->>>>>>> 62e6b062
 
   return errors;
 });