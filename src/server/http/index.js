module.exports = async function (kbnServer, server, config) {
  let _ = require('lodash');
  let fs = require('fs');
  let Boom = require('boom');
  let Hapi = require('hapi');
  let parse = require('url').parse;
  let format = require('url').format;

  let getDefaultRoute = require('./getDefaultRoute');

  server = kbnServer.server = new Hapi.Server();

  const shortUrlLookup = require('./short_url_lookup')(server);
<<<<<<< HEAD

  // Create a new connection
  var connectionOptions = {
    host: config.get('server.host'),
    port: config.get(config.get('env.dev') ? 'server.devProxyPort' : 'server.port'),
    state: {
      strictHeader: false
    },
    routes: {
      cors: config.get('server.cors'),
      payload: {
        maxBytes: config.get('server.maxPayloadBytes')
      }
    }
  };

  // enable tls if ssl key and cert are defined
  if (config.get('server.ssl.key') && config.get('server.ssl.cert')) {
    connectionOptions.tls = {
      key: fs.readFileSync(config.get('server.ssl.key')),
      cert: fs.readFileSync(config.get('server.ssl.cert')),
      // The default ciphers in node 0.12.x include insecure ciphers, so until
      // we enforce a more recent version of node, we craft our own list
      // @see https://github.com/nodejs/node/blob/master/src/node_constants.h#L8-L28
      ciphers: [
        'ECDHE-RSA-AES128-GCM-SHA256',
        'ECDHE-ECDSA-AES128-GCM-SHA256',
        'ECDHE-RSA-AES256-GCM-SHA384',
        'ECDHE-ECDSA-AES256-GCM-SHA384',
        'DHE-RSA-AES128-GCM-SHA256',
        'ECDHE-RSA-AES128-SHA256',
        'DHE-RSA-AES128-SHA256',
        'ECDHE-RSA-AES256-SHA384',
        'DHE-RSA-AES256-SHA384',
        'ECDHE-RSA-AES256-SHA256',
        'DHE-RSA-AES256-SHA256',
        'HIGH',
        '!aNULL',
        '!eNULL',
        '!EXPORT',
        '!DES',
        '!RC4',
        '!MD5',
        '!PSK',
        '!SRP',
        '!CAMELLIA'
      ].join(':'),
      // We use the server's cipher order rather than the client's to prevent
      // the BEAST attack
      honorCipherOrder: true
    };
  }

  server.connection(connectionOptions);
=======
  await kbnServer.mixin(require('./setup_connection'));
>>>>>>> e332de8a

  // provide a simple way to expose static directories
  server.decorate('server', 'exposeStaticDir', function (routePath, dirPath) {
    this.route({
      path: routePath,
      method: 'GET',
      handler: {
        directory: {
          path: dirPath,
          listing: true,
          lookupCompressed: true
        }
      },
      config: {auth: false}
    });
  });

  // provide a simple way to expose static files
  server.decorate('server', 'exposeStaticFile', function (routePath, filePath) {
    this.route({
      path: routePath,
      method: 'GET',
      handler: {
        file: filePath
      },
      config: {auth: false}
    });
  });

  // helper for creating view managers for servers
  server.decorate('server', 'setupViews', function (path, engines) {
    this.views({
      path: path,
      isCached: config.get('optimize.viewCaching'),
      engines: _.assign({ jade: require('jade') }, engines || {})
    });
  });

  server.decorate('server', 'redirectToSlash', function (route) {
    this.route({
      path: route,
      method: 'GET',
      handler: function (req, reply) {
        return reply.redirect(format({
          search: req.url.search,
          pathname: req.url.pathname + '/',
        }));
      }
    });
  });

  // attach the app name to the server, so we can be sure we are actually talking to kibana
  server.ext('onPreResponse', function (req, reply) {
    let response = req.response;

    if (response.isBoom) {
      response.output.headers['kbn-name'] = kbnServer.name;
      response.output.headers['kbn-version'] = kbnServer.version;
    } else {
      response.header('kbn-name', kbnServer.name);
      response.header('kbn-version', kbnServer.version);
    }

    return reply.continue();
  });

  server.route({
    path: '/',
    method: 'GET',
    handler: function (req, reply) {
      return reply.view('rootRedirect', {
        hashRoute: `${config.get('server.basePath')}/app/kibana`,
        defaultRoute: getDefaultRoute(kbnServer),
      });
    }
  });

  server.route({
    method: 'GET',
    path: '/{p*}',
    handler: function (req, reply) {
      let path = req.path;
      if (path === '/' || path.charAt(path.length - 1) !== '/') {
        return reply(Boom.notFound());
      }

      return reply.redirect(format({
        search: req.url.search,
        pathname: path.slice(0, -1),
      }))
      .permanent(true);
    }
  });

  server.route({
    method: 'GET',
    path: '/goto/{urlId}',
    handler: async function (request, reply) {
      const url = await shortUrlLookup.getUrl(request.params.urlId);
      reply().redirect(url);
    }
  });

  server.route({
    method: 'POST',
    path: '/shorten',
    handler: async function (request, reply) {
      const urlId = await shortUrlLookup.generateUrlId(request.payload.url);
      reply(urlId);
    }
  });

  return kbnServer.mixin(require('./xsrf'));
};<|MERGE_RESOLUTION|>--- conflicted
+++ resolved
@@ -11,64 +11,7 @@
   server = kbnServer.server = new Hapi.Server();
 
   const shortUrlLookup = require('./short_url_lookup')(server);
-<<<<<<< HEAD
-
-  // Create a new connection
-  var connectionOptions = {
-    host: config.get('server.host'),
-    port: config.get(config.get('env.dev') ? 'server.devProxyPort' : 'server.port'),
-    state: {
-      strictHeader: false
-    },
-    routes: {
-      cors: config.get('server.cors'),
-      payload: {
-        maxBytes: config.get('server.maxPayloadBytes')
-      }
-    }
-  };
-
-  // enable tls if ssl key and cert are defined
-  if (config.get('server.ssl.key') && config.get('server.ssl.cert')) {
-    connectionOptions.tls = {
-      key: fs.readFileSync(config.get('server.ssl.key')),
-      cert: fs.readFileSync(config.get('server.ssl.cert')),
-      // The default ciphers in node 0.12.x include insecure ciphers, so until
-      // we enforce a more recent version of node, we craft our own list
-      // @see https://github.com/nodejs/node/blob/master/src/node_constants.h#L8-L28
-      ciphers: [
-        'ECDHE-RSA-AES128-GCM-SHA256',
-        'ECDHE-ECDSA-AES128-GCM-SHA256',
-        'ECDHE-RSA-AES256-GCM-SHA384',
-        'ECDHE-ECDSA-AES256-GCM-SHA384',
-        'DHE-RSA-AES128-GCM-SHA256',
-        'ECDHE-RSA-AES128-SHA256',
-        'DHE-RSA-AES128-SHA256',
-        'ECDHE-RSA-AES256-SHA384',
-        'DHE-RSA-AES256-SHA384',
-        'ECDHE-RSA-AES256-SHA256',
-        'DHE-RSA-AES256-SHA256',
-        'HIGH',
-        '!aNULL',
-        '!eNULL',
-        '!EXPORT',
-        '!DES',
-        '!RC4',
-        '!MD5',
-        '!PSK',
-        '!SRP',
-        '!CAMELLIA'
-      ].join(':'),
-      // We use the server's cipher order rather than the client's to prevent
-      // the BEAST attack
-      honorCipherOrder: true
-    };
-  }
-
-  server.connection(connectionOptions);
-=======
   await kbnServer.mixin(require('./setup_connection'));
->>>>>>> e332de8a
 
   // provide a simple way to expose static directories
   server.decorate('server', 'exposeStaticDir', function (routePath, dirPath) {
