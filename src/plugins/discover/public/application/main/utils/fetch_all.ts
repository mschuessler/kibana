--- conflicted
+++ resolved
@@ -87,13 +87,8 @@
 
     // Start fetching all required requests
     const documents =
-<<<<<<< HEAD
       useTextbased && query
-        ? fetchTextBased(query, services.dataViews, data, services.expressions)
-=======
-      useSql && query
-        ? fetchSql(query, dataView, data, services.expressions, inspectorAdapters)
->>>>>>> d01b5de2
+        ? fetchTextBased(query, dataView, data, services.expressions, inspectorAdapters)
         : fetchDocuments(searchSource.createCopy(), fetchDeps);
 
     // Handle results of the individual queries and forward the results to the corresponding dataSubjects
