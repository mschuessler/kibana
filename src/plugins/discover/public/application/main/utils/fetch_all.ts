--- conflicted
+++ resolved
@@ -86,15 +86,9 @@
     sendLoadingMsg(dataSubjects.totalHits$, { recordRawType });
 
     // Start fetching all required requests
-<<<<<<< HEAD
-    const documents =
+    const response =
       useTextbased && query
         ? fetchTextBased(query, dataView, data, services.expressions, inspectorAdapters)
-=======
-    const response =
-      useSql && query
-        ? fetchSql(query, dataView, data, services.expressions, inspectorAdapters)
->>>>>>> a706a110
         : fetchDocuments(searchSource.createCopy(), fetchDeps);
 
     // Handle results of the individual queries and forward the results to the corresponding dataSubjects
