/*
 * Copyright Elasticsearch B.V. and/or licensed to Elasticsearch B.V. under one
 * or more contributor license agreements. Licensed under the Elastic License
 * 2.0 and the Server Side Public License, v 1; you may not use this file except
 * in compliance with, at your election, the Elastic License 2.0 or the Server
 * Side Public License, v 1.
 */
import React, { memo, useCallback, useMemo } from 'react';
import {
  EuiFlexItem,
  EuiLoadingSpinner,
  EuiProgress,
  EuiScreenReaderOnly,
  EuiSpacer,
  EuiText,
} from '@elastic/eui';
import { FormattedMessage } from '@kbn/i18n-react';
import { css } from '@emotion/react';
import { DataView } from '@kbn/data-views-plugin/public';
import { SortOrder } from '@kbn/saved-search-plugin/public';
import { CellActionsProvider } from '@kbn/cell-actions';
import { useInternalStateSelector } from '../../services/discover_internal_state_container';
import { useAppStateSelector } from '../../services/discover_app_state_container';
import { useDiscoverServices } from '../../../../hooks/use_discover_services';
import { DocViewFilterFn } from '../../../../services/doc_views/doc_views_types';
import { DiscoverGrid } from '../../../../components/discover_grid/discover_grid';
import { FetchStatus } from '../../../types';
import {
  DOC_HIDE_TIME_COLUMN_SETTING,
  DOC_TABLE_LEGACY,
  SAMPLE_SIZE_SETTING,
  SEARCH_FIELDS_FROM_SOURCE,
  HIDE_ANNOUNCEMENTS,
} from '../../../../../common';
import { useColumns } from '../../../../hooks/use_data_grid_columns';
import { RecordRawType } from '../../services/discover_data_state_container';
import { DiscoverStateContainer } from '../../services/discover_state';
import { useDataState } from '../../hooks/use_data_state';
import { DocTableInfinite } from '../../../../components/doc_table/doc_table_infinite';
import { DocumentExplorerCallout } from '../document_explorer_callout';
import { DocumentExplorerUpdateCallout } from '../document_explorer_callout/document_explorer_update_callout';
import { DiscoverTourProvider } from '../../../../components/discover_tour';
import { DataTableRecord } from '../../../../types';
import { getRawRecordType } from '../../utils/get_raw_record_type';
import { DiscoverGridFlyout } from '../../../../components/discover_grid/discover_grid_flyout';
import { DocViewer } from '../../../../services/doc_views/components/doc_viewer';
import { useSavedSearchInitial } from '../../services/discover_state_provider';

const containerStyles = css`
  position: relative;
`;

const progressStyle = css`
  z-index: 2;
`;

const DocTableInfiniteMemoized = React.memo(DocTableInfinite);
const DataGridMemoized = React.memo(DiscoverGrid);

// export needs for testing
export const onResize = (
  colSettings: { columnId: string; width: number },
  stateContainer: DiscoverStateContainer
) => {
  const state = stateContainer.appState.getState();
  const grid = { ...(state.grid || {}) };
  const newColumns = { ...(grid.columns || {}) };
  newColumns[colSettings.columnId] = {
    width: Math.round(colSettings.width),
  };
  const newGrid = { ...grid, columns: newColumns };
  stateContainer.appState.update({ grid: newGrid });
};

function DiscoverDocumentsComponent({
  dataView,
  onAddFilter,
  stateContainer,
  onFieldEdited,
}: {
  dataView: DataView;
  onAddFilter?: DocViewFilterFn;
  stateContainer: DiscoverStateContainer;
  onFieldEdited?: () => void;
}) {
  const services = useDiscoverServices();
  const documents$ = stateContainer.dataState.data$.documents$;
  const savedSearch = useSavedSearchInitial();
  const { dataViews, capabilities, uiSettings, uiActions } = services;
  const [query, sort, rowHeight, rowsPerPage, grid, columns, index] = useAppStateSelector(
    (state) => {
      return [
        state.query,
        state.sort,
        state.rowHeight,
        state.rowsPerPage,
        state.grid,
        state.columns,
        state.index,
      ];
    }
  );
  const setExpandedDoc = useCallback(
    (doc: DataTableRecord | undefined) => {
      stateContainer.internalState.transitions.setExpandedDoc(doc);
    },
    [stateContainer]
  );

  const expandedDoc = useInternalStateSelector((state) => state.expandedDoc);

  const useNewFieldsApi = useMemo(() => !uiSettings.get(SEARCH_FIELDS_FROM_SOURCE), [uiSettings]);
  const hideAnnouncements = useMemo(() => uiSettings.get(HIDE_ANNOUNCEMENTS), [uiSettings]);
  const isLegacy = useMemo(() => uiSettings.get(DOC_TABLE_LEGACY), [uiSettings]);
  const sampleSize = useMemo(() => uiSettings.get(SAMPLE_SIZE_SETTING), [uiSettings]);

  const documentState = useDataState(documents$);
  const isDataLoading =
    documentState.fetchStatus === FetchStatus.LOADING ||
    documentState.fetchStatus === FetchStatus.PARTIAL;
  const isTextBasedQuery = useMemo(() => getRawRecordType(query) === RecordRawType.PLAIN, [query]);
  // This is needed to prevent EuiDataGrid pushing onSort because the data view has been switched.
  // It's just necessary for non-text-based query lang requests since they don't have a partial result state, that's
  // considered as loading state in the Component.
  // 1. When switching the data view, the sorting in the URL is reset to the default sorting of the selected data view.
  // 2. The new sort param is already available in this component and propagated to the EuiDataGrid.
  // 3. currentColumns are still referring to the old state
  // 4. since the new sort by field isn't available in currentColumns EuiDataGrid is emitting a 'onSort', which is unsorting the grid
  // 5. this is propagated to Discover's URL and causes an unwanted change of state to an unsorted state
  // This solution switches to the loading state in this component when the URL index doesn't match the dataView.id
  const isDataViewLoading = !isTextBasedQuery && dataView.id && index !== dataView.id;
  const isEmptyDataResult =
    isTextBasedQuery || !documentState.result || documentState.result.length === 0;
  const rows = useMemo(() => documentState.result || [], [documentState.result]);

  const {
    columns: currentColumns,
    onAddColumn,
    onRemoveColumn,
    onMoveColumn,
    onSetColumns,
  } = useColumns({
    capabilities,
    config: uiSettings,
    dataView,
    dataViews,
    setAppState: stateContainer.appState.update,
    useNewFieldsApi,
    columns,
    sort,
  });

  const onResizeDataGrid = useCallback(
    (colSettings) => onResize(colSettings, stateContainer),
    [stateContainer]
  );

  const onUpdateRowsPerPage = useCallback(
    (nextRowsPerPage: number) => {
      stateContainer.appState.update({ rowsPerPage: nextRowsPerPage });
    },
    [stateContainer]
  );

  const onSort = useCallback(
    (nextSort: string[][]) => {
      stateContainer.appState.update({ sort: nextSort });
    },
    [stateContainer]
  );

  const onUpdateRowHeight = useCallback(
    (newRowHeight: number) => {
      stateContainer.appState.update({ rowHeight: newRowHeight });
    },
    [stateContainer]
  );

  const showTimeCol = useMemo(
    () =>
      !isTextBasedQuery &&
      !uiSettings.get(DOC_HIDE_TIME_COLUMN_SETTING, false) &&
      !!dataView.timeFieldName,
    [isTextBasedQuery, uiSettings, dataView.timeFieldName]
  );

  if (isDataViewLoading || (isEmptyDataResult && isDataLoading)) {
    return (
      <div className="dscDocuments__loading">
        <EuiText size="xs" color="subdued">
          <EuiLoadingSpinner />
          <EuiSpacer size="s" />
          <FormattedMessage id="discover.loadingDocuments" defaultMessage="Loading documents" />
        </EuiText>
      </div>
    );
  }

  return (
    <EuiFlexItem className="dscTable" aria-labelledby="documentsAriaLabel" css={containerStyles}>
      <EuiScreenReaderOnly>
        <h2 id="documentsAriaLabel">
          <FormattedMessage id="discover.documentsAriaLabel" defaultMessage="Documents" />
        </h2>
      </EuiScreenReaderOnly>
      {isLegacy && rows && rows.length && (
        <>
          {!hideAnnouncements && <DocumentExplorerCallout />}
          <DocTableInfiniteMemoized
            columns={currentColumns}
            dataView={dataView}
            rows={rows}
            sort={sort || []}
            isLoading={isDataLoading}
            searchDescription={savedSearch.description}
            sharedItemTitle={savedSearch.title}
            isPlainRecord={isTextBasedQuery}
            onAddColumn={onAddColumn}
            onFilter={onAddFilter as DocViewFilterFn}
            onMoveColumn={onMoveColumn}
            onRemoveColumn={onRemoveColumn}
            onSort={!isTextBasedQuery ? onSort : undefined}
            useNewFieldsApi={useNewFieldsApi}
            dataTestSubj="discoverDocTable"
            DocViewer={DocViewer}
          />
        </>
      )}
      {!isLegacy && (
        <>
          {!hideAnnouncements && !isTextBasedQuery && (
            <DiscoverTourProvider isPlainRecord={isTextBasedQuery}>
              <DocumentExplorerUpdateCallout />
            </DiscoverTourProvider>
          )}
          <div className="dscDiscoverGrid">
<<<<<<< HEAD
            <DataGridMemoized
              ariaLabelledBy="documentsAriaLabel"
              columns={currentColumns}
              expandedDoc={expandedDoc}
              dataView={dataView}
              isLoading={isDataLoading}
              rows={rows}
              sort={(sort as SortOrder[]) || []}
              sampleSize={sampleSize}
              searchDescription={savedSearch.description}
              searchTitle={savedSearch.title}
              setExpandedDoc={setExpandedDoc}
              showTimeCol={showTimeCol}
              settings={grid}
              onAddColumn={onAddColumn}
              onFilter={onAddFilter as DocViewFilterFn}
              onRemoveColumn={onRemoveColumn}
              onSetColumns={onSetColumns}
              onSort={!isPlainRecord ? onSort : undefined}
              onResize={onResizeDataGrid}
              useNewFieldsApi={useNewFieldsApi}
              rowHeightState={rowHeight}
              onUpdateRowHeight={onUpdateRowHeight}
              isSortEnabled={isPlainRecord ? Boolean(currentColumns.length) : true}
              isPlainRecord={isPlainRecord}
              query={query}
              rowsPerPageState={rowsPerPage}
              onUpdateRowsPerPage={onUpdateRowsPerPage}
              onFieldEdited={onFieldEdited}
              savedSearchId={savedSearch.id}
              DocumentView={DiscoverGridFlyout}
              services={services}
            />
=======
            <CellActionsProvider
              getTriggerCompatibleActions={uiActions.getTriggerCompatibleActions}
            >
              <DataGridMemoized
                ariaLabelledBy="documentsAriaLabel"
                columns={currentColumns}
                expandedDoc={expandedDoc}
                dataView={dataView}
                isLoading={isDataLoading}
                rows={rows}
                sort={(sort as SortOrder[]) || []}
                sampleSize={sampleSize}
                searchDescription={savedSearch.description}
                searchTitle={savedSearch.title}
                setExpandedDoc={setExpandedDoc}
                showTimeCol={showTimeCol}
                settings={grid}
                onAddColumn={onAddColumn}
                onFilter={onAddFilter as DocViewFilterFn}
                onRemoveColumn={onRemoveColumn}
                onSetColumns={onSetColumns}
                onSort={!isTextBasedQuery ? onSort : undefined}
                onResize={onResizeDataGrid}
                useNewFieldsApi={useNewFieldsApi}
                rowHeightState={rowHeight}
                onUpdateRowHeight={onUpdateRowHeight}
                isSortEnabled={true}
                isPlainRecord={isTextBasedQuery}
                query={query}
                rowsPerPageState={rowsPerPage}
                onUpdateRowsPerPage={onUpdateRowsPerPage}
                onFieldEdited={onFieldEdited}
                savedSearchId={savedSearch.id}
                DocumentView={DiscoverGridFlyout}
                services={services}
              />
            </CellActionsProvider>
>>>>>>> ae64c4f0
          </div>
        </>
      )}
      {isDataLoading && (
        <EuiProgress size="xs" color="accent" position="absolute" css={progressStyle} />
      )}
    </EuiFlexItem>
  );
}

export const DiscoverDocuments = memo(DiscoverDocumentsComponent);<|MERGE_RESOLUTION|>--- conflicted
+++ resolved
@@ -234,41 +234,6 @@
             </DiscoverTourProvider>
           )}
           <div className="dscDiscoverGrid">
-<<<<<<< HEAD
-            <DataGridMemoized
-              ariaLabelledBy="documentsAriaLabel"
-              columns={currentColumns}
-              expandedDoc={expandedDoc}
-              dataView={dataView}
-              isLoading={isDataLoading}
-              rows={rows}
-              sort={(sort as SortOrder[]) || []}
-              sampleSize={sampleSize}
-              searchDescription={savedSearch.description}
-              searchTitle={savedSearch.title}
-              setExpandedDoc={setExpandedDoc}
-              showTimeCol={showTimeCol}
-              settings={grid}
-              onAddColumn={onAddColumn}
-              onFilter={onAddFilter as DocViewFilterFn}
-              onRemoveColumn={onRemoveColumn}
-              onSetColumns={onSetColumns}
-              onSort={!isPlainRecord ? onSort : undefined}
-              onResize={onResizeDataGrid}
-              useNewFieldsApi={useNewFieldsApi}
-              rowHeightState={rowHeight}
-              onUpdateRowHeight={onUpdateRowHeight}
-              isSortEnabled={isPlainRecord ? Boolean(currentColumns.length) : true}
-              isPlainRecord={isPlainRecord}
-              query={query}
-              rowsPerPageState={rowsPerPage}
-              onUpdateRowsPerPage={onUpdateRowsPerPage}
-              onFieldEdited={onFieldEdited}
-              savedSearchId={savedSearch.id}
-              DocumentView={DiscoverGridFlyout}
-              services={services}
-            />
-=======
             <CellActionsProvider
               getTriggerCompatibleActions={uiActions.getTriggerCompatibleActions}
             >
@@ -295,7 +260,7 @@
                 useNewFieldsApi={useNewFieldsApi}
                 rowHeightState={rowHeight}
                 onUpdateRowHeight={onUpdateRowHeight}
-                isSortEnabled={true}
+                isSortEnabled={isTextBasedQuery ? Boolean(currentColumns.length) : true}
                 isPlainRecord={isTextBasedQuery}
                 query={query}
                 rowsPerPageState={rowsPerPage}
@@ -306,7 +271,6 @@
                 services={services}
               />
             </CellActionsProvider>
->>>>>>> ae64c4f0
           </div>
         </>
       )}
