--- conflicted
+++ resolved
@@ -20,85 +20,6 @@
 import { i18n } from '@kbn/i18n';
 import { get } from 'lodash';
 
-<<<<<<< HEAD
-import type { FieldPreviewContext } from '../../types';
-import { parseEsError } from '../../lib/runtime_field_validation';
-import { RuntimeType, SerializedFieldFormat } from '../../shared_imports';
-import { useFieldEditorContext } from '../field_editor_context';
-
-type From = 'cluster' | 'custom';
-interface EsDocument {
-  _id: string;
-  [key: string]: any;
-}
-
-interface PreviewError {
-  code: 'DOC_NOT_FOUND' | 'PAINLESS_SCRIPT_ERROR' | 'ERR_FETCHING_DOC';
-  error: Record<string, any>;
-}
-
-interface ClusterData {
-  documents: EsDocument[];
-  currentIdx: number;
-}
-
-// The parameters required to preview the field
-interface Params {
-  name: string | null;
-  index: string | null;
-  type: RuntimeType | null;
-  script: { source: string } | null;
-  format: SerializedFieldFormat | null;
-  document: EsDocument | null;
-}
-
-export interface FieldPreview {
-  key: string;
-  value: unknown;
-  formattedValue?: string;
-}
-
-interface Context {
-  fields: FieldPreview[];
-  error: PreviewError | null;
-  params: {
-    value: Params;
-    update: (updated: Partial<Params>) => void;
-  };
-  isLoadingPreview: boolean;
-  currentDocument: {
-    value?: EsDocument;
-    id: string;
-    isLoading: boolean;
-    isCustomId: boolean;
-  };
-  documents: {
-    loadSingle: (id: string) => void;
-    loadFromCluster: () => Promise<void>;
-  };
-  panel: {
-    isVisible: boolean;
-    setIsVisible: (isVisible: boolean) => void;
-  };
-  from: {
-    value: From;
-    set: (value: From) => void;
-  };
-  navigation: {
-    isFirstDoc: boolean;
-    isLastDoc: boolean;
-    next: () => void;
-    prev: () => void;
-  };
-  reset: () => void;
-  pinnedFields: {
-    value: { [key: string]: boolean };
-    set: React.Dispatch<React.SetStateAction<{ [key: string]: boolean }>>;
-  };
-  /** List of fields detected in the Painless script */
-  fieldsInScript: string[];
-}
-=======
 import { parseEsError } from '../../lib/runtime_field_validation';
 import { useFieldEditorContext } from '../field_editor_context';
 import type {
@@ -111,7 +32,6 @@
   ScriptErrorCodes,
   FetchDocError,
 } from './types';
->>>>>>> a0cf6d37
 
 const fieldPreviewContext = createContext<Context | undefined>(undefined);
 
@@ -179,17 +99,12 @@
   const [from, setFrom] = useState<From>('cluster');
   /** Map of fields pinned to the top of the list */
   const [pinnedFields, setPinnedFields] = useState<{ [key: string]: boolean }>({});
-<<<<<<< HEAD
-  /** Array of fields detected in the script (returned by the _execute API) */
-  const [fieldsInScript, setFieldsInScript] = useState<string[]>([]);
-=======
   /** Keep track if the script painless syntax is being validated and if it is valid  */
   const [scriptEditorValidation, setScriptEditorValidation] = useState<{
     isValidating: boolean;
     isValid: boolean;
     message: string | null;
   }>({ isValidating: false, isValid: true, message: null });
->>>>>>> a0cf6d37
 
   const { documents, currentIdx } = clusterData;
   const currentDocument: EsDocument | undefined = documents[currentIdx];
@@ -387,53 +302,6 @@
     [indexPattern, search]
   );
 
-  const updateSingleFieldPreview = useCallback(
-    (fieldName: string, values: unknown[]) => {
-      const [value] = values;
-      const formattedValue = valueFormatter(value);
-
-      setPreviewResponse({
-        fields: [{ key: fieldName, value, formattedValue }],
-        error: null,
-      });
-    },
-    [valueFormatter]
-  );
-
-  const updateCompositeFieldPreview = useCallback(
-    (compositeName: string | null, compositeValues: Record<string, unknown[]>) => {
-      if (typeof compositeValues !== 'object') {
-        return;
-      }
-
-      const updatedFieldsInScript: string[] = [];
-
-      const fields = Object.entries(compositeValues).map(([key, values]) => {
-        // The Painless _execute API returns the composite field values under a map.
-        // Each of the key is prefixed with "composite_field." (e.g. "composite_field.field1: ['value']")
-        const { 1: fieldName } = key.split('composite_field.');
-        updatedFieldsInScript.push(fieldName);
-
-        const [value] = values;
-        const formattedValue = valueFormatter(value);
-
-        return {
-          key: `${compositeName ?? ''}.${fieldName}`,
-          value,
-          formattedValue,
-        };
-      });
-
-      setPreviewResponse({
-        fields,
-        error: null,
-      });
-
-      setFieldsInScript(updatedFieldsInScript);
-    },
-    [valueFormatter]
-  );
-
   const updatePreview = useCallback(async () => {
     if (scriptEditorValidation.isValidating) {
       return;
@@ -479,27 +347,6 @@
       return;
     }
 
-<<<<<<< HEAD
-    const { values, error } = response.data ?? { values: [], error: {} };
-
-    if (error) {
-      const fallBackError = {
-        message: i18n.translate('indexPatternFieldEditor.fieldPreview.defaultErrorTitle', {
-          defaultMessage: 'Unable to run the provided script',
-        }),
-      };
-
-      setPreviewResponse({
-        fields: [],
-        error: { code: 'PAINLESS_SCRIPT_ERROR', error: parseEsError(error, true) ?? fallBackError },
-      });
-    } else {
-      if (!Array.isArray(values)) {
-        updateCompositeFieldPreview(params.name, values);
-        return;
-      }
-      updateSingleFieldPreview(params.name!, values);
-=======
     if (response.data) {
       const { values, error } = response.data;
 
@@ -517,7 +364,6 @@
           error: null,
         });
       }
->>>>>>> a0cf6d37
     }
 
     setIsLoadingPreview(false);
@@ -530,15 +376,10 @@
     currentDocId,
     getFieldPreview,
     notifications.toasts,
-<<<<<<< HEAD
-    updateSingleFieldPreview,
-    updateCompositeFieldPreview,
-=======
     valueFormatter,
     allParamsDefined,
     scriptEditorValidation,
     hasSomeParamsChanged,
->>>>>>> a0cf6d37
   ]);
 
   const goToNextDoc = useCallback(() => {
@@ -612,13 +453,9 @@
         value: pinnedFields,
         set: setPinnedFields,
       },
-<<<<<<< HEAD
-      fieldsInScript,
-=======
       validation: {
         setScriptEditorValidation,
       },
->>>>>>> a0cf6d37
     }),
     [
       previewResponse,
@@ -641,7 +478,6 @@
       from,
       reset,
       pinnedFields,
-      fieldsInScript,
     ]
   );
 
@@ -688,64 +524,24 @@
   }, [currentDocument, updateParams]);
 
   /**
-   * Whenever the name changes we immediately update the preview
+   * Whenever the name or the format changes we immediately update the preview
    */
   useEffect(() => {
     setPreviewResponse((prev) => {
-      const { fields } = prev;
-
-      let updatedFields: Context['fields'] = fields.map((field) => {
-        let key: string = name ?? '';
-
-        if (type === 'composite') {
-          const { 1: fieldName } = field.key.split('.');
-          key = `${name ?? ''}.${fieldName}`;
-        }
-
-        return {
-          ...field,
-          key,
-        };
-      });
-
-      // If the user has entered a name but not yet any script we will display
-      // the field in the preview with just the name (and a "-" for the value)
-      if (updatedFields.length === 0 && name !== null) {
-        updatedFields = [
-          { key: name, value: undefined, formattedValue: defaultValueFormatter(undefined) },
-        ];
-      }
+      const {
+        fields: { 0: field },
+      } = prev;
+
+      const nextValue =
+        script === null && Boolean(document)
+          ? get(document, name ?? '') // When there is no script we read the value from _source
+          : field?.value;
+
+      const formattedValue = valueFormatter(nextValue);
 
       return {
         ...prev,
-        fields: updatedFields,
-      };
-    });
-  }, [name, type]);
-
-  /**
-   * Whenever the format changes we immediately update the preview
-   */
-  useEffect(() => {
-    setPreviewResponse((prev) => {
-      const { fields } = prev;
-
-      return {
-        ...prev,
-        fields: fields.map((field) => {
-          const nextValue =
-            script === null && Boolean(document)
-              ? get(document, name ?? '') // When there is no script we try to read the value from _source
-              : field?.value;
-
-          const formattedValue = valueFormatter(nextValue);
-
-          return {
-            ...field,
-            value: nextValue,
-            formattedValue,
-          };
-        }),
+        fields: [{ ...field, key: name ?? '', value: nextValue, formattedValue }],
       };
     });
   }, [name, script, document, valueFormatter]);
