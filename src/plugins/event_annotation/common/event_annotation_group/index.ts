/*
 * Copyright Elasticsearch B.V. and/or licensed to Elasticsearch B.V. under one
 * or more contributor license agreements. Licensed under the Elastic License
 * 2.0 and the Server Side Public License, v 1; you may not use this file except
 * in compliance with, at your election, the Elastic License 2.0 or the Server
 * Side Public License, v 1.
 */

import type { ExpressionFunctionDefinition } from '@kbn/expressions-plugin/common';
import { i18n } from '@kbn/i18n';
<<<<<<< HEAD
import { EventAnnotationOutput } from '../types';
=======
import { IndexPatternExpressionType } from '@kbn/data-views-plugin/common';
import type { EventAnnotationOutput } from '../manual_event_annotation/types';

export interface EventAnnotationGroupOutput {
  type: 'event_annotation_group';
  annotations: EventAnnotationOutput[];
  index?: IndexPatternExpressionType;
}
>>>>>>> 4ad72fc8

export interface EventAnnotationGroupArgs {
  index: string;
  annotations: EventAnnotationOutput[];
  index?: IndexPatternExpressionType;
}

export type EventAnnotationGroupOutput = EventAnnotationGroupArgs & {
  type: 'event_annotation_group';
};

export function eventAnnotationGroup(): ExpressionFunctionDefinition<
  'event_annotation_group',
  null,
  EventAnnotationGroupArgs,
  EventAnnotationGroupOutput
> {
  return {
    name: 'event_annotation_group',
    aliases: [],
    type: 'event_annotation_group',
    inputTypes: ['null'],
    help: i18n.translate('eventAnnotation.group.description', {
      defaultMessage: 'Event annotation group',
    }),
    args: {
      index: {
<<<<<<< HEAD
        types: ['string'],
        help: i18n.translate('eventAnnotation.group.args.annotationDataview', {
          defaultMessage: 'Annotation data view',
=======
        types: ['index_pattern'],
        required: false,
        help: i18n.translate('eventAnnotation.group.args.annotationConfigs.index.help', {
          defaultMessage: 'Data view retrieved with indexPatternLoad',
>>>>>>> 4ad72fc8
        }),
      },
      annotations: {
        types: [
          'manual_point_event_annotation',
          'manual_range_event_annotation',
          'query_point_event_annotation',
        ],
        help: i18n.translate('eventAnnotation.group.args.annotationConfigs', {
          defaultMessage: 'Annotation configs',
        }),
        multi: true,
      },
    },
    fn: (input, args) => {
      return {
        type: 'event_annotation_group',
        index: args.index,
        annotations: args.annotations,
        index: args.index,
      };
    },
  };
}<|MERGE_RESOLUTION|>--- conflicted
+++ resolved
@@ -8,9 +8,6 @@
 
 import type { ExpressionFunctionDefinition } from '@kbn/expressions-plugin/common';
 import { i18n } from '@kbn/i18n';
-<<<<<<< HEAD
-import { EventAnnotationOutput } from '../types';
-=======
 import { IndexPatternExpressionType } from '@kbn/data-views-plugin/common';
 import type { EventAnnotationOutput } from '../manual_event_annotation/types';
 
@@ -19,7 +16,6 @@
   annotations: EventAnnotationOutput[];
   index?: IndexPatternExpressionType;
 }
->>>>>>> 4ad72fc8
 
 export interface EventAnnotationGroupArgs {
   index: string;
@@ -47,16 +43,10 @@
     }),
     args: {
       index: {
-<<<<<<< HEAD
-        types: ['string'],
-        help: i18n.translate('eventAnnotation.group.args.annotationDataview', {
-          defaultMessage: 'Annotation data view',
-=======
         types: ['index_pattern'],
         required: false,
         help: i18n.translate('eventAnnotation.group.args.annotationConfigs.index.help', {
           defaultMessage: 'Data view retrieved with indexPatternLoad',
->>>>>>> 4ad72fc8
         }),
       },
       annotations: {
