/*
 * Copyright Elasticsearch B.V. and/or licensed to Elasticsearch B.V. under one
 * or more contributor license agreements. Licensed under the Elastic License
 * 2.0 and the Server Side Public License, v 1; you may not use this file except
 * in compliance with, at your election, the Elastic License 2.0 or the Server
 * Side Public License, v 1.
 */

import { getRuntimeField } from './get_runtime_field';
import { dataViewsService } from '../../mocks';
import { getUsageCollection } from '../test_utils';
import { DataView } from 'src/plugins/data_views/common';

describe('get runtime field', () => {
  it('call usageCollection', () => {
    const usageCollection = getUsageCollection();

    dataViewsService.get.mockImplementation(
      async (id: string) =>
        ({
          fields: {
            getByName: jest.fn().mockReturnValueOnce({
              runtimeField: {},
            }),
          },
          getRuntimeField: jest.fn().mockReturnValueOnce({}),
<<<<<<< HEAD
=======
          getFieldsByRuntimeFieldName: jest.fn().mockReturnValueOnce({}),
>>>>>>> d8924985
        } as unknown as DataView)
    );

    getRuntimeField({
      dataViewsService,
      counterName: 'GET /path',
      usageCollection,
      id: 'dataViewId',
      name: 'fieldName',
    });
    expect(usageCollection.incrementCounter).toBeCalledTimes(1);
  });
});<|MERGE_RESOLUTION|>--- conflicted
+++ resolved
@@ -24,10 +24,7 @@
             }),
           },
           getRuntimeField: jest.fn().mockReturnValueOnce({}),
-<<<<<<< HEAD
-=======
           getFieldsByRuntimeFieldName: jest.fn().mockReturnValueOnce({}),
->>>>>>> d8924985
         } as unknown as DataView)
     );
 
