--- conflicted
+++ resolved
@@ -13,12 +13,8 @@
 import { ViewMode } from '@kbn/embeddable-plugin/public';
 import { TopNavMenuData } from '@kbn/navigation-plugin/public';
 
-<<<<<<< HEAD
 import { ThreadButton } from '@kbn/cloud-collaboration-threads';
 import { createKbnUrlStateStorage } from '@kbn/kibana-utils-plugin/public';
-import { DashboardRedirect } from '../types';
-=======
->>>>>>> 73d1ed4e
 import { UI_SETTINGS } from '../../../common';
 import { useDashboardAPI } from '../dashboard_app';
 import { topNavStrings } from '../_dashboard_app_strings';
@@ -175,7 +171,7 @@
       threads: {
         ...topNavStrings.threads,
         id: 'threads',
-        run: () => {},
+        run: () => { },
         render: () => {
           return lastSavedId ? (
             <CollaborationContextProvider>
