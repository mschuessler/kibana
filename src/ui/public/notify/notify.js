import _ from 'lodash';
import $ from 'jquery';
import modules from 'ui/modules';
import errors from 'ui/notify/errors';
import Notifier from 'ui/notify/notifier';
import 'ui/notify/directives';
import chrome from 'ui/chrome';
import { kbnIndex } from 'ui/metadata';
let module = modules.get('kibana/notify');
let rootNotifier = new Notifier();

module.factory('createNotifier', function () {
  return function (opts) {
    return new Notifier(opts);
  };
});

module.factory('Notifier', function () {
  return Notifier;
});

<<<<<<< HEAD
module.run(function ($interval, $rootScope, config) {
  const configInitListener = $rootScope.$on('init:config', function () {
    applyConfig();
    configInitListener();
  });

  $rootScope.$on('change:config', applyConfig);

=======
// teach Notifier how to use angular interval services
module.run(function ($interval) {
>>>>>>> 5df51d50
  Notifier.applyConfig({
    setInterval: $interval,
    clearInterval: $interval.cancel
  });
<<<<<<< HEAD

  function applyConfig() {
    Notifier.applyConfig({
      bannerLifetime: config.get('notifications:lifetime:banner'),
      errorLifetime: config.get('notifications:lifetime:error'),
      warningLifetime: config.get('notifications:lifetime:warning'),
      infoLifetime: config.get('notifications:lifetime:info')
    });
    rootNotifier.banner(config.get('notifications:banner'));
  }
});

=======
});

// if kibana is not included then the notify service can't
// expect access to config (since it's dependent on kibana)
if (!!kbnIndex) {
  require('ui/config');
  module.run(function (config) {
    config.watchAll(() => {
      Notifier.applyConfig({
        errorLifetime: config.get('notifications:lifetime:error'),
        warningLifetime: config.get('notifications:lifetime:warning'),
        infoLifetime: config.get('notifications:lifetime:info')
      });
    });
  });
}

>>>>>>> 5df51d50
window.onerror = function (err, url, line) {
  rootNotifier.fatal(new Error(err + ' (' + url + ':' + line + ')'));
  return true;
};

if (window.addEventListener) {
  const notify = new Notifier({
    location: 'Promise'
  });

  window.addEventListener('unhandledrejection', function (e) {
    notify.log(`Detected an unhandled Promise rejection.\n${e.reason}`);
  });
}

export default rootNotifier;<|MERGE_RESOLUTION|>--- conflicted
+++ resolved
@@ -19,37 +19,13 @@
   return Notifier;
 });
 
-<<<<<<< HEAD
-module.run(function ($interval, $rootScope, config) {
-  const configInitListener = $rootScope.$on('init:config', function () {
-    applyConfig();
-    configInitListener();
-  });
-
-  $rootScope.$on('change:config', applyConfig);
-
-=======
 // teach Notifier how to use angular interval services
-module.run(function ($interval) {
->>>>>>> 5df51d50
+module.run(function (config, $interval) {
   Notifier.applyConfig({
     setInterval: $interval,
     clearInterval: $interval.cancel
   });
-<<<<<<< HEAD
-
-  function applyConfig() {
-    Notifier.applyConfig({
-      bannerLifetime: config.get('notifications:lifetime:banner'),
-      errorLifetime: config.get('notifications:lifetime:error'),
-      warningLifetime: config.get('notifications:lifetime:warning'),
-      infoLifetime: config.get('notifications:lifetime:info')
-    });
-    rootNotifier.banner(config.get('notifications:banner'));
-  }
-});
-
-=======
+  applyConfig(config);
 });
 
 // if kibana is not included then the notify service can't
@@ -57,17 +33,20 @@
 if (!!kbnIndex) {
   require('ui/config');
   module.run(function (config) {
-    config.watchAll(() => {
-      Notifier.applyConfig({
-        errorLifetime: config.get('notifications:lifetime:error'),
-        warningLifetime: config.get('notifications:lifetime:warning'),
-        infoLifetime: config.get('notifications:lifetime:info')
-      });
-    });
+    config.watchAll(() => applyConfig(config));
   });
 }
 
->>>>>>> 5df51d50
+function applyConfig(config) {
+  Notifier.applyConfig({
+    bannerLifetime: config.get('notifications:lifetime:banner'),
+    errorLifetime: config.get('notifications:lifetime:error'),
+    warningLifetime: config.get('notifications:lifetime:warning'),
+    infoLifetime: config.get('notifications:lifetime:info')
+  });
+  rootNotifier.banner(config.get('notifications:banner'));
+}
+
 window.onerror = function (err, url, line) {
   rootNotifier.fatal(new Error(err + ' (' + url + ':' + line + ')'));
   return true;
