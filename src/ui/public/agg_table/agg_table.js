--- conflicted
+++ resolved
@@ -9,37 +9,13 @@
 .get('kibana')
 .directive('kbnAggTable', function ($filter, config, Private, compileRecursiveDirective) {
 
-<<<<<<< HEAD
-    return {
-      restrict: 'E',
-      template: require('ui/agg_table/agg_table.html'),
-      scope: {
-        table: '=',
-        perPage: '=?',
-        sort: '=?',
-        exportTitle: '=?'
-      },
-      controllerAs: 'aggTable',
-      compile: function ($el) {
-        // Use the compile function from the RecursionHelper,
-        // And return the linking function(s) which it returns
-        return compileRecursiveDirective.compile($el);
-      },
-      controller: function ($scope) {
-        var self = this;
-
-        self._saveAs = require('@spalger/filesaver').saveAs;
-        self.csv = {
-          separator: config.get('csv:separator'),
-          quoteValues: config.get('csv:quoteValues')
-        };
-=======
   return {
     restrict: 'E',
     template: aggTableTemplate,
     scope: {
       table: '=',
       perPage: '=?',
+      sort: '=?',
       exportTitle: '=?'
     },
     controllerAs: 'aggTable',
@@ -51,13 +27,11 @@
     controller: function ($scope) {
       var self = this;
 
-      self.sort = null;
       self._saveAs = require('@spalger/filesaver').saveAs;
       self.csv = {
         separator: config.get('csv:separator'),
         quoteValues: config.get('csv:quoteValues')
       };
->>>>>>> f7a50e03
 
       self.exportAsCsv = function (formatted) {
         var csv = new Blob([self.toCsv(formatted)], { type: 'text/plain' });
