/*
 * Copyright Elasticsearch B.V. and/or licensed to Elasticsearch B.V. under one
 * or more contributor license agreements. Licensed under the Elastic License
 * 2.0 and the Server Side Public License, v 1; you may not use this file except
 * in compliance with, at your election, the Elastic License 2.0 or the Server
 * Side Public License, v 1.
 */

import expect from '@kbn/expect';
import { FtrProviderContext } from '../../../../ftr_provider_context';
import { configArray } from '../../constants';

export default function ({ getService }: FtrProviderContext) {
  const supertest = getService('supertest');
  const esArchiver = getService('esArchiver');

  describe('errors', () => {
    before(async () => {
      await esArchiver.load('test/api_integration/fixtures/es_archiver/index_patterns/basic_index');
    });

    after(async () => {
      await esArchiver.unload(
        'test/api_integration/fixtures/es_archiver/index_patterns/basic_index'
      );
    });

    configArray.forEach((config) => {
      describe(config.name, () => {
        it('returns 404 error on non-existing index_pattern', async () => {
          const id = `xxxxxxxx-xxxx-xxxx-xxxx-xxxxxxxxxxxx-${Date.now()}`;
          const response = await supertest.put(`${config.path}/${id}/runtime_field`).send({
            name: 'runtimeBar',
            runtimeField: {
              type: 'long',
              script: {
                source: "emit(doc['field_name'].value)",
              },
            },
          });

          expect(response.status).to.be(404);
        });

<<<<<<< HEAD
      expect(response.status).to.be(404);
=======
        it('returns error on non-runtime field update attempt', async () => {
          const title = `basic_index`;
          const response1 = await supertest.post(config.path).send({
            override: true,
            [config.serviceKey]: {
              title,
            },
          });

          const response2 = await supertest
            .put(`${config.path}/${response1.body[config.serviceKey].id}/runtime_field`)
            .send({
              name: 'bar',
              runtimeField: {
                type: 'long',
                script: {
                  source: "emit(doc['field_name'].value)",
                },
              },
            });

          expect(response2.status).to.be(400);
          expect(response2.body.message).to.be('Only runtime fields can be updated');
        });
      });
>>>>>>> f0465413
    });
  });
}<|MERGE_RESOLUTION|>--- conflicted
+++ resolved
@@ -42,9 +42,6 @@
           expect(response.status).to.be(404);
         });
 
-<<<<<<< HEAD
-      expect(response.status).to.be(404);
-=======
         it('returns error on non-runtime field update attempt', async () => {
           const title = `basic_index`;
           const response1 = await supertest.post(config.path).send({
@@ -70,7 +67,6 @@
           expect(response2.body.message).to.be('Only runtime fields can be updated');
         });
       });
->>>>>>> f0465413
     });
   });
 }