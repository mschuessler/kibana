#!/usr/bin/env bash

set -euo pipefail

source .buildkite/scripts/common/util.sh

is_test_execution_step

.buildkite/scripts/bootstrap.sh
# These tests are running on static workers so we have to make sure we delete previous build of Kibana
rm -rf "$KIBANA_BUILD_LOCATION"
.buildkite/scripts/download_build_artifacts.sh

function is_running {
  kill -0 "$1" &>/dev/null
}

# unset env vars defined in other parts of CI for automatic APM collection of
# Kibana. We manage APM config in our FTR config and performance service, and
# APM treats config in the ENV with a very high precedence.
unset ELASTIC_APM_ENVIRONMENT
unset ELASTIC_APM_TRANSACTION_SAMPLE_RATE
unset ELASTIC_APM_SERVER_URL
unset ELASTIC_APM_SECRET_TOKEN
unset ELASTIC_APM_ACTIVE
unset ELASTIC_APM_CONTEXT_PROPAGATION_ONLY
unset ELASTIC_APM_ACTIVE
unset ELASTIC_APM_SERVER_URL
unset ELASTIC_APM_SECRET_TOKEN
unset ELASTIC_APM_GLOBAL_LABELS

# `kill $esPid` doesn't work, seems that kbn-es doesn't listen to signals correctly, this does work
trap 'killall node -q' EXIT

export TEST_ES_URL=http://elastic:changeme@localhost:9200
export TEST_ES_DISABLE_STARTUP=true

echo "--- determining which journeys to run"

journeys=$(buildkite-agent meta-data get "failed-journeys" --default '')
if [ "$journeys" != "" ]; then
  echo "re-running failed journeys:${journeys}"
else
  paths=()
  for path in x-pack/performance/journeys/*; do
    paths+=("$path")
  done
  journeys=$(printf "%s\n" "${paths[@]}")
  echo "running discovered journeys:${journeys}"
fi

# track failed journeys here which might get written to metadata
failedJourneys=()

echo "--- 🔎 Start es"

node scripts/es snapshot&
export esPid=$!

# Pings the es server every second for up to 2 minutes until it is green
<<<<<<< HEAD
curl --retry 120 \
--retry-delay 1 \
--retry-connrefused \
-I -XGET "${TEST_ES_URL}/_cluster/health?wait_for_nodes=>=1&wait_for_status=yellow" \
> /dev/null

echo "Wait 30 sec for ES"
sleep 30

echo "✅ ES is ready and will run in the background"

curl -I -XGET "${TEST_ES_URL}/_cat/indices"
curl -I -XGET "${TEST_ES_URL}/_cat/count?v=true"

echo "--- Warmup journey with APM disabled"

node scripts/functional_tests \
   --config "x-pack/performance/journeys/warmup" \
  --kibana-install-dir "$KIBANA_BUILD_LOCATION" \
  --debug \
  --bail

while read -r journey; do
  if [ "$journey" == "" ] || [ "$journey" == "x-pack/performance/journeys/warmup.ts" ] ; then
    continue;
  fi

  phases=("TEST")
=======
curl \
  --fail \
  --silent \
  --retry 120 \
  --retry-delay 1 \
  --retry-connrefused \
  -XGET "${TEST_ES_URL}/_cluster/health?wait_for_nodes=>=1&wait_for_status=yellow" \
  > /dev/null

echo "✅ ES is ready and will run in the background"

curl -I -XGET "${TEST_ES_URL}/_cat/indices"
curl -I -XGET "${TEST_ES_URL}/_cat/count?v=true"

while read -r journey; do
  if [ "$journey" == "" ] || [ "$journey" == "x-pack/performance/journeys/warmup.ts" ] ; then
    continue;
  fi

  echo "Wait 30 sec for ES"
  sleep 30

  phases=("WARMUP","TEST")
>>>>>>> 44eff917
  status=0
  for phase in "${phases[@]}"; do
    echo "--- $journey - $phase"
    echo "Wait 30 sec b/w journeys"
    sleep 30

    export TEST_PERFORMANCE_PHASE="$phase"

    set +e
    node scripts/functional_tests \
      --config "$journey" \
      --kibana-install-dir "$KIBANA_BUILD_LOCATION" \
      --debug \
      --bail
    status=$?
    set -e

    if [ $status -ne 0 ]; then
      failedJourneys+=("$journey")
      echo "^^^ +++"
      echo "❌ FTR failed with status code: $status"
      break
    fi
  done

<<<<<<< HEAD
done <<< "$journeys"

<<<<<<< HEAD
# remove trap, we're manually shutting down
trap - EXIT;

=======
  # remove trap, we're manually shutting down
  trap - EXIT;
done <<< "$journeys"

>>>>>>> 44eff917
echo "--- 🔎 Shutdown ES"
killall node
echo "waiting for $esPid to exit gracefully";

timeout=30 #seconds
dur=0
while is_running $esPid; do
  sleep 1;
  ((dur=dur+1))
  if [ $dur -ge $timeout ]; then
    echo "es still running after $dur seconds, killing ES and node forcefully";
    killall -SIGKILL java
    killall -SIGKILL node
    sleep 5;
  fi
done
<<<<<<< HEAD
=======
=======

>>>>>>> 44eff917
echo "--- Upload journey step screenshots"
JOURNEY_SCREENSHOTS_DIR="${KIBANA_DIR}/data/journey_screenshots"
if [ -d "$JOURNEY_SCREENSHOTS_DIR" ]; then
  cd "$JOURNEY_SCREENSHOTS_DIR"
  buildkite-agent artifact upload "**/*fullscreen*.png"
  cd "$KIBANA_DIR"
fi
>>>>>>> upstream

echo "--- report/record failed journeys"
if [ "${failedJourneys[*]}" != "" ]; then
  buildkite-agent meta-data set "failed-journeys" "$(printf "%s\n" "${failedJourneys[@]}")"

  echo "failed journeys: ${failedJourneys[*]}"
  exit 1
fi<|MERGE_RESOLUTION|>--- conflicted
+++ resolved
@@ -58,36 +58,6 @@
 export esPid=$!
 
 # Pings the es server every second for up to 2 minutes until it is green
-<<<<<<< HEAD
-curl --retry 120 \
---retry-delay 1 \
---retry-connrefused \
--I -XGET "${TEST_ES_URL}/_cluster/health?wait_for_nodes=>=1&wait_for_status=yellow" \
-> /dev/null
-
-echo "Wait 30 sec for ES"
-sleep 30
-
-echo "✅ ES is ready and will run in the background"
-
-curl -I -XGET "${TEST_ES_URL}/_cat/indices"
-curl -I -XGET "${TEST_ES_URL}/_cat/count?v=true"
-
-echo "--- Warmup journey with APM disabled"
-
-node scripts/functional_tests \
-   --config "x-pack/performance/journeys/warmup" \
-  --kibana-install-dir "$KIBANA_BUILD_LOCATION" \
-  --debug \
-  --bail
-
-while read -r journey; do
-  if [ "$journey" == "" ] || [ "$journey" == "x-pack/performance/journeys/warmup.ts" ] ; then
-    continue;
-  fi
-
-  phases=("TEST")
-=======
 curl \
   --fail \
   --silent \
@@ -111,12 +81,9 @@
   sleep 30
 
   phases=("WARMUP","TEST")
->>>>>>> 44eff917
   status=0
   for phase in "${phases[@]}"; do
     echo "--- $journey - $phase"
-    echo "Wait 30 sec b/w journeys"
-    sleep 30
 
     export TEST_PERFORMANCE_PHASE="$phase"
 
@@ -137,19 +104,10 @@
     fi
   done
 
-<<<<<<< HEAD
-done <<< "$journeys"
-
-<<<<<<< HEAD
-# remove trap, we're manually shutting down
-trap - EXIT;
-
-=======
   # remove trap, we're manually shutting down
   trap - EXIT;
 done <<< "$journeys"
 
->>>>>>> 44eff917
 echo "--- 🔎 Shutdown ES"
 killall node
 echo "waiting for $esPid to exit gracefully";
@@ -166,11 +124,7 @@
     sleep 5;
   fi
 done
-<<<<<<< HEAD
-=======
-=======
 
->>>>>>> 44eff917
 echo "--- Upload journey step screenshots"
 JOURNEY_SCREENSHOTS_DIR="${KIBANA_DIR}/data/journey_screenshots"
 if [ -d "$JOURNEY_SCREENSHOTS_DIR" ]; then
@@ -178,7 +132,6 @@
   buildkite-agent artifact upload "**/*fullscreen*.png"
   cd "$KIBANA_DIR"
 fi
->>>>>>> upstream
 
 echo "--- report/record failed journeys"
 if [ "${failedJourneys[*]}" != "" ]; then
