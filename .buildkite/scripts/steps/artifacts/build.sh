#!/usr/bin/env bash

set -euo pipefail

.buildkite/scripts/bootstrap.sh

source .buildkite/scripts/steps/artifacts/env.sh

<<<<<<< HEAD
echo "--- Build Kibana Distribution"
node scripts/build "$RELEASE_ARG" --all-platforms --debug --docker-cross-compile --skip-docker-cloud

echo "--- Build dependencies report"
node scripts/licenses_csv_report "--csv=target/dependencies-$VERSION.csv"

echo "--- Extract default i18n messages"
mkdir -p target/i18n
node scripts/i18n_extract

# Release verification
if [[ "${RELEASE_BUILD:-}" == "true" ]]; then
  echo "--- Build and push Kibana Cloud Distribution"
  # This doesn't meet the requirements for a release image, implementation TBD
  # Beats artifacts will need to match a specific commit sha that matches other stack iamges
  # For now this is a placeholder step that will allow us to run automated Cloud tests
  # against a best guess approximation of a release image
  echo "$KIBANA_DOCKER_PASSWORD" | docker login -u "$KIBANA_DOCKER_USERNAME" --password-stdin docker.elastic.co
  trap 'docker logout docker.elastic.co' EXIT

  node scripts/build \
    "$RELEASE_ARG" \
    --skip-initialize \
    --skip-generic-folders \
    --skip-platform-folders \
    --skip-archives \
    --docker-images \
    --docker-tag-qualifier="$GIT_COMMIT" \
    --docker-push \
    --skip-docker-ubi \
    --skip-docker-ubuntu \
    --skip-docker-contexts
fi
=======
echo "--- Build Kibana artifacts"
node scripts/build --all-platforms --debug --docker-cross-compile $(echo "$BUILD_ARGS")
>>>>>>> ab1bec32

echo "--- Build and upload dependencies report"
node scripts/licenses_csv_report "--csv=target/dependencies-$FULL_VERSION.csv"
cd target
sha512sum "dependencies-$FULL_VERSION.csv" > "dependencies-$FULL_VERSION.csv.sha512.txt"
buildkite-agent artifact upload "*"
cd -<|MERGE_RESOLUTION|>--- conflicted
+++ resolved
@@ -6,44 +6,12 @@
 
 source .buildkite/scripts/steps/artifacts/env.sh
 
-<<<<<<< HEAD
-echo "--- Build Kibana Distribution"
-node scripts/build "$RELEASE_ARG" --all-platforms --debug --docker-cross-compile --skip-docker-cloud
-
-echo "--- Build dependencies report"
-node scripts/licenses_csv_report "--csv=target/dependencies-$VERSION.csv"
+echo "--- Build Kibana artifacts"
+node scripts/build --all-platforms --debug --docker-cross-compile $(echo "$BUILD_ARGS")
 
 echo "--- Extract default i18n messages"
 mkdir -p target/i18n
 node scripts/i18n_extract
-
-# Release verification
-if [[ "${RELEASE_BUILD:-}" == "true" ]]; then
-  echo "--- Build and push Kibana Cloud Distribution"
-  # This doesn't meet the requirements for a release image, implementation TBD
-  # Beats artifacts will need to match a specific commit sha that matches other stack iamges
-  # For now this is a placeholder step that will allow us to run automated Cloud tests
-  # against a best guess approximation of a release image
-  echo "$KIBANA_DOCKER_PASSWORD" | docker login -u "$KIBANA_DOCKER_USERNAME" --password-stdin docker.elastic.co
-  trap 'docker logout docker.elastic.co' EXIT
-
-  node scripts/build \
-    "$RELEASE_ARG" \
-    --skip-initialize \
-    --skip-generic-folders \
-    --skip-platform-folders \
-    --skip-archives \
-    --docker-images \
-    --docker-tag-qualifier="$GIT_COMMIT" \
-    --docker-push \
-    --skip-docker-ubi \
-    --skip-docker-ubuntu \
-    --skip-docker-contexts
-fi
-=======
-echo "--- Build Kibana artifacts"
-node scripts/build --all-platforms --debug --docker-cross-compile $(echo "$BUILD_ARGS")
->>>>>>> ab1bec32
 
 echo "--- Build and upload dependencies report"
 node scripts/licenses_csv_report "--csv=target/dependencies-$FULL_VERSION.csv"
