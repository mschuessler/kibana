--- conflicted
+++ resolved
@@ -15,25 +15,6 @@
   return {
     generate: ({ range }) => {
       const withTx = apm
-<<<<<<< HEAD
-        .service({
-          name: 'service-with-transactions',
-          environment: 'production',
-          agentName: 'java',
-        })
-        .instance('instance');
-
-      const withErrorsOnly = apm
-        .service({ name: 'service-with-errors-only', environment: 'production', agentName: 'java' })
-        .instance('instance');
-
-      const withAppMetricsOnly = apm
-        .service({
-          name: 'service-with-app-metrics-only',
-          environment: 'production',
-          agentName: 'java',
-        })
-=======
         .service('service-with-transactions', ENVIRONMENT, 'java')
         .instance('instance');
 
@@ -43,7 +24,6 @@
 
       const withAppMetricsOnly = apm
         .service('service-with-app-metrics-only', ENVIRONMENT, 'java')
->>>>>>> 3e3039e9
         .instance('instance');
 
       return range
