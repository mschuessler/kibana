--- conflicted
+++ resolved
@@ -274,18 +274,12 @@
     // ES now automatically sets heap size to 50% of the machine's available memory
     // so we need to set it to a smaller size for local dev and CI
     // especially because we currently run many instances of ES on the same machine during CI
-<<<<<<< HEAD
-    options.esEnvVars.ES_JAVA_OPTS =
-      (options.esEnvVars.ES_JAVA_OPTS ? `${options.esEnvVars.ES_JAVA_OPTS} ` : '') +
-      '-Xms2g -Xmx2g';
-=======
     // inital and max must be the same, so we only need to check the max
     if (!esJavaOpts.includes('Xmx')) {
       esJavaOpts += ' -Xms1g -Xmx1g';
     }
 
     this._log.debug('ES_JAVA_OPTS: %s', esJavaOpts.trim());
->>>>>>> e30c7a41
 
     this._process = execa(ES_BIN, args, {
       cwd: installPath,
