/*
 * Copyright Elasticsearch B.V. and/or licensed to Elasticsearch B.V. under one
 * or more contributor license agreements. Licensed under the Elastic License
 * 2.0 and the Server Side Public License, v 1; you may not use this file except
 * in compliance with, at your election, the Elastic License 2.0 or the Server
 * Side Public License, v 1.
 */

export { migrateFilter } from './migrate_filter';
export type { EsQueryFiltersConfig } from './from_filters';
export type { EsQueryConfig } from './build_es_query';
export { buildEsQuery } from './build_es_query';
export { buildQueryFromFilters } from './from_filters';
export { luceneStringToDsl } from './lucene_string_to_dsl';
export { decorateQuery } from './decorate_query';
export {
  isOfQueryType,
  isOfAggregateQueryType,
  getAggregateQueryMode,
  getIndexPatternFromSQLQuery,
} from './es_query_sql';
<<<<<<< HEAD
export { getIndexPatternFromESQLQuery } from './es_query_esql';
=======
export { fromCombinedFilter } from './from_combined_filter';
>>>>>>> d01b5de2
export type {
  IFieldSubType,
  BoolQuery,
  DataViewBase,
  DataViewFieldBase,
  IFieldSubTypeMulti,
  IFieldSubTypeNested,
} from './types';<|MERGE_RESOLUTION|>--- conflicted
+++ resolved
@@ -19,11 +19,8 @@
   getAggregateQueryMode,
   getIndexPatternFromSQLQuery,
 } from './es_query_sql';
-<<<<<<< HEAD
 export { getIndexPatternFromESQLQuery } from './es_query_esql';
-=======
 export { fromCombinedFilter } from './from_combined_filter';
->>>>>>> d01b5de2
 export type {
   IFieldSubType,
   BoolQuery,
