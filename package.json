--- conflicted
+++ resolved
@@ -97,12 +97,8 @@
     "husky": "^0.8.1",
     "istanbul": "^0.3.15",
     "jade": "^1.8.2",
-<<<<<<< HEAD
-=======
+    "libesvm": "^1.0.1",
     "license-checker": "^3.1.0",
->>>>>>> 17284c42
-    "libesvm": "^1.0.1",
-    "license-checker": "3.0.3",
     "load-grunt-config": "^0.7.0",
     "marked": "^0.3.3",
     "marked-text-renderer": "^0.1.0",
