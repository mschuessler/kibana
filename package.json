{
  "name": "kibana",
  "description": "Kibana is an open source (Apache Licensed), browser based analytics and search dashboard for Elasticsearch. Kibana is a snap to setup and start using. Kibana strives to be easy to get started with, while also being flexible and powerful, just like Elasticsearch.",
  "keywords": [
    "kibana",
    "elasticsearch",
    "logstash",
    "analytics",
    "visualizations",
    "dashboards",
    "dashboarding"
  ],
  "private": false,
  "version": "7.0.0-alpha1",
  "branch": "master",
  "build": {
    "number": 8467,
    "sha": "6cb7fec4e154faa0a4a3fee4b33dfef91b9870d9"
  },
  "homepage": "https://www.elastic.co/products/kibana",
  "bugs": {
    "url": "http://github.com/elastic/kibana/issues"
  },
  "license": "Apache-2.0",
  "author": "Rashid Khan <rashid.khan@elastic.co>",
  "contributors": [
    "Chris Cowan <chris.cowan@elastic.co>",
    "Court Ewing <court@elastic.co>",
    "Jim Unger <jim.unger@elastic.co>",
    "Joe Fleming <joe.fleming@elastic.co>",
    "Jon Budzenski <jonathan.budzenski@elastic.co>",
    "Juan Thomassie <juan.thomassie@elastic.co>",
    "Khalah Jones-Golden <khalah.jones@elastic.co>",
    "Lee Drengenberg <lee.drengenberg@elastic.co>",
    "Lukas Olson <lukas.olson@elastic.co>",
    "Matt Bargar <matt.bargar@elastic.co>",
    "Nicolás Bevacqua <nico@elastic.co>",
    "Shelby Sturgis <shelby@elastic.co>",
    "Spencer Alger <spencer.alger@elastic.co>",
    "Tim Sullivan <tim@elastic.co>",
    "Yuri Astrakhan <yuri@elastic.co>"
  ],
  "scripts": {
    "preinstall": "node ./preinstall_check",
    "kbn": "node scripts/kbn",
    "test": "grunt test",
    "test:dev": "grunt test:dev",
    "test:quick": "grunt test:quick",
    "test:browser": "grunt test:browser",
    "test:ui": "grunt test:ui",
    "test:ui:server": "grunt test:ui:server",
    "test:ui:runner": "echo 'use `node scripts/functional_test_runner`' && false",
    "test:server": "grunt test:server",
    "test:coverage": "grunt test:coverage",
    "test:visualRegression": "grunt test:visualRegression:buildGallery",
    "checkLicenses": "grunt licenses",
    "build": "grunt build",
    "release": "grunt release",
    "start": "node scripts/kibana --dev",
    "debug": "node --nolazy --inspect --debug-brk scripts/kibana --dev",
    "precommit": "node scripts/precommit_hook",
    "karma": "karma start",
    "elasticsearch": "grunt esvm:dev:keepalive",
    "lint": "echo 'use `node scripts/eslint`' && false",
    "lintroller": "echo 'use `node scripts/eslint --fix`' && false",
    "makelogs": "echo 'use `node scripts/makelogs`' && false",
    "mocha": "echo 'use `node scripts/mocha`' && false",
    "sterilize": "grunt sterilize",
    "uiFramework:start": "cd packages/kbn-ui-framework && yarn docSiteStart",
    "uiFramework:build": "cd packages/kbn-ui-framework && yarn docSiteBuild",
    "uiFramework:createComponent": "cd packages/kbn-ui-framework && yarn createComponent",
    "uiFramework:documentComponent": "cd packages/kbn-ui-framework && yarn documentComponent"
  },
  "repository": {
    "type": "git",
    "url": "https://github.com/elastic/kibana.git"
  },
  "dependencies": {
    "@elastic/eui": "0.0.26",
    "@elastic/filesaver": "1.1.2",
    "@elastic/numeral": "2.3.1",
    "@elastic/ui-ace": "0.2.3",
    "@kbn/babel-preset": "link:packages/kbn-babel-preset",
    "@kbn/datemath": "link:packages/kbn-datemath",
    "@kbn/pm": "link:packages/kbn-pm",
    "@kbn/test-subj-selector": "link:packages/kbn-test-subj-selector",
<<<<<<< HEAD
=======
    "@kbn/ui-framework": "link:packages/kbn-ui-framework",
>>>>>>> 8af79c11
    "JSONStream": "1.1.1",
    "accept-language-parser": "1.2.0",
    "angular": "1.6.5",
    "angular-aria": "1.6.6",
    "angular-bootstrap-colorpicker": "3.0.19",
    "angular-elastic": "2.5.0",
    "angular-route": "1.4.7",
    "angular-sanitize": "1.5.7",
    "angular-sortable-view": "0.0.15",
    "autoprefixer": "6.5.4",
    "babel-core": "6.21.0",
    "babel-jest": "^22.0.6",
    "babel-loader": "7.1.2",
    "babel-polyfill": "6.20.0",
    "babel-register": "6.18.0",
    "bluebird": "2.9.34",
    "body-parser": "1.12.0",
    "boom": "5.2.0",
    "brace": "0.10.0",
    "bunyan": "1.7.1",
    "cache-loader": "1.0.3",
    "chalk": "2.3.0",
    "check-hash": "1.0.1",
    "color": "1.0.3",
    "commander": "2.8.1",
    "compare-versions": "3.1.0",
    "css-loader": "0.28.7",
    "custom-event-polyfill": "^0.3.0",
    "d3": "3.5.6",
    "d3-cloud": "1.2.1",
    "dragula": "3.7.0",
    "elasticsearch": "^14.2.0",
    "elasticsearch-browser": "^14.2.0",
    "encode-uri-query": "1.0.0",
    "even-better": "7.0.2",
    "expiry-js": "0.1.7",
    "extract-text-webpack-plugin": "3.0.1",
    "file-loader": "1.1.4",
    "font-awesome": "4.4.0",
    "glob": "5.0.13",
    "glob-all": "3.0.1",
    "good-squeeze": "2.1.0",
    "h2o2": "5.1.1",
    "handlebars": "4.0.5",
    "hapi": "14.2.0",
    "hjson": "3.1.0",
    "http-proxy-agent": "1.0.0",
    "https-proxy-agent": "2.1.1",
    "inert": "4.0.2",
    "jade": "1.11.0",
    "jade-loader": "0.8.0",
    "joi": "10.4.1",
    "jquery": "^3.3.1",
    "js-yaml": "3.4.1",
    "json-stringify-pretty-compact": "1.0.4",
    "json-stringify-safe": "5.0.1",
    "jstimezonedetect": "1.0.5",
    "leaflet": "1.0.3",
    "leaflet-draw": "0.4.10",
    "leaflet-responsive-popup": "0.2.0",
    "leaflet.heat": "0.2.0",
    "less": "2.7.1",
    "less-loader": "4.0.5",
    "lodash": "3.10.1",
    "lru-cache": "4.1.1",
    "markdown-it": "8.3.2",
    "minimatch": "2.0.10",
    "mkdirp": "0.5.1",
    "moment": "^2.20.1",
    "moment-timezone": "^0.5.14",
    "mustache": "2.3.0",
    "ngreact": "0.5.1",
    "no-ui-slider": "1.2.0",
    "node-fetch": "1.3.2",
    "pegjs": "0.9.0",
    "pivotal-ui": "11.0.0",
    "postcss-loader": "2.0.6",
    "prop-types": "15.5.8",
    "proxy-from-env": "1.0.0",
    "querystring-browser": "1.0.4",
    "raw-loader": "0.5.1",
    "react": "^16.2.0",
    "react-anything-sortable": "^1.7.3",
    "react-color": "^2.13.8",
    "react-dom": "^16.2.0",
    "react-grid-layout": "^0.16.2",
    "react-input-range": "^1.3.0",
    "react-markdown": "^3.1.4",
    "react-redux": "^5.0.6",
    "react-router-dom": "4.2.2",
    "react-select": "^1.2.0",
    "react-sizeme": "^2.3.6",
    "react-toggle": "4.0.2",
    "reactcss": "1.2.3",
    "redux": "3.7.2",
    "redux-actions": "2.2.1",
    "redux-thunk": "2.2.0",
    "regression": "2.0.0",
    "request": "2.61.0",
    "reselect": "^3.0.1",
    "resize-observer-polyfill": "1.2.1",
    "rimraf": "2.4.3",
    "rison-node": "1.0.0",
    "rxjs": "5.4.3",
    "script-loader": "0.7.2",
    "semver": "5.1.0",
    "style-loader": "0.19.0",
    "tar": "2.2.0",
    "tinygradient": "0.3.0",
    "topojson-client": "3.0.0",
    "trunc-html": "1.0.2",
    "trunc-text": "1.0.2",
    "uglifyjs-webpack-plugin": "0.4.6",
    "ui-select": "0.19.6",
    "url-loader": "0.5.9",
    "uuid": "3.0.1",
    "validate-npm-package-name": "2.2.2",
    "vega-lib": "^3.1.0",
    "vega-lite": "^2.1.3",
    "vega-schema-url-parser": "1.0.0",
    "vision": "4.1.0",
    "webpack": "3.6.0",
    "webpack-merge": "4.1.0",
    "whatwg-fetch": "^2.0.3",
    "wreck": "12.4.0",
    "yauzl": "2.7.0"
  },
  "devDependencies": {
    "@elastic/eslint-config-kibana": "link:packages/eslint-config-kibana",
    "@elastic/eslint-import-resolver-kibana": "1.0.0",
    "@elastic/eslint-plugin-kibana-custom": "link:packages/eslint-plugin-kibana-custom",
    "@kbn/plugin-generator": "link:packages/kbn-plugin-generator",
    "angular-mocks": "1.4.7",
    "babel-eslint": "8.1.2",
    "backport": "2.2.0",
    "chai": "3.5.0",
    "chance": "1.0.6",
    "cheerio": "0.22.0",
    "chokidar": "1.6.0",
    "chromedriver": "2.33.2",
    "classnames": "2.2.5",
    "enzyme": "3.2.0",
    "enzyme-adapter-react-16": "^1.1.1",
    "enzyme-to-json": "3.3.0",
    "eslint": "4.14.0",
    "eslint-config-prettier": "^2.9.0",
    "eslint-plugin-babel": "4.1.2",
    "eslint-plugin-import": "2.8.0",
    "eslint-plugin-jest": "^21.6.2",
    "eslint-plugin-mocha": "4.11.0",
    "eslint-plugin-no-unsanitized": "^2.0.2",
    "eslint-plugin-prefer-object-spread": "1.2.1",
    "eslint-plugin-prettier": "^2.6.0",
    "eslint-plugin-react": "7.5.1",
    "event-stream": "3.3.2",
    "expect.js": "0.3.1",
    "faker": "1.1.0",
    "geckodriver": "1.10.0",
    "getopts": "2.0.0",
    "grunt": "1.0.1",
    "grunt-aws-s3": "0.14.5",
    "grunt-babel": "6.0.0",
    "grunt-cli": "0.1.13",
    "grunt-contrib-clean": "1.0.0",
    "grunt-contrib-copy": "0.8.1",
    "grunt-esvm": "3.2.12",
    "grunt-karma": "2.0.0",
    "grunt-run": "0.7.0",
    "grunt-simple-mocha": "0.4.0",
    "gulp-sourcemaps": "1.7.3",
    "husky": "0.8.1",
    "image-diff": "1.6.0",
    "istanbul-instrumenter-loader": "3.0.0",
    "jest": "^22.0.6",
    "jest-cli": "^22.0.6",
    "jimp": "0.2.28",
    "jsdom": "9.9.1",
    "karma": "1.7.0",
    "karma-chrome-launcher": "2.1.1",
    "karma-coverage": "1.1.1",
    "karma-firefox-launcher": "1.0.1",
    "karma-ie-launcher": "1.0.0",
    "karma-junit-reporter": "1.2.0",
    "karma-mocha": "1.3.0",
    "karma-safari-launcher": "1.0.0",
<<<<<<< HEAD
    "keymirror": "0.1.1",
    "leadfoot": "silne30/leadfoot#validation_for_response_in_ff58",
=======
    "leadfoot": "1.7.1",
>>>>>>> 8af79c11
    "license-checker": "^16.0.0",
    "load-grunt-config": "0.19.2",
    "makelogs": "^4.0.4",
    "marked-text-renderer": "0.1.0",
    "mocha": "3.3.0",
    "mock-fs": "^4.4.2",
    "murmurhash3js": "3.0.1",
    "ncp": "2.0.0",
    "nock": "8.0.0",
    "pixelmatch": "4.0.2",
    "prettier": "^1.11.1",
    "proxyquire": "1.7.10",
    "simple-git": "1.37.0",
    "sinon": "1.17.2",
    "source-map": "0.5.6",
    "source-map-support": "0.2.10",
    "strip-ansi": "^3.0.1",
    "supertest": "3.0.0",
    "supertest-as-promised": "2.0.2",
    "tree-kill": "1.1.0",
    "ts-jest": "^22.0.4",
    "typescript": "^2.7.2",
    "xml2js": "0.4.19",
    "xmlbuilder": "9.0.4"
  },
  "engines": {
    "node": "8.9.4",
    "yarn": "^1.3.2"
  }
}<|MERGE_RESOLUTION|>--- conflicted
+++ resolved
@@ -84,10 +84,7 @@
     "@kbn/datemath": "link:packages/kbn-datemath",
     "@kbn/pm": "link:packages/kbn-pm",
     "@kbn/test-subj-selector": "link:packages/kbn-test-subj-selector",
-<<<<<<< HEAD
-=======
     "@kbn/ui-framework": "link:packages/kbn-ui-framework",
->>>>>>> 8af79c11
     "JSONStream": "1.1.1",
     "accept-language-parser": "1.2.0",
     "angular": "1.6.5",
@@ -245,7 +242,6 @@
     "event-stream": "3.3.2",
     "expect.js": "0.3.1",
     "faker": "1.1.0",
-    "geckodriver": "1.10.0",
     "getopts": "2.0.0",
     "grunt": "1.0.1",
     "grunt-aws-s3": "0.14.5",
@@ -273,12 +269,7 @@
     "karma-junit-reporter": "1.2.0",
     "karma-mocha": "1.3.0",
     "karma-safari-launcher": "1.0.0",
-<<<<<<< HEAD
-    "keymirror": "0.1.1",
-    "leadfoot": "silne30/leadfoot#validation_for_response_in_ff58",
-=======
     "leadfoot": "1.7.1",
->>>>>>> 8af79c11
     "license-checker": "^16.0.0",
     "load-grunt-config": "0.19.2",
     "makelogs": "^4.0.4",
