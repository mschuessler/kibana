/*
 * Copyright Elasticsearch B.V. and/or licensed to Elasticsearch B.V. under one
 * or more contributor license agreements. Licensed under the Elastic License
 * 2.0; you may not use this file except in compliance with the Elastic License
 * 2.0.
 */

import { FtrProviderContext } from '../ftr_provider_context';
import { isRegistryEnabled, getRegistryUrlFromTestEnv } from '../registry';
import { getRegistryUrl as getRegistryUrlFromIngest } from '../../../plugins/fleet/server';

export default function endpointAPIIntegrationTests(providerContext: FtrProviderContext) {
  const { loadTestFile, getService } = providerContext;

  describe('Endpoint plugin', function () {
    const ingestManager = getService('ingestManager');

<<<<<<< HEAD
    this.tags('ciGroup20');
=======
>>>>>>> 5f618da8
    const log = getService('log');

    if (!isRegistryEnabled()) {
      log.warning('These tests are being run with an external package registry');
    }

    const registryUrl = getRegistryUrlFromTestEnv() ?? getRegistryUrlFromIngest();
    log.info(`Package registry URL for tests: ${registryUrl}`);

    before(async () => {
      await ingestManager.setup();
    });
    loadTestFile(require.resolve('./resolver/index'));
    loadTestFile(require.resolve('./metadata'));
    loadTestFile(require.resolve('./metadata_v1'));
    loadTestFile(require.resolve('./policy'));
    loadTestFile(require.resolve('./package'));
  });
}<|MERGE_RESOLUTION|>--- conflicted
+++ resolved
@@ -15,10 +15,6 @@
   describe('Endpoint plugin', function () {
     const ingestManager = getService('ingestManager');
 
-<<<<<<< HEAD
-    this.tags('ciGroup20');
-=======
->>>>>>> 5f618da8
     const log = getService('log');
 
     if (!isRegistryEnabled()) {
