/*
 * Copyright Elasticsearch B.V. and/or licensed to Elasticsearch B.V. under one
 * or more contributor license agreements. Licensed under the Elastic License
 * 2.0; you may not use this file except in compliance with the Elastic License
 * 2.0.
 */

import { FtrConfigProviderContext } from '@kbn/test';
import { CA_CERT_PATH } from '@kbn/dev-utils';
import { services } from './services';

export default async function ({ readConfigFile }: FtrConfigProviderContext) {
  const kibanaCommonTestsConfig = await readConfigFile(
    require.resolve('../../../test/common/config.js')
  );
  const xpackFunctionalTestsConfig = await readConfigFile(
    require.resolve('../functional/config.base.js')
  );

  return {
    ...kibanaCommonTestsConfig.getAll(),

    services,

    esTestCluster: {
      ...xpackFunctionalTestsConfig.get('esTestCluster'),
      serverArgs: [
        ...xpackFunctionalTestsConfig.get('esTestCluster.serverArgs'),
        // define custom es server here
        // API Keys is enabled at the top level
        'xpack.security.enabled=true',
        'http.host=0.0.0.0',
      ],
    },

    kbnTestServer: {
      ...xpackFunctionalTestsConfig.get('kbnTestServer'),
      serverArgs: [
<<<<<<< HEAD
        // remove plugin mock services from the default config
        ...xpackFunctionalTestsConfig
          .get('kbnTestServer.serverArgs')
          .filter((arg: string) => !arg.startsWith('--plugin-path=')),
=======
        ...xpackFunctionalTestsConfig.get('kbnTestServer.serverArgs'),
        '--csp.warnLegacyBrowsers=false',
>>>>>>> 879077d2
        '--csp.strict=false',
        '--csp.warnLegacyBrowsers=false',
        '--csp.script_src=["self", "unsafe-eval", "unsafe-inline"]',
        '--csp.disableUnsafeEval=true',
        // define custom kibana server args here
        `--elasticsearch.ssl.certificateAuthorities=${CA_CERT_PATH}`,
        // always install Endpoint package by default when Fleet sets up
        `--xpack.fleet.packages.0.name=endpoint`,
        `--xpack.fleet.packages.0.version=latest`,
        `--xpack.securitySolution.enableExperimental=${JSON.stringify(['endpointRbacEnabled'])}`,
      ],
    },
  };
}<|MERGE_RESOLUTION|>--- conflicted
+++ resolved
@@ -36,17 +36,12 @@
     kbnTestServer: {
       ...xpackFunctionalTestsConfig.get('kbnTestServer'),
       serverArgs: [
-<<<<<<< HEAD
         // remove plugin mock services from the default config
         ...xpackFunctionalTestsConfig
           .get('kbnTestServer.serverArgs')
           .filter((arg: string) => !arg.startsWith('--plugin-path=')),
-=======
-        ...xpackFunctionalTestsConfig.get('kbnTestServer.serverArgs'),
         '--csp.warnLegacyBrowsers=false',
->>>>>>> 879077d2
         '--csp.strict=false',
-        '--csp.warnLegacyBrowsers=false',
         '--csp.script_src=["self", "unsafe-eval", "unsafe-inline"]',
         '--csp.disableUnsafeEval=true',
         // define custom kibana server args here
