--- conflicted
+++ resolved
@@ -7,10 +7,7 @@
 
 import type { Message } from '../../assistant_context/types';
 import { getCombinedMessage, getSystemMessages } from './helpers';
-<<<<<<< HEAD
-=======
 import { mockGetAnonymizedValue } from '../../mock/get_anonymized_value';
->>>>>>> 53dec844
 import { mockSystemPrompt } from '../../mock/system_prompt';
 import { mockAlertPromptContext } from '../../mock/prompt_context';
 import type { SelectedPromptContext } from '../prompt_context/types';
@@ -157,8 +154,6 @@
 
       expect(Date.parse(message.timestamp)).not.toBeNaN();
     });
-<<<<<<< HEAD
-=======
 
     describe('when there is data to anonymize', () => {
       const onNewReplacements = jest.fn();
@@ -213,6 +208,5 @@
 User prompt text`);
       });
     });
->>>>>>> 53dec844
   });
 });