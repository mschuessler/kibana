--- conflicted
+++ resolved
@@ -249,10 +249,7 @@
 
   return {
     appendMessage,
-<<<<<<< HEAD
-=======
     appendReplacements,
->>>>>>> 53dec844
     clearConversation,
     createConversation,
     deleteConversation,
