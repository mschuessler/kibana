--- conflicted
+++ resolved
@@ -76,13 +76,10 @@
   augmentMessageCodeBlocks: (currentConversation: Conversation) => CodeBlockDetails[][];
   allQuickPrompts: QuickPrompt[];
   allSystemPrompts: Prompt[];
-<<<<<<< HEAD
-=======
   baseAllow: string[];
   baseAllowReplacement: string[];
   defaultAllow: string[];
   defaultAllowReplacement: string[];
->>>>>>> 53dec844
   basePromptContexts: PromptContextTemplate[];
   baseQuickPrompts: QuickPrompt[];
   baseSystemPrompts: Prompt[];
@@ -228,11 +225,8 @@
       augmentMessageCodeBlocks,
       allQuickPrompts: localStorageQuickPrompts ?? [],
       allSystemPrompts: localStorageSystemPrompts ?? [],
-<<<<<<< HEAD
-=======
       baseAllow: uniq(baseAllow),
       baseAllowReplacement: uniq(baseAllowReplacement),
->>>>>>> 53dec844
       basePromptContexts,
       baseQuickPrompts,
       baseSystemPrompts,
@@ -271,19 +265,12 @@
       http,
       localStorageQuickPrompts,
       localStorageSystemPrompts,
-<<<<<<< HEAD
-      promptContexts,
-=======
->>>>>>> 53dec844
       nameSpace,
       onConversationsUpdated,
-<<<<<<< HEAD
-=======
       promptContexts,
       registerPromptContext,
       setDefaultAllow,
       setDefaultAllowReplacement,
->>>>>>> 53dec844
       setLocalStorageQuickPrompts,
       setLocalStorageSystemPrompts,
       showAssistantOverlay,
