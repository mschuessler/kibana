--- conflicted
+++ resolved
@@ -19,13 +19,7 @@
     await page.waitForSelector('#dashboardListingHeading');
   })
 
-<<<<<<< HEAD
-  .step('Go to Ecommerce No Map Dashboard', async ({ page }) => {
-    await page.click(subj('dashboardListingTitleLink-[eCommerce]-Map-Only'));
-    await waitForVisualizations(page, 1);
-=======
   .step('Go to Ecommerce No Map Dashboard', async ({ page, log }) => {
     await page.click(subj('dashboardListingTitleLink-[eCommerce]-Map-Only'));
     await waitForVisualizations(page, log, 1);
->>>>>>> 328467f7
   });