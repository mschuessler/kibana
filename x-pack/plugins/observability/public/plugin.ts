--- conflicted
+++ resolved
@@ -129,11 +129,8 @@
   usageCollection: UsageCollectionSetup;
   unifiedSearch: UnifiedSearchPublicPluginStart;
   home?: HomePublicPluginStart;
-<<<<<<< HEAD
   cloudCollaboration?: CloudCollaborationPluginStart;
-=======
   cloud?: CloudStart;
->>>>>>> 73d1ed4e
 }
 
 export type ObservabilityPublicStart = ReturnType<Plugin['start']>;
