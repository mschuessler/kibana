--- conflicted
+++ resolved
@@ -109,11 +109,7 @@
 import { BulkActionsResolver } from './services/agents';
 import type { PackagePolicyService } from './services/package_policy_service';
 import { PackagePolicyServiceImpl } from './services/package_policy';
-<<<<<<< HEAD
-=======
-import { registerFleetUsageLogger, startFleetUsageLogger } from './services/fleet_usage_logger';
 import { CheckDeletedFilesTask } from './tasks/check_deleted_files_task';
->>>>>>> b78f785b
 
 export interface FleetSetupDeps {
   security: SecurityPluginSetup;
@@ -466,12 +462,7 @@
     this.telemetryEventsSender.start(plugins.telemetry, core);
     this.bulkActionsResolver?.start(plugins.taskManager);
     this.fleetUsageSender?.start(plugins.taskManager);
-<<<<<<< HEAD
     // startFleetUsageLogger(plugins.taskManager);
-=======
-    this.checkDeletedFilesTask?.start({ taskManager: plugins.taskManager });
-    startFleetUsageLogger(plugins.taskManager);
->>>>>>> b78f785b
 
     const logger = appContextService.getLogger();
 
