/*
 * Copyright Elasticsearch B.V. and/or licensed to Elasticsearch B.V. under one
 * or more contributor license agreements. Licensed under the Elastic License
 * 2.0; you may not use this file except in compliance with the Elastic License
 * 2.0.
 */

import actionCreatorFactory, { Action } from 'typescript-fsa';
import { i18n } from '@kbn/i18n';
import { takeLatest, select, call, put } from 'redux-saga/effects';
import { reducerWithInitialState } from 'typescript-fsa-reducers';
import { createSelector } from 'reselect';
import { GraphStoreDependencies, GraphState, fillWorkspace } from '.';
import { reset } from './global';
import { datasourceSelector } from './datasource';
import { liveResponseFieldsSelector, selectedFieldsSelector } from './fields';
import { fetchTopNodes } from '../services/fetch_top_nodes';
<<<<<<< HEAD
import type { ServerResultNode } from '../types';
const actionCreator = actionCreatorFactory('x-pack/graph');
=======
import { Workspace } from '../types';
>>>>>>> 3662a39b

const actionCreator = actionCreatorFactory('x-pack/graph/workspace');

export interface WorkspaceState {
  isInitialized: boolean;
}

const initialWorkspaceState: WorkspaceState = {
  isInitialized: false,
};

export const initializeWorkspace = actionCreator('INITIALIZE_WORKSPACE');
export const submitSearch = actionCreator<string>('SUBMIT_SEARCH');

export const workspaceReducer = reducerWithInitialState(initialWorkspaceState)
  .case(reset, () => ({ isInitialized: false }))
  .case(initializeWorkspace, () => ({ isInitialized: true }))
  .build();

export const workspaceSelector = (state: GraphState) => state.workspace;
export const workspaceInitializedSelector = createSelector(
  workspaceSelector,
  (workspace: WorkspaceState) => workspace.isInitialized
);

/**
 * Saga handling filling in top terms into workspace.
 *
 * It will load the top terms of the selected fields, add them to the workspace and fill in the connections.
 */
export const fillWorkspaceSaga = ({
  getWorkspace,
  notifyReact,
  http,
  notifications,
}: GraphStoreDependencies) => {
  function* fetchNodes(): Generator {
    try {
      const workspace = getWorkspace();
      if (!workspace) {
        return;
      }

      const state = (yield select()) as GraphState;
      const fields = selectedFieldsSelector(state);
      const datasource = datasourceSelector(state).current;
      if (datasource.type === 'none') {
        return;
      }

      const topTermNodes = (yield call(
        fetchTopNodes,
        http.post,
        datasource.title,
        fields
      )) as ServerResultNode[];
      workspace.mergeGraph({
        nodes: topTermNodes,
        edges: [],
      });
      yield put(initializeWorkspace());
      notifyReact();
      workspace.fillInGraph(fields.length * 10);
    } catch (e) {
      const message = 'body' in e ? e.body.message : e.message;
      notifications.toasts.addDanger({
        title: i18n.translate('xpack.graph.fillWorkspaceError', {
          defaultMessage: 'Fetching top terms failed: {message}',
          values: { message },
        }),
      });
    }
  }

  return function* () {
    yield takeLatest(fillWorkspace.match, fetchNodes);
  };
};

export const submitSearchSaga = ({
  getWorkspace,
  handleSearchQueryError,
}: GraphStoreDependencies) => {
  function* submit(action: Action<string>) {
    const searchTerm = action.payload;
    yield put(initializeWorkspace());

    // type casting is safe, at this point workspace should be loaded
    const workspace = getWorkspace() as Workspace;
    const numHops = 2;
    const liveResponseFields = liveResponseFieldsSelector(yield select());

    if (searchTerm.startsWith('{')) {
      try {
        const query = JSON.parse(searchTerm);
        if (query.vertices) {
          // Is a graph explore request
          workspace.callElasticsearch(query);
        } else {
          // Is a regular query DSL query
          workspace.search(query, liveResponseFields, numHops);
        }
      } catch (err) {
        handleSearchQueryError(err);
      }
      return;
    }
    workspace.simpleSearch(searchTerm, liveResponseFields, numHops);
  }

  return function* () {
    yield takeLatest(submitSearch.match, submit);
  };
};<|MERGE_RESOLUTION|>--- conflicted
+++ resolved
@@ -15,12 +15,8 @@
 import { datasourceSelector } from './datasource';
 import { liveResponseFieldsSelector, selectedFieldsSelector } from './fields';
 import { fetchTopNodes } from '../services/fetch_top_nodes';
-<<<<<<< HEAD
+import { Workspace } from '../types';
 import type { ServerResultNode } from '../types';
-const actionCreator = actionCreatorFactory('x-pack/graph');
-=======
-import { Workspace } from '../types';
->>>>>>> 3662a39b
 
 const actionCreator = actionCreatorFactory('x-pack/graph/workspace');
 
