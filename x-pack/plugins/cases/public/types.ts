/*
 * Copyright Elasticsearch B.V. and/or licensed to Elasticsearch B.V. under one
 * or more contributor license agreements. Licensed under the Elastic License
 * 2.0; you may not use this file except in compliance with the Elastic License
 * 2.0.
 */

import type { CoreStart } from '@kbn/core/public';
import type { IHttpFetchError, ResponseErrorBody } from '@kbn/core-http-browser';
import type { ReactElement } from 'react';
import type React from 'react';
import type { DataPublicPluginStart } from '@kbn/data-plugin/public';
import type { EmbeddableStart } from '@kbn/embeddable-plugin/public';
import type { Storage } from '@kbn/kibana-utils-plugin/public';
import type { HomePublicPluginSetup } from '@kbn/home-plugin/public';
import type { ManagementSetup, ManagementAppMountParams } from '@kbn/management-plugin/public';
import type { FeaturesPluginStart } from '@kbn/features-plugin/public';
import type { LensPublicStart } from '@kbn/lens-plugin/public';
import type { SecurityPluginSetup, SecurityPluginStart } from '@kbn/security-plugin/public';
import type { SpacesPluginStart } from '@kbn/spaces-plugin/public';
import type { TriggersAndActionsUIPublicPluginStart as TriggersActionsStart } from '@kbn/triggers-actions-ui-plugin/public';
import type { DistributiveOmit } from '@elastic/eui';
import type { ApmBase } from '@elastic/apm-rum';
import type { LicensingPluginStart } from '@kbn/licensing-plugin/public';
import type { FilesSetup, FilesStart } from '@kbn/files-plugin/public';
import type { SavedObjectsManagementPluginStart } from '@kbn/saved-objects-management-plugin/public';
<<<<<<< HEAD
import type { CloudCollaborationPluginStart } from '@kbn/cloud-collaboration-plugin/public';
=======
import type { UiActionsStart } from '@kbn/ui-actions-plugin/public';

>>>>>>> 73d1ed4e
import type {
  CasesBulkGetRequest,
  CasesBulkGetResponse,
  CasesByAlertId,
  CasesByAlertIDRequest,
  CasesFindRequest,
  CasesMetricsRequest,
  CasesStatusRequest,
  CommentRequestAlertType,
  CommentRequestExternalReferenceNoSOType,
  CommentRequestExternalReferenceSOType,
  CommentRequestPersistableStateType,
  CommentRequestUserType,
} from '../common/api';
import type { UseCasesAddToExistingCaseModal } from './components/all_cases/selector_modal/use_cases_add_to_existing_case_modal';
import type { UseCasesAddToNewCaseFlyout } from './components/create/flyout/use_cases_add_to_new_case_flyout';
import type { canUseCases } from './client/helpers/can_use_cases';
import type { getRuleIdFromEvent } from './client/helpers/get_rule_id_from_event';
import type { GetCasesContextProps } from './client/ui/get_cases_context';
import type { GetCasesProps } from './client/ui/get_cases';
import type { GetAllCasesSelectorModalProps } from './client/ui/get_all_cases_selector_modal';
import type { GetRecentCasesProps } from './client/ui/get_recent_cases';
import type { CasesStatus, CasesMetrics, CasesFindResponseUI } from '../common/ui';
import type { GroupAlertsByRule } from './client/helpers/group_alerts_by_rule';
import type { getUICapabilities } from './client/helpers/capabilities';
import type { AttachmentFramework } from './client/attachment_framework/types';
import type { ExternalReferenceAttachmentTypeRegistry } from './client/attachment_framework/external_reference_registry';
import type { PersistableStateAttachmentTypeRegistry } from './client/attachment_framework/persistable_state_registry';

export interface CasesPluginSetup {
  files: FilesSetup;
  security: SecurityPluginSetup;
  management: ManagementSetup;
  home?: HomePublicPluginSetup;
}

export interface CasesPluginStart {
  apm?: ApmBase;
  data: DataPublicPluginStart;
  embeddable: EmbeddableStart;
  features: FeaturesPluginStart;
  files: FilesStart;
  lens: LensPublicStart;
  licensing?: LicensingPluginStart;
  savedObjectsManagement: SavedObjectsManagementPluginStart;
  security: SecurityPluginStart;
  spaces?: SpacesPluginStart;
<<<<<<< HEAD
  apm?: ApmBase;
  savedObjectsManagement: SavedObjectsManagementPluginStart;
  cloudCollaboration?: CloudCollaborationPluginStart;
=======
  storage: Storage;
  triggersActionsUi: TriggersActionsStart;
  uiActions: UiActionsStart;
>>>>>>> 73d1ed4e
}

/**
 * TODO: The extra security service is one that should be implemented in the kibana context of the consuming application.
 * Security is needed for access to authc for the `useCurrentUser` hook. Security_Solution currently passes it via renderApp in public/plugin.tsx
 * Leaving it out currently in lieu of RBAC changes
 */

export type StartServices = CoreStart & CasesPluginStart;

export interface RenderAppProps {
  mountParams: ManagementAppMountParams;
  coreStart: CoreStart;
  pluginsStart: CasesPluginStart;
  storage: Storage;
  kibanaVersion: string;
  externalReferenceAttachmentTypeRegistry: ExternalReferenceAttachmentTypeRegistry;
  persistableStateAttachmentTypeRegistry: PersistableStateAttachmentTypeRegistry;
}

export interface CasesUiSetup {
  attachmentFramework: AttachmentFramework;
}

export interface CasesUiStart {
  api: {
    getRelatedCases: (alertId: string, query: CasesByAlertIDRequest) => Promise<CasesByAlertId>;
    cases: {
      find: (query: CasesFindRequest, signal?: AbortSignal) => Promise<CasesFindResponseUI>;
      getCasesStatus: (query: CasesStatusRequest, signal?: AbortSignal) => Promise<CasesStatus>;
      getCasesMetrics: (query: CasesMetricsRequest, signal?: AbortSignal) => Promise<CasesMetrics>;
      bulkGet: (params: CasesBulkGetRequest, signal?: AbortSignal) => Promise<CasesBulkGetResponse>;
    };
  };
  ui: {
    /**
     * Get cases
     * @param props GetCasesProps
     * @return {ReactElement<GetCasesProps>}
     */
    getCases: (props: GetCasesProps) => ReactElement<GetCasesProps>;
    getCasesContext: () => React.FC<GetCasesContextProps>;

    /**
     * Modal to select a case in a list of all owner cases
     * @param props GetAllCasesSelectorModalProps
     * @returns A react component that is a modal for selecting a case
     */
    getAllCasesSelectorModal: (
      props: GetAllCasesSelectorModalProps
    ) => ReactElement<GetAllCasesSelectorModalProps>;
    /**
     * Get the recent cases component
     * @param props GetRecentCasesProps
     * @returns A react component for showing recent cases
     */
    getRecentCases: (props: GetRecentCasesProps) => ReactElement<GetRecentCasesProps>;
  };
  hooks: {
    useCasesAddToNewCaseFlyout: UseCasesAddToNewCaseFlyout;
    useCasesAddToExistingCaseModal: UseCasesAddToExistingCaseModal;
  };
  helpers: {
    /**
     * Returns an object denoting the current user's ability to read and crud cases.
     * If any owner(securitySolution, Observability) is found with crud or read capability respectively,
     * then crud or read is set to true.
     * Permissions for specific owners can be found by passing an owner array
     * @param owners an array of CaseOwners that should be queried for permission
     * @returns An object denoting the case permissions of the current user
     */
    canUseCases: ReturnType<typeof canUseCases>;
    getUICapabilities: typeof getUICapabilities;
    getRuleIdFromEvent: typeof getRuleIdFromEvent;
    groupAlertsByRule: GroupAlertsByRule;
  };
}

export type SupportedCaseAttachment =
  | CommentRequestAlertType
  | CommentRequestUserType
  | CommentRequestPersistableStateType
  | CommentRequestExternalReferenceNoSOType
  | CommentRequestExternalReferenceSOType;

export type CaseAttachments = SupportedCaseAttachment[];
export type CaseAttachmentWithoutOwner = DistributiveOmit<SupportedCaseAttachment, 'owner'>;
export type CaseAttachmentsWithoutOwner = CaseAttachmentWithoutOwner[];

export type ServerError = IHttpFetchError<ResponseErrorBody>;<|MERGE_RESOLUTION|>--- conflicted
+++ resolved
@@ -24,12 +24,9 @@
 import type { LicensingPluginStart } from '@kbn/licensing-plugin/public';
 import type { FilesSetup, FilesStart } from '@kbn/files-plugin/public';
 import type { SavedObjectsManagementPluginStart } from '@kbn/saved-objects-management-plugin/public';
-<<<<<<< HEAD
 import type { CloudCollaborationPluginStart } from '@kbn/cloud-collaboration-plugin/public';
-=======
 import type { UiActionsStart } from '@kbn/ui-actions-plugin/public';
 
->>>>>>> 73d1ed4e
 import type {
   CasesBulkGetRequest,
   CasesBulkGetResponse,
@@ -68,6 +65,7 @@
 
 export interface CasesPluginStart {
   apm?: ApmBase;
+  cloudCollaboration?: CloudCollaborationPluginStart;
   data: DataPublicPluginStart;
   embeddable: EmbeddableStart;
   features: FeaturesPluginStart;
@@ -77,15 +75,9 @@
   savedObjectsManagement: SavedObjectsManagementPluginStart;
   security: SecurityPluginStart;
   spaces?: SpacesPluginStart;
-<<<<<<< HEAD
-  apm?: ApmBase;
-  savedObjectsManagement: SavedObjectsManagementPluginStart;
-  cloudCollaboration?: CloudCollaborationPluginStart;
-=======
   storage: Storage;
   triggersActionsUi: TriggersActionsStart;
   uiActions: UiActionsStart;
->>>>>>> 73d1ed4e
 }
 
 /**
