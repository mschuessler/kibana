{
  "extends": "../../../tsconfig.base.json",
  "compilerOptions": {
    "outDir": "target/types"
  },
  "include": [
    "../../../typings/**/*",
    "common/**/*",
    "server/**/*",
    "types/**/*"
  ],
  "exclude": ["target/**/*"],
  "kbn_references": [
    "@kbn/core-plugins-server",
    "@kbn/core",
    "@kbn/config-schema",
    "@kbn/core-http-server",
    "@kbn/core-elasticsearch-client-server-mocks",
<<<<<<< HEAD
    "@kbn/expect",
=======
    "@kbn/io-ts-utils",
>>>>>>> 0e3e902c
  ]
}<|MERGE_RESOLUTION|>--- conflicted
+++ resolved
@@ -16,10 +16,7 @@
     "@kbn/config-schema",
     "@kbn/core-http-server",
     "@kbn/core-elasticsearch-client-server-mocks",
-<<<<<<< HEAD
     "@kbn/expect",
-=======
     "@kbn/io-ts-utils",
->>>>>>> 0e3e902c
   ]
 }