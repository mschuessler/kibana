/*
 * Copyright Elasticsearch B.V. and/or licensed to Elasticsearch B.V. under one
 * or more contributor license agreements. Licensed under the Elastic License
 * 2.0; you may not use this file except in compliance with the Elastic License
 * 2.0.
 */

<<<<<<< HEAD
export const ASSETS_INDEX_PREFIX = 'assets';
export const ASSET_MANAGER_API_BASE = '/api/asset-manager';

export const LOGS_INDICES = 'logs-*,filebeat-*';
export const APM_INDICES = 'traces-*,apm*,metrics-apm*,logs-apm*';
export const METRICS_INDICES = 'metrics-*,metricbeat-*';
=======
export const ASSETS_INDEX_PREFIX = 'assets';
>>>>>>> 03148d7f
<|MERGE_RESOLUTION|>--- conflicted
+++ resolved
@@ -5,13 +5,8 @@
  * 2.0.
  */
 
-<<<<<<< HEAD
 export const ASSETS_INDEX_PREFIX = 'assets';
 export const ASSET_MANAGER_API_BASE = '/api/asset-manager';
-
 export const LOGS_INDICES = 'logs-*,filebeat-*';
 export const APM_INDICES = 'traces-*,apm*,metrics-apm*,logs-apm*';
-export const METRICS_INDICES = 'metrics-*,metricbeat-*';
-=======
-export const ASSETS_INDEX_PREFIX = 'assets';
->>>>>>> 03148d7f
+export const METRICS_INDICES = 'metrics-*,metricbeat-*';