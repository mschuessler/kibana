{
  "properties": {
    "actions": {
      "properties": {
        "has_errors": {
          "type": "boolean"
        },
        "error_messages": {
          "type": "array",
          "items": {
            "type": "text"
          }
        },
        "alert_history_connector_enabled": {
          "type": "boolean",
          "_meta": {
            "description": "Indicates if preconfigured alert history connector is enabled."
          }
        },
        "count_total": {
          "type": "long"
        },
        "count_by_type": {
          "properties": {
            "DYNAMIC_KEY": {
              "type": "long"
            },
            "__email": {
              "type": "long"
            },
            "__index": {
              "type": "long"
            },
            "__pagerduty": {
              "type": "long"
            },
            "__swimlane": {
              "type": "long"
            },
            "__server-log": {
              "type": "long"
            },
            "__slack": {
              "type": "long"
            },
            "__webhook": {
              "type": "long"
            },
            "__servicenow": {
              "type": "long"
            },
            "__jira": {
              "type": "long"
            },
            "__resilient": {
              "type": "long"
            },
            "__teams": {
              "type": "long"
            }
          }
        },
        "count_active_total": {
          "type": "long"
        },
        "count_active_alert_history_connectors": {
          "type": "long",
          "_meta": {
            "description": "The total number of preconfigured alert history connectors used by rules."
          }
        },
        "count_active_by_type": {
          "properties": {
            "DYNAMIC_KEY": {
              "type": "long"
            },
            "__email": {
              "type": "long"
            },
            "__index": {
              "type": "long"
            },
            "__pagerduty": {
              "type": "long"
            },
            "__swimlane": {
              "type": "long"
            },
            "__server-log": {
              "type": "long"
            },
            "__slack": {
              "type": "long"
            },
            "__webhook": {
              "type": "long"
            },
            "__servicenow": {
              "type": "long"
            },
            "__jira": {
              "type": "long"
            },
            "__resilient": {
              "type": "long"
            },
            "__teams": {
              "type": "long"
            }
          }
        },
        "count_actions_executions_per_day": {
          "type": "long"
        },
        "count_actions_executions_by_type_per_day": {
          "properties": {
            "DYNAMIC_KEY": {
              "type": "long"
            },
            "__email": {
              "type": "long"
            },
            "__index": {
              "type": "long"
            },
            "__pagerduty": {
              "type": "long"
            },
            "__swimlane": {
              "type": "long"
            },
            "__server-log": {
              "type": "long"
            },
            "__slack": {
              "type": "long"
            },
            "__webhook": {
              "type": "long"
            },
            "__servicenow": {
              "type": "long"
            },
            "__jira": {
              "type": "long"
            },
            "__resilient": {
              "type": "long"
            },
            "__teams": {
              "type": "long"
            }
          }
        },
        "count_active_email_connectors_by_service_type": {
          "properties": {
            "DYNAMIC_KEY": {
              "type": "long"
            },
            "exchange_server": {
              "type": "long"
            },
            "gmail": {
              "type": "long"
            },
            "outlook365": {
              "type": "long"
            },
            "elastic_cloud": {
              "type": "long"
            },
            "other": {
              "type": "long"
            },
            "ses": {
              "type": "long"
            }
          }
        },
        "count_actions_namespaces": {
          "type": "long"
        },
        "count_actions_executions_failed_per_day": {
          "type": "long"
        },
        "count_actions_executions_failed_by_type_per_day": {
          "properties": {
            "DYNAMIC_KEY": {
              "type": "long"
            },
            "__email": {
              "type": "long"
            },
            "__index": {
              "type": "long"
            },
            "__pagerduty": {
              "type": "long"
            },
            "__swimlane": {
              "type": "long"
            },
            "__server-log": {
              "type": "long"
            },
            "__slack": {
              "type": "long"
            },
            "__webhook": {
              "type": "long"
            },
            "__servicenow": {
              "type": "long"
            },
            "__jira": {
              "type": "long"
            },
            "__resilient": {
              "type": "long"
            },
            "__teams": {
              "type": "long"
            }
          }
        },
        "avg_execution_time_per_day": {
          "type": "long"
        },
        "avg_execution_time_by_type_per_day": {
          "properties": {
            "DYNAMIC_KEY": {
              "type": "long"
            },
            "__email": {
              "type": "long"
            },
            "__index": {
              "type": "long"
            },
            "__pagerduty": {
              "type": "long"
            },
            "__swimlane": {
              "type": "long"
            },
            "__server-log": {
              "type": "long"
            },
            "__slack": {
              "type": "long"
            },
            "__webhook": {
              "type": "long"
            },
            "__servicenow": {
              "type": "long"
            },
            "__jira": {
              "type": "long"
            },
            "__resilient": {
              "type": "long"
            },
            "__teams": {
              "type": "long"
            }
          }
        },
        "count_connector_types_by_action_run_outcome_per_day": {
          "properties": {
            "DYNAMIC_KEY": {
              "properties": {
                "success": {
                  "type": "long"
                },
                "failure": {
                  "type": "long"
                },
                "unknown": {
                  "type": "long"
                }
              }
            }
          }
        }
      }
    },
    "canvas": {
      "properties": {
        "workpads": {
          "properties": {
            "total": {
              "type": "long",
              "_meta": {
                "description": "The total number of Canvas Workpads in the cluster"
              }
            }
          }
        },
        "pages": {
          "properties": {
            "total": {
              "type": "long",
              "_meta": {
                "description": "The total number of pages across all Canvas Workpads"
              }
            },
            "per_workpad": {
              "properties": {
                "avg": {
                  "type": "float",
                  "_meta": {
                    "description": "The average number of pages across all Canvas Workpads"
                  }
                },
                "min": {
                  "type": "long",
                  "_meta": {
                    "description": "The minimum number of pages found in a Canvas Workpad"
                  }
                },
                "max": {
                  "type": "long",
                  "_meta": {
                    "description": "The maximum number of pages found in a Canvas Workpad"
                  }
                }
              }
            }
          }
        },
        "elements": {
          "properties": {
            "total": {
              "type": "long",
              "_meta": {
                "description": "The total number of elements across all Canvas Workpads"
              }
            },
            "per_page": {
              "properties": {
                "avg": {
                  "type": "float",
                  "_meta": {
                    "description": "The average number of elements per page across all Canvas Workpads"
                  }
                },
                "min": {
                  "type": "long",
                  "_meta": {
                    "description": "The minimum number of elements on a page across all Canvas Workpads"
                  }
                },
                "max": {
                  "type": "long",
                  "_meta": {
                    "description": "The maximum number of elements on a page across all Canvas Workpads"
                  }
                }
              }
            }
          }
        },
        "functions": {
          "properties": {
            "total": {
              "type": "long",
              "_meta": {
                "description": "The total number of functions in use across all Canvas Workpads"
              }
            },
            "in_use": {
              "type": "array",
              "items": {
                "type": "keyword",
                "_meta": {
                  "description": "A function in use in any Canvas Workpad"
                }
              }
            },
            "in_use_30d": {
              "type": "array",
              "items": {
                "type": "keyword",
                "_meta": {
                  "description": "A function in use in a Canvas Workpad that has been modified in the last 30 days"
                }
              }
            },
            "in_use_90d": {
              "type": "array",
              "items": {
                "type": "keyword",
                "_meta": {
                  "description": "A function in use in a Canvas Workpad that has been modified in the last 90 days"
                }
              }
            },
            "per_element": {
              "properties": {
                "avg": {
                  "type": "float",
                  "_meta": {
                    "description": "Average number of functions used per element across all Canvas Workpads"
                  }
                },
                "min": {
                  "type": "long",
                  "_meta": {
                    "description": "The minimum number of functions used in an element across all Canvas Workpads"
                  }
                },
                "max": {
                  "type": "long",
                  "_meta": {
                    "description": "The maximum number of functions used in an element across all Canvas Workpads"
                  }
                }
              }
            }
          }
        },
        "variables": {
          "properties": {
            "total": {
              "type": "long",
              "_meta": {
                "description": "The total number of variables defined across all Canvas Workpads"
              }
            },
            "per_workpad": {
              "properties": {
                "avg": {
                  "type": "float",
                  "_meta": {
                    "description": "The average number of variables set per Canvas Workpad"
                  }
                },
                "min": {
                  "type": "long",
                  "_meta": {
                    "description": "The minimum number variables set across all Canvas Workpads"
                  }
                },
                "max": {
                  "type": "long",
                  "_meta": {
                    "description": "The maximum number of variables set across all Canvas Workpads"
                  }
                }
              }
            }
          }
        },
        "custom_elements": {
          "properties": {
            "count": {
              "type": "long",
              "_meta": {
                "description": "The total number of custom Canvas elements"
              }
            },
            "elements": {
              "properties": {
                "min": {
                  "type": "long",
                  "_meta": {
                    "description": "The minimum number of elements used across all Canvas Custom Elements"
                  }
                },
                "max": {
                  "type": "long",
                  "_meta": {
                    "description": "The maximum number of elements used across all Canvas Custom Elements"
                  }
                },
                "avg": {
                  "type": "float",
                  "_meta": {
                    "description": "The average number of elements used in Canvas Custom Element"
                  }
                }
              }
            },
            "functions_in_use": {
              "type": "array",
              "items": {
                "type": "keyword",
                "_meta": {
                  "description": "The functions in use by Canvas Custom Elements"
                }
              }
            }
          }
        }
      }
    },
    "cloud": {
      "properties": {
        "isCloudEnabled": {
          "type": "boolean"
        }
      }
    },
    "alerts": {
      "properties": {
        "has_errors": {
          "type": "boolean"
        },
        "error_messages": {
          "type": "array",
          "items": {
            "type": "text"
          }
        },
        "count_total": {
          "type": "long"
        },
        "count_active_total": {
          "type": "long"
        },
        "count_disabled_total": {
          "type": "long"
        },
        "throttle_time": {
          "properties": {
            "min": {
              "type": "keyword"
            },
            "avg": {
              "type": "keyword"
            },
            "max": {
              "type": "keyword"
            }
          }
        },
        "schedule_time": {
          "properties": {
            "min": {
              "type": "keyword"
            },
            "avg": {
              "type": "keyword"
            },
            "max": {
              "type": "keyword"
            }
          }
        },
        "throttle_time_number_s": {
          "properties": {
            "min": {
              "type": "long"
            },
            "avg": {
              "type": "float"
            },
            "max": {
              "type": "long"
            }
          }
        },
        "schedule_time_number_s": {
          "properties": {
            "min": {
              "type": "long"
            },
            "avg": {
              "type": "float"
            },
            "max": {
              "type": "long"
            }
          }
        },
        "connectors_per_alert": {
          "properties": {
            "min": {
              "type": "long"
            },
            "avg": {
              "type": "float"
            },
            "max": {
              "type": "long"
            }
          }
        },
        "count_active_by_type": {
          "properties": {
            "DYNAMIC_KEY": {
              "type": "long"
            },
            "__index-threshold": {
              "type": "long"
            },
            "__es-query": {
              "type": "long"
            },
            "transform_health": {
              "type": "long"
            },
            "apm__error_rate": {
              "type": "long"
            },
            "apm__transaction_error_rate": {
              "type": "long"
            },
            "apm__transaction_duration": {
              "type": "long"
            },
            "apm__transaction_duration_anomaly": {
              "type": "long"
            },
            "metrics__alert__threshold": {
              "type": "long"
            },
            "metrics__alert__inventory__threshold": {
              "type": "long"
            },
            "logs__alert__document__count": {
              "type": "long"
            },
            "monitoring_alert_cluster_health": {
              "type": "long"
            },
            "monitoring_alert_cpu_usage": {
              "type": "long"
            },
            "monitoring_alert_disk_usage": {
              "type": "long"
            },
            "monitoring_alert_elasticsearch_version_mismatch": {
              "type": "long"
            },
            "monitoring_alert_kibana_version_mismatch": {
              "type": "long"
            },
            "monitoring_alert_license_expiration": {
              "type": "long"
            },
            "monitoring_alert_logstash_version_mismatch": {
              "type": "long"
            },
            "monitoring_alert_nodes_changed": {
              "type": "long"
            },
            "siem__signals": {
              "type": "long"
            },
            "siem__notifications": {
              "type": "long"
            },
            "siem__eqlRule": {
              "type": "long"
            },
            "siem__indicatorRule": {
              "type": "long"
            },
            "siem__mlRule": {
              "type": "long"
            },
            "siem__queryRule": {
              "type": "long"
            },
            "siem__savedQueryRule": {
              "type": "long"
            },
            "siem__thresholdRule": {
              "type": "long"
            },
            "xpack__uptime__alerts__monitorStatus": {
              "type": "long"
            },
            "xpack__uptime__alerts__tls": {
              "type": "long"
            },
            "xpack__uptime__alerts__durationAnomaly": {
              "type": "long"
            },
            "__geo-containment": {
              "type": "long"
            },
            "xpack__ml__anomaly_detection_alert": {
              "type": "long"
            },
            "xpack__ml__anomaly_detection_jobs_health": {
              "type": "long"
            }
          }
        },
        "count_by_type": {
          "properties": {
            "DYNAMIC_KEY": {
              "type": "long"
            },
            "__index-threshold": {
              "type": "long"
            },
            "__es-query": {
              "type": "long"
            },
            "transform_health": {
              "type": "long"
            },
            "apm__error_rate": {
              "type": "long"
            },
            "apm__transaction_error_rate": {
              "type": "long"
            },
            "apm__transaction_duration": {
              "type": "long"
            },
            "apm__transaction_duration_anomaly": {
              "type": "long"
            },
            "metrics__alert__threshold": {
              "type": "long"
            },
            "metrics__alert__inventory__threshold": {
              "type": "long"
            },
            "logs__alert__document__count": {
              "type": "long"
            },
            "monitoring_alert_cluster_health": {
              "type": "long"
            },
            "monitoring_alert_cpu_usage": {
              "type": "long"
            },
            "monitoring_alert_disk_usage": {
              "type": "long"
            },
            "monitoring_alert_elasticsearch_version_mismatch": {
              "type": "long"
            },
            "monitoring_alert_kibana_version_mismatch": {
              "type": "long"
            },
            "monitoring_alert_license_expiration": {
              "type": "long"
            },
            "monitoring_alert_logstash_version_mismatch": {
              "type": "long"
            },
            "monitoring_alert_nodes_changed": {
              "type": "long"
            },
            "siem__signals": {
              "type": "long"
            },
            "siem__notifications": {
              "type": "long"
            },
            "siem__eqlRule": {
              "type": "long"
            },
            "siem__indicatorRule": {
              "type": "long"
            },
            "siem__mlRule": {
              "type": "long"
            },
            "siem__queryRule": {
              "type": "long"
            },
            "siem__savedQueryRule": {
              "type": "long"
            },
            "siem__thresholdRule": {
              "type": "long"
            },
            "xpack__uptime__alerts__monitorStatus": {
              "type": "long"
            },
            "xpack__uptime__alerts__tls": {
              "type": "long"
            },
            "xpack__uptime__alerts__durationAnomaly": {
              "type": "long"
            },
            "__geo-containment": {
              "type": "long"
            },
            "xpack__ml__anomaly_detection_alert": {
              "type": "long"
            },
            "xpack__ml__anomaly_detection_jobs_health": {
              "type": "long"
            }
          }
        },
        "count_rules_namespaces": {
          "type": "long"
        },
        "count_rules_executions_per_day": {
          "type": "long"
        },
        "count_rules_executions_by_type_per_day": {
          "properties": {
            "DYNAMIC_KEY": {
              "type": "long"
            },
            "__index-threshold": {
              "type": "long"
            },
            "__es-query": {
              "type": "long"
            },
            "transform_health": {
              "type": "long"
            },
            "apm__error_rate": {
              "type": "long"
            },
            "apm__transaction_error_rate": {
              "type": "long"
            },
            "apm__transaction_duration": {
              "type": "long"
            },
            "apm__transaction_duration_anomaly": {
              "type": "long"
            },
            "metrics__alert__threshold": {
              "type": "long"
            },
            "metrics__alert__inventory__threshold": {
              "type": "long"
            },
            "logs__alert__document__count": {
              "type": "long"
            },
            "monitoring_alert_cluster_health": {
              "type": "long"
            },
            "monitoring_alert_cpu_usage": {
              "type": "long"
            },
            "monitoring_alert_disk_usage": {
              "type": "long"
            },
            "monitoring_alert_elasticsearch_version_mismatch": {
              "type": "long"
            },
            "monitoring_alert_kibana_version_mismatch": {
              "type": "long"
            },
            "monitoring_alert_license_expiration": {
              "type": "long"
            },
            "monitoring_alert_logstash_version_mismatch": {
              "type": "long"
            },
            "monitoring_alert_nodes_changed": {
              "type": "long"
            },
            "siem__signals": {
              "type": "long"
            },
            "siem__notifications": {
              "type": "long"
            },
            "siem__eqlRule": {
              "type": "long"
            },
            "siem__indicatorRule": {
              "type": "long"
            },
            "siem__mlRule": {
              "type": "long"
            },
            "siem__queryRule": {
              "type": "long"
            },
            "siem__savedQueryRule": {
              "type": "long"
            },
            "siem__thresholdRule": {
              "type": "long"
            },
            "xpack__uptime__alerts__monitorStatus": {
              "type": "long"
            },
            "xpack__uptime__alerts__tls": {
              "type": "long"
            },
            "xpack__uptime__alerts__durationAnomaly": {
              "type": "long"
            },
            "__geo-containment": {
              "type": "long"
            },
            "xpack__ml__anomaly_detection_alert": {
              "type": "long"
            },
            "xpack__ml__anomaly_detection_jobs_health": {
              "type": "long"
            }
          }
        },
        "count_rules_executions_failured_per_day": {
          "type": "long"
        },
        "count_rules_executions_failured_by_reason_per_day": {
          "properties": {
            "DYNAMIC_KEY": {
              "type": "long"
            },
            "read": {
              "type": "long"
            },
            "decrypt": {
              "type": "long"
            },
            "license": {
              "type": "long"
            },
            "unknown": {
              "type": "long"
            }
          }
        },
        "count_rules_executions_failured_by_reason_by_type_per_day": {
          "properties": {
            "DYNAMIC_KEY": {
              "properties": {
                "DYNAMIC_KEY": {
                  "type": "long"
                },
                "__index-threshold": {
                  "type": "long"
                },
                "__es-query": {
                  "type": "long"
                },
                "transform_health": {
                  "type": "long"
                },
                "apm__error_rate": {
                  "type": "long"
                },
                "apm__transaction_error_rate": {
                  "type": "long"
                },
                "apm__transaction_duration": {
                  "type": "long"
                },
                "apm__transaction_duration_anomaly": {
                  "type": "long"
                },
                "metrics__alert__threshold": {
                  "type": "long"
                },
                "metrics__alert__inventory__threshold": {
                  "type": "long"
                },
                "logs__alert__document__count": {
                  "type": "long"
                },
                "monitoring_alert_cluster_health": {
                  "type": "long"
                },
                "monitoring_alert_cpu_usage": {
                  "type": "long"
                },
                "monitoring_alert_disk_usage": {
                  "type": "long"
                },
                "monitoring_alert_elasticsearch_version_mismatch": {
                  "type": "long"
                },
                "monitoring_alert_kibana_version_mismatch": {
                  "type": "long"
                },
                "monitoring_alert_license_expiration": {
                  "type": "long"
                },
                "monitoring_alert_logstash_version_mismatch": {
                  "type": "long"
                },
                "monitoring_alert_nodes_changed": {
                  "type": "long"
                },
                "siem__signals": {
                  "type": "long"
                },
                "siem__notifications": {
                  "type": "long"
                },
                "siem__eqlRule": {
                  "type": "long"
                },
                "siem__indicatorRule": {
                  "type": "long"
                },
                "siem__mlRule": {
                  "type": "long"
                },
                "siem__queryRule": {
                  "type": "long"
                },
                "siem__savedQueryRule": {
                  "type": "long"
                },
                "siem__thresholdRule": {
                  "type": "long"
                },
                "xpack__uptime__alerts__monitorStatus": {
                  "type": "long"
                },
                "xpack__uptime__alerts__tls": {
                  "type": "long"
                },
                "xpack__uptime__alerts__durationAnomaly": {
                  "type": "long"
                },
                "__geo-containment": {
                  "type": "long"
                },
                "xpack__ml__anomaly_detection_alert": {
                  "type": "long"
                },
                "xpack__ml__anomaly_detection_jobs_health": {
                  "type": "long"
                }
              }
            },
            "read": {
              "properties": {
                "DYNAMIC_KEY": {
                  "type": "long"
                },
                "__index-threshold": {
                  "type": "long"
                },
                "__es-query": {
                  "type": "long"
                },
                "transform_health": {
                  "type": "long"
                },
                "apm__error_rate": {
                  "type": "long"
                },
                "apm__transaction_error_rate": {
                  "type": "long"
                },
                "apm__transaction_duration": {
                  "type": "long"
                },
                "apm__transaction_duration_anomaly": {
                  "type": "long"
                },
                "metrics__alert__threshold": {
                  "type": "long"
                },
                "metrics__alert__inventory__threshold": {
                  "type": "long"
                },
                "logs__alert__document__count": {
                  "type": "long"
                },
                "monitoring_alert_cluster_health": {
                  "type": "long"
                },
                "monitoring_alert_cpu_usage": {
                  "type": "long"
                },
                "monitoring_alert_disk_usage": {
                  "type": "long"
                },
                "monitoring_alert_elasticsearch_version_mismatch": {
                  "type": "long"
                },
                "monitoring_alert_kibana_version_mismatch": {
                  "type": "long"
                },
                "monitoring_alert_license_expiration": {
                  "type": "long"
                },
                "monitoring_alert_logstash_version_mismatch": {
                  "type": "long"
                },
                "monitoring_alert_nodes_changed": {
                  "type": "long"
                },
                "siem__signals": {
                  "type": "long"
                },
                "siem__notifications": {
                  "type": "long"
                },
                "siem__eqlRule": {
                  "type": "long"
                },
                "siem__indicatorRule": {
                  "type": "long"
                },
                "siem__mlRule": {
                  "type": "long"
                },
                "siem__queryRule": {
                  "type": "long"
                },
                "siem__savedQueryRule": {
                  "type": "long"
                },
                "siem__thresholdRule": {
                  "type": "long"
                },
                "xpack__uptime__alerts__monitorStatus": {
                  "type": "long"
                },
                "xpack__uptime__alerts__tls": {
                  "type": "long"
                },
                "xpack__uptime__alerts__durationAnomaly": {
                  "type": "long"
                },
                "__geo-containment": {
                  "type": "long"
                },
                "xpack__ml__anomaly_detection_alert": {
                  "type": "long"
                },
                "xpack__ml__anomaly_detection_jobs_health": {
                  "type": "long"
                }
              }
            },
            "decrypt": {
              "properties": {
                "DYNAMIC_KEY": {
                  "type": "long"
                },
                "__index-threshold": {
                  "type": "long"
                },
                "__es-query": {
                  "type": "long"
                },
                "transform_health": {
                  "type": "long"
                },
                "apm__error_rate": {
                  "type": "long"
                },
                "apm__transaction_error_rate": {
                  "type": "long"
                },
                "apm__transaction_duration": {
                  "type": "long"
                },
                "apm__transaction_duration_anomaly": {
                  "type": "long"
                },
                "metrics__alert__threshold": {
                  "type": "long"
                },
                "metrics__alert__inventory__threshold": {
                  "type": "long"
                },
                "logs__alert__document__count": {
                  "type": "long"
                },
                "monitoring_alert_cluster_health": {
                  "type": "long"
                },
                "monitoring_alert_cpu_usage": {
                  "type": "long"
                },
                "monitoring_alert_disk_usage": {
                  "type": "long"
                },
                "monitoring_alert_elasticsearch_version_mismatch": {
                  "type": "long"
                },
                "monitoring_alert_kibana_version_mismatch": {
                  "type": "long"
                },
                "monitoring_alert_license_expiration": {
                  "type": "long"
                },
                "monitoring_alert_logstash_version_mismatch": {
                  "type": "long"
                },
                "monitoring_alert_nodes_changed": {
                  "type": "long"
                },
                "siem__signals": {
                  "type": "long"
                },
                "siem__notifications": {
                  "type": "long"
                },
                "siem__eqlRule": {
                  "type": "long"
                },
                "siem__indicatorRule": {
                  "type": "long"
                },
                "siem__mlRule": {
                  "type": "long"
                },
                "siem__queryRule": {
                  "type": "long"
                },
                "siem__savedQueryRule": {
                  "type": "long"
                },
                "siem__thresholdRule": {
                  "type": "long"
                },
                "xpack__uptime__alerts__monitorStatus": {
                  "type": "long"
                },
                "xpack__uptime__alerts__tls": {
                  "type": "long"
                },
                "xpack__uptime__alerts__durationAnomaly": {
                  "type": "long"
                },
                "__geo-containment": {
                  "type": "long"
                },
                "xpack__ml__anomaly_detection_alert": {
                  "type": "long"
                },
                "xpack__ml__anomaly_detection_jobs_health": {
                  "type": "long"
                }
              }
            },
            "license": {
              "properties": {
                "DYNAMIC_KEY": {
                  "type": "long"
                },
                "__index-threshold": {
                  "type": "long"
                },
                "__es-query": {
                  "type": "long"
                },
                "transform_health": {
                  "type": "long"
                },
                "apm__error_rate": {
                  "type": "long"
                },
                "apm__transaction_error_rate": {
                  "type": "long"
                },
                "apm__transaction_duration": {
                  "type": "long"
                },
                "apm__transaction_duration_anomaly": {
                  "type": "long"
                },
                "metrics__alert__threshold": {
                  "type": "long"
                },
                "metrics__alert__inventory__threshold": {
                  "type": "long"
                },
                "logs__alert__document__count": {
                  "type": "long"
                },
                "monitoring_alert_cluster_health": {
                  "type": "long"
                },
                "monitoring_alert_cpu_usage": {
                  "type": "long"
                },
                "monitoring_alert_disk_usage": {
                  "type": "long"
                },
                "monitoring_alert_elasticsearch_version_mismatch": {
                  "type": "long"
                },
                "monitoring_alert_kibana_version_mismatch": {
                  "type": "long"
                },
                "monitoring_alert_license_expiration": {
                  "type": "long"
                },
                "monitoring_alert_logstash_version_mismatch": {
                  "type": "long"
                },
                "monitoring_alert_nodes_changed": {
                  "type": "long"
                },
                "siem__signals": {
                  "type": "long"
                },
                "siem__notifications": {
                  "type": "long"
                },
                "siem__eqlRule": {
                  "type": "long"
                },
                "siem__indicatorRule": {
                  "type": "long"
                },
                "siem__mlRule": {
                  "type": "long"
                },
                "siem__queryRule": {
                  "type": "long"
                },
                "siem__savedQueryRule": {
                  "type": "long"
                },
                "siem__thresholdRule": {
                  "type": "long"
                },
                "xpack__uptime__alerts__monitorStatus": {
                  "type": "long"
                },
                "xpack__uptime__alerts__tls": {
                  "type": "long"
                },
                "xpack__uptime__alerts__durationAnomaly": {
                  "type": "long"
                },
                "__geo-containment": {
                  "type": "long"
                },
                "xpack__ml__anomaly_detection_alert": {
                  "type": "long"
                },
                "xpack__ml__anomaly_detection_jobs_health": {
                  "type": "long"
                }
              }
            },
            "unknown": {
              "properties": {
                "DYNAMIC_KEY": {
                  "type": "long"
                },
                "__index-threshold": {
                  "type": "long"
                },
                "__es-query": {
                  "type": "long"
                },
                "transform_health": {
                  "type": "long"
                },
                "apm__error_rate": {
                  "type": "long"
                },
                "apm__transaction_error_rate": {
                  "type": "long"
                },
                "apm__transaction_duration": {
                  "type": "long"
                },
                "apm__transaction_duration_anomaly": {
                  "type": "long"
                },
                "metrics__alert__threshold": {
                  "type": "long"
                },
                "metrics__alert__inventory__threshold": {
                  "type": "long"
                },
                "logs__alert__document__count": {
                  "type": "long"
                },
                "monitoring_alert_cluster_health": {
                  "type": "long"
                },
                "monitoring_alert_cpu_usage": {
                  "type": "long"
                },
                "monitoring_alert_disk_usage": {
                  "type": "long"
                },
                "monitoring_alert_elasticsearch_version_mismatch": {
                  "type": "long"
                },
                "monitoring_alert_kibana_version_mismatch": {
                  "type": "long"
                },
                "monitoring_alert_license_expiration": {
                  "type": "long"
                },
                "monitoring_alert_logstash_version_mismatch": {
                  "type": "long"
                },
                "monitoring_alert_nodes_changed": {
                  "type": "long"
                },
                "siem__signals": {
                  "type": "long"
                },
                "siem__notifications": {
                  "type": "long"
                },
                "siem__eqlRule": {
                  "type": "long"
                },
                "siem__indicatorRule": {
                  "type": "long"
                },
                "siem__mlRule": {
                  "type": "long"
                },
                "siem__queryRule": {
                  "type": "long"
                },
                "siem__savedQueryRule": {
                  "type": "long"
                },
                "siem__thresholdRule": {
                  "type": "long"
                },
                "xpack__uptime__alerts__monitorStatus": {
                  "type": "long"
                },
                "xpack__uptime__alerts__tls": {
                  "type": "long"
                },
                "xpack__uptime__alerts__durationAnomaly": {
                  "type": "long"
                },
                "__geo-containment": {
                  "type": "long"
                },
                "xpack__ml__anomaly_detection_alert": {
                  "type": "long"
                },
                "xpack__ml__anomaly_detection_jobs_health": {
                  "type": "long"
                }
              }
            }
          }
        },
        "count_rules_executions_timeouts_per_day": {
          "type": "long"
        },
        "count_rules_executions_timeouts_by_type_per_day": {
          "properties": {
            "DYNAMIC_KEY": {
              "type": "long"
            },
            "__index-threshold": {
              "type": "long"
            },
            "__es-query": {
              "type": "long"
            },
            "transform_health": {
              "type": "long"
            },
            "apm__error_rate": {
              "type": "long"
            },
            "apm__transaction_error_rate": {
              "type": "long"
            },
            "apm__transaction_duration": {
              "type": "long"
            },
            "apm__transaction_duration_anomaly": {
              "type": "long"
            },
            "metrics__alert__threshold": {
              "type": "long"
            },
            "metrics__alert__inventory__threshold": {
              "type": "long"
            },
            "logs__alert__document__count": {
              "type": "long"
            },
            "monitoring_alert_cluster_health": {
              "type": "long"
            },
            "monitoring_alert_cpu_usage": {
              "type": "long"
            },
            "monitoring_alert_disk_usage": {
              "type": "long"
            },
            "monitoring_alert_elasticsearch_version_mismatch": {
              "type": "long"
            },
            "monitoring_alert_kibana_version_mismatch": {
              "type": "long"
            },
            "monitoring_alert_license_expiration": {
              "type": "long"
            },
            "monitoring_alert_logstash_version_mismatch": {
              "type": "long"
            },
            "monitoring_alert_nodes_changed": {
              "type": "long"
            },
            "siem__signals": {
              "type": "long"
            },
            "siem__notifications": {
              "type": "long"
            },
            "siem__eqlRule": {
              "type": "long"
            },
            "siem__indicatorRule": {
              "type": "long"
            },
            "siem__mlRule": {
              "type": "long"
            },
            "siem__queryRule": {
              "type": "long"
            },
            "siem__savedQueryRule": {
              "type": "long"
            },
            "siem__thresholdRule": {
              "type": "long"
            },
            "xpack__uptime__alerts__monitorStatus": {
              "type": "long"
            },
            "xpack__uptime__alerts__tls": {
              "type": "long"
            },
            "xpack__uptime__alerts__durationAnomaly": {
              "type": "long"
            },
            "__geo-containment": {
              "type": "long"
            },
            "xpack__ml__anomaly_detection_alert": {
              "type": "long"
            },
            "xpack__ml__anomaly_detection_jobs_health": {
              "type": "long"
            }
          }
        },
        "count_failed_and_unrecognized_rule_tasks_per_day": {
          "type": "long"
        },
        "count_failed_and_unrecognized_rule_tasks_by_status_per_day": {
          "properties": {
            "DYNAMIC_KEY": {
              "type": "long"
            },
            "failed": {
              "type": "long"
            },
            "unrecognized": {
              "type": "long"
            }
          }
        },
        "count_failed_and_unrecognized_rule_tasks_by_status_by_type_per_day": {
          "properties": {
            "DYNAMIC_KEY": {
              "properties": {
                "DYNAMIC_KEY": {
                  "type": "long"
                },
                "__index-threshold": {
                  "type": "long"
                },
                "__es-query": {
                  "type": "long"
                },
                "transform_health": {
                  "type": "long"
                },
                "apm__error_rate": {
                  "type": "long"
                },
                "apm__transaction_error_rate": {
                  "type": "long"
                },
                "apm__transaction_duration": {
                  "type": "long"
                },
                "apm__transaction_duration_anomaly": {
                  "type": "long"
                },
                "metrics__alert__threshold": {
                  "type": "long"
                },
                "metrics__alert__inventory__threshold": {
                  "type": "long"
                },
                "logs__alert__document__count": {
                  "type": "long"
                },
                "monitoring_alert_cluster_health": {
                  "type": "long"
                },
                "monitoring_alert_cpu_usage": {
                  "type": "long"
                },
                "monitoring_alert_disk_usage": {
                  "type": "long"
                },
                "monitoring_alert_elasticsearch_version_mismatch": {
                  "type": "long"
                },
                "monitoring_alert_kibana_version_mismatch": {
                  "type": "long"
                },
                "monitoring_alert_license_expiration": {
                  "type": "long"
                },
                "monitoring_alert_logstash_version_mismatch": {
                  "type": "long"
                },
                "monitoring_alert_nodes_changed": {
                  "type": "long"
                },
                "siem__signals": {
                  "type": "long"
                },
                "siem__notifications": {
                  "type": "long"
                },
                "siem__eqlRule": {
                  "type": "long"
                },
                "siem__indicatorRule": {
                  "type": "long"
                },
                "siem__mlRule": {
                  "type": "long"
                },
                "siem__queryRule": {
                  "type": "long"
                },
                "siem__savedQueryRule": {
                  "type": "long"
                },
                "siem__thresholdRule": {
                  "type": "long"
                },
                "xpack__uptime__alerts__monitorStatus": {
                  "type": "long"
                },
                "xpack__uptime__alerts__tls": {
                  "type": "long"
                },
                "xpack__uptime__alerts__durationAnomaly": {
                  "type": "long"
                },
                "__geo-containment": {
                  "type": "long"
                },
                "xpack__ml__anomaly_detection_alert": {
                  "type": "long"
                },
                "xpack__ml__anomaly_detection_jobs_health": {
                  "type": "long"
                }
              }
            },
            "failed": {
              "properties": {
                "DYNAMIC_KEY": {
                  "type": "long"
                },
                "__index-threshold": {
                  "type": "long"
                },
                "__es-query": {
                  "type": "long"
                },
                "transform_health": {
                  "type": "long"
                },
                "apm__error_rate": {
                  "type": "long"
                },
                "apm__transaction_error_rate": {
                  "type": "long"
                },
                "apm__transaction_duration": {
                  "type": "long"
                },
                "apm__transaction_duration_anomaly": {
                  "type": "long"
                },
                "metrics__alert__threshold": {
                  "type": "long"
                },
                "metrics__alert__inventory__threshold": {
                  "type": "long"
                },
                "logs__alert__document__count": {
                  "type": "long"
                },
                "monitoring_alert_cluster_health": {
                  "type": "long"
                },
                "monitoring_alert_cpu_usage": {
                  "type": "long"
                },
                "monitoring_alert_disk_usage": {
                  "type": "long"
                },
                "monitoring_alert_elasticsearch_version_mismatch": {
                  "type": "long"
                },
                "monitoring_alert_kibana_version_mismatch": {
                  "type": "long"
                },
                "monitoring_alert_license_expiration": {
                  "type": "long"
                },
                "monitoring_alert_logstash_version_mismatch": {
                  "type": "long"
                },
                "monitoring_alert_nodes_changed": {
                  "type": "long"
                },
                "siem__signals": {
                  "type": "long"
                },
                "siem__notifications": {
                  "type": "long"
                },
                "siem__eqlRule": {
                  "type": "long"
                },
                "siem__indicatorRule": {
                  "type": "long"
                },
                "siem__mlRule": {
                  "type": "long"
                },
                "siem__queryRule": {
                  "type": "long"
                },
                "siem__savedQueryRule": {
                  "type": "long"
                },
                "siem__thresholdRule": {
                  "type": "long"
                },
                "xpack__uptime__alerts__monitorStatus": {
                  "type": "long"
                },
                "xpack__uptime__alerts__tls": {
                  "type": "long"
                },
                "xpack__uptime__alerts__durationAnomaly": {
                  "type": "long"
                },
                "__geo-containment": {
                  "type": "long"
                },
                "xpack__ml__anomaly_detection_alert": {
                  "type": "long"
                },
                "xpack__ml__anomaly_detection_jobs_health": {
                  "type": "long"
                }
              }
            },
            "unrecognized": {
              "properties": {
                "DYNAMIC_KEY": {
                  "type": "long"
                },
                "__index-threshold": {
                  "type": "long"
                },
                "__es-query": {
                  "type": "long"
                },
                "transform_health": {
                  "type": "long"
                },
                "apm__error_rate": {
                  "type": "long"
                },
                "apm__transaction_error_rate": {
                  "type": "long"
                },
                "apm__transaction_duration": {
                  "type": "long"
                },
                "apm__transaction_duration_anomaly": {
                  "type": "long"
                },
                "metrics__alert__threshold": {
                  "type": "long"
                },
                "metrics__alert__inventory__threshold": {
                  "type": "long"
                },
                "logs__alert__document__count": {
                  "type": "long"
                },
                "monitoring_alert_cluster_health": {
                  "type": "long"
                },
                "monitoring_alert_cpu_usage": {
                  "type": "long"
                },
                "monitoring_alert_disk_usage": {
                  "type": "long"
                },
                "monitoring_alert_elasticsearch_version_mismatch": {
                  "type": "long"
                },
                "monitoring_alert_kibana_version_mismatch": {
                  "type": "long"
                },
                "monitoring_alert_license_expiration": {
                  "type": "long"
                },
                "monitoring_alert_logstash_version_mismatch": {
                  "type": "long"
                },
                "monitoring_alert_nodes_changed": {
                  "type": "long"
                },
                "siem__signals": {
                  "type": "long"
                },
                "siem__notifications": {
                  "type": "long"
                },
                "siem__eqlRule": {
                  "type": "long"
                },
                "siem__indicatorRule": {
                  "type": "long"
                },
                "siem__mlRule": {
                  "type": "long"
                },
                "siem__queryRule": {
                  "type": "long"
                },
                "siem__savedQueryRule": {
                  "type": "long"
                },
                "siem__thresholdRule": {
                  "type": "long"
                },
                "xpack__uptime__alerts__monitorStatus": {
                  "type": "long"
                },
                "xpack__uptime__alerts__tls": {
                  "type": "long"
                },
                "xpack__uptime__alerts__durationAnomaly": {
                  "type": "long"
                },
                "__geo-containment": {
                  "type": "long"
                },
                "xpack__ml__anomaly_detection_alert": {
                  "type": "long"
                },
                "xpack__ml__anomaly_detection_jobs_health": {
                  "type": "long"
                }
              }
            }
          }
        },
        "count_rules_by_execution_status": {
          "properties": {
            "success": {
              "type": "long"
            },
            "error": {
              "type": "long"
            },
            "warning": {
              "type": "long"
            }
          }
        },
        "count_rules_with_tags": {
          "type": "long"
        },
        "count_rules_by_notify_when": {
          "properties": {
            "on_action_group_change": {
              "type": "long"
            },
            "on_active_alert": {
              "type": "long"
            },
            "on_throttle_interval": {
              "type": "long"
            }
          }
        },
        "count_rules_snoozed": {
          "type": "long"
        },
        "count_rules_muted": {
          "type": "long"
        },
        "count_rules_with_muted_alerts": {
          "type": "long"
        },
        "count_connector_types_by_consumers": {
          "properties": {
            "DYNAMIC_KEY": {
              "properties": {
                "DYNAMIC_KEY": {
                  "type": "long"
                }
              }
            }
          }
        },
        "count_rules_by_execution_status_per_day": {
          "properties": {
            "success": {
              "type": "long"
            },
            "failure": {
              "type": "long"
            },
            "unknown": {
              "type": "long"
            }
          }
        },
        "avg_execution_time_per_day": {
          "type": "long"
        },
        "avg_execution_time_by_type_per_day": {
          "properties": {
            "DYNAMIC_KEY": {
              "type": "long"
            },
            "__index-threshold": {
              "type": "long"
            },
            "__es-query": {
              "type": "long"
            },
            "transform_health": {
              "type": "long"
            },
            "apm__error_rate": {
              "type": "long"
            },
            "apm__transaction_error_rate": {
              "type": "long"
            },
            "apm__transaction_duration": {
              "type": "long"
            },
            "apm__transaction_duration_anomaly": {
              "type": "long"
            },
            "metrics__alert__threshold": {
              "type": "long"
            },
            "metrics__alert__inventory__threshold": {
              "type": "long"
            },
            "logs__alert__document__count": {
              "type": "long"
            },
            "monitoring_alert_cluster_health": {
              "type": "long"
            },
            "monitoring_alert_cpu_usage": {
              "type": "long"
            },
            "monitoring_alert_disk_usage": {
              "type": "long"
            },
            "monitoring_alert_elasticsearch_version_mismatch": {
              "type": "long"
            },
            "monitoring_alert_kibana_version_mismatch": {
              "type": "long"
            },
            "monitoring_alert_license_expiration": {
              "type": "long"
            },
            "monitoring_alert_logstash_version_mismatch": {
              "type": "long"
            },
            "monitoring_alert_nodes_changed": {
              "type": "long"
            },
            "siem__signals": {
              "type": "long"
            },
            "siem__notifications": {
              "type": "long"
            },
            "siem__eqlRule": {
              "type": "long"
            },
            "siem__indicatorRule": {
              "type": "long"
            },
            "siem__mlRule": {
              "type": "long"
            },
            "siem__queryRule": {
              "type": "long"
            },
            "siem__savedQueryRule": {
              "type": "long"
            },
            "siem__thresholdRule": {
              "type": "long"
            },
            "xpack__uptime__alerts__monitorStatus": {
              "type": "long"
            },
            "xpack__uptime__alerts__tls": {
              "type": "long"
            },
            "xpack__uptime__alerts__durationAnomaly": {
              "type": "long"
            },
            "__geo-containment": {
              "type": "long"
            },
            "xpack__ml__anomaly_detection_alert": {
              "type": "long"
            },
            "xpack__ml__anomaly_detection_jobs_health": {
              "type": "long"
            }
          }
        },
        "avg_es_search_duration_per_day": {
          "type": "long"
        },
        "avg_es_search_duration_by_type_per_day": {
          "properties": {
            "DYNAMIC_KEY": {
              "type": "long"
            },
            "__index-threshold": {
              "type": "long"
            },
            "__es-query": {
              "type": "long"
            },
            "transform_health": {
              "type": "long"
            },
            "apm__error_rate": {
              "type": "long"
            },
            "apm__transaction_error_rate": {
              "type": "long"
            },
            "apm__transaction_duration": {
              "type": "long"
            },
            "apm__transaction_duration_anomaly": {
              "type": "long"
            },
            "metrics__alert__threshold": {
              "type": "long"
            },
            "metrics__alert__inventory__threshold": {
              "type": "long"
            },
            "logs__alert__document__count": {
              "type": "long"
            },
            "monitoring_alert_cluster_health": {
              "type": "long"
            },
            "monitoring_alert_cpu_usage": {
              "type": "long"
            },
            "monitoring_alert_disk_usage": {
              "type": "long"
            },
            "monitoring_alert_elasticsearch_version_mismatch": {
              "type": "long"
            },
            "monitoring_alert_kibana_version_mismatch": {
              "type": "long"
            },
            "monitoring_alert_license_expiration": {
              "type": "long"
            },
            "monitoring_alert_logstash_version_mismatch": {
              "type": "long"
            },
            "monitoring_alert_nodes_changed": {
              "type": "long"
            },
            "siem__signals": {
              "type": "long"
            },
            "siem__notifications": {
              "type": "long"
            },
            "siem__eqlRule": {
              "type": "long"
            },
            "siem__indicatorRule": {
              "type": "long"
            },
            "siem__mlRule": {
              "type": "long"
            },
            "siem__queryRule": {
              "type": "long"
            },
            "siem__savedQueryRule": {
              "type": "long"
            },
            "siem__thresholdRule": {
              "type": "long"
            },
            "xpack__uptime__alerts__monitorStatus": {
              "type": "long"
            },
            "xpack__uptime__alerts__tls": {
              "type": "long"
            },
            "xpack__uptime__alerts__durationAnomaly": {
              "type": "long"
            },
            "__geo-containment": {
              "type": "long"
            },
            "xpack__ml__anomaly_detection_alert": {
              "type": "long"
            },
            "xpack__ml__anomaly_detection_jobs_health": {
              "type": "long"
            }
          }
        },
        "avg_total_search_duration_per_day": {
          "type": "long"
        },
        "avg_total_search_duration_by_type_per_day": {
          "properties": {
            "DYNAMIC_KEY": {
              "type": "long"
            },
            "__index-threshold": {
              "type": "long"
            },
            "__es-query": {
              "type": "long"
            },
            "transform_health": {
              "type": "long"
            },
            "apm__error_rate": {
              "type": "long"
            },
            "apm__transaction_error_rate": {
              "type": "long"
            },
            "apm__transaction_duration": {
              "type": "long"
            },
            "apm__transaction_duration_anomaly": {
              "type": "long"
            },
            "metrics__alert__threshold": {
              "type": "long"
            },
            "metrics__alert__inventory__threshold": {
              "type": "long"
            },
            "logs__alert__document__count": {
              "type": "long"
            },
            "monitoring_alert_cluster_health": {
              "type": "long"
            },
            "monitoring_alert_cpu_usage": {
              "type": "long"
            },
            "monitoring_alert_disk_usage": {
              "type": "long"
            },
            "monitoring_alert_elasticsearch_version_mismatch": {
              "type": "long"
            },
            "monitoring_alert_kibana_version_mismatch": {
              "type": "long"
            },
            "monitoring_alert_license_expiration": {
              "type": "long"
            },
            "monitoring_alert_logstash_version_mismatch": {
              "type": "long"
            },
            "monitoring_alert_nodes_changed": {
              "type": "long"
            },
            "siem__signals": {
              "type": "long"
            },
            "siem__notifications": {
              "type": "long"
            },
            "siem__eqlRule": {
              "type": "long"
            },
            "siem__indicatorRule": {
              "type": "long"
            },
            "siem__mlRule": {
              "type": "long"
            },
            "siem__queryRule": {
              "type": "long"
            },
            "siem__savedQueryRule": {
              "type": "long"
            },
            "siem__thresholdRule": {
              "type": "long"
            },
            "xpack__uptime__alerts__monitorStatus": {
              "type": "long"
            },
            "xpack__uptime__alerts__tls": {
              "type": "long"
            },
            "xpack__uptime__alerts__durationAnomaly": {
              "type": "long"
            },
            "__geo-containment": {
              "type": "long"
            },
            "xpack__ml__anomaly_detection_alert": {
              "type": "long"
            },
            "xpack__ml__anomaly_detection_jobs_health": {
              "type": "long"
            }
          }
        },
        "percentile_num_generated_actions_per_day": {
          "properties": {
            "p50": {
              "type": "long"
            },
            "p90": {
              "type": "long"
            },
            "p99": {
              "type": "long"
            }
          }
        },
        "percentile_num_generated_actions_by_type_per_day": {
          "properties": {
            "p50": {
              "properties": {
                "DYNAMIC_KEY": {
                  "type": "long"
                },
                "__index-threshold": {
                  "type": "long"
                },
                "__es-query": {
                  "type": "long"
                },
                "transform_health": {
                  "type": "long"
                },
                "apm__error_rate": {
                  "type": "long"
                },
                "apm__transaction_error_rate": {
                  "type": "long"
                },
                "apm__transaction_duration": {
                  "type": "long"
                },
                "apm__transaction_duration_anomaly": {
                  "type": "long"
                },
                "metrics__alert__threshold": {
                  "type": "long"
                },
                "metrics__alert__inventory__threshold": {
                  "type": "long"
                },
                "logs__alert__document__count": {
                  "type": "long"
                },
                "monitoring_alert_cluster_health": {
                  "type": "long"
                },
                "monitoring_alert_cpu_usage": {
                  "type": "long"
                },
                "monitoring_alert_disk_usage": {
                  "type": "long"
                },
                "monitoring_alert_elasticsearch_version_mismatch": {
                  "type": "long"
                },
                "monitoring_alert_kibana_version_mismatch": {
                  "type": "long"
                },
                "monitoring_alert_license_expiration": {
                  "type": "long"
                },
                "monitoring_alert_logstash_version_mismatch": {
                  "type": "long"
                },
                "monitoring_alert_nodes_changed": {
                  "type": "long"
                },
                "siem__signals": {
                  "type": "long"
                },
                "siem__notifications": {
                  "type": "long"
                },
                "siem__eqlRule": {
                  "type": "long"
                },
                "siem__indicatorRule": {
                  "type": "long"
                },
                "siem__mlRule": {
                  "type": "long"
                },
                "siem__queryRule": {
                  "type": "long"
                },
                "siem__savedQueryRule": {
                  "type": "long"
                },
                "siem__thresholdRule": {
                  "type": "long"
                },
                "xpack__uptime__alerts__monitorStatus": {
                  "type": "long"
                },
                "xpack__uptime__alerts__tls": {
                  "type": "long"
                },
                "xpack__uptime__alerts__durationAnomaly": {
                  "type": "long"
                },
                "__geo-containment": {
                  "type": "long"
                },
                "xpack__ml__anomaly_detection_alert": {
                  "type": "long"
                },
                "xpack__ml__anomaly_detection_jobs_health": {
                  "type": "long"
                }
              }
            },
            "p90": {
              "properties": {
                "DYNAMIC_KEY": {
                  "type": "long"
                },
                "__index-threshold": {
                  "type": "long"
                },
                "__es-query": {
                  "type": "long"
                },
                "transform_health": {
                  "type": "long"
                },
                "apm__error_rate": {
                  "type": "long"
                },
                "apm__transaction_error_rate": {
                  "type": "long"
                },
                "apm__transaction_duration": {
                  "type": "long"
                },
                "apm__transaction_duration_anomaly": {
                  "type": "long"
                },
                "metrics__alert__threshold": {
                  "type": "long"
                },
                "metrics__alert__inventory__threshold": {
                  "type": "long"
                },
                "logs__alert__document__count": {
                  "type": "long"
                },
                "monitoring_alert_cluster_health": {
                  "type": "long"
                },
                "monitoring_alert_cpu_usage": {
                  "type": "long"
                },
                "monitoring_alert_disk_usage": {
                  "type": "long"
                },
                "monitoring_alert_elasticsearch_version_mismatch": {
                  "type": "long"
                },
                "monitoring_alert_kibana_version_mismatch": {
                  "type": "long"
                },
                "monitoring_alert_license_expiration": {
                  "type": "long"
                },
                "monitoring_alert_logstash_version_mismatch": {
                  "type": "long"
                },
                "monitoring_alert_nodes_changed": {
                  "type": "long"
                },
                "siem__signals": {
                  "type": "long"
                },
                "siem__notifications": {
                  "type": "long"
                },
                "siem__eqlRule": {
                  "type": "long"
                },
                "siem__indicatorRule": {
                  "type": "long"
                },
                "siem__mlRule": {
                  "type": "long"
                },
                "siem__queryRule": {
                  "type": "long"
                },
                "siem__savedQueryRule": {
                  "type": "long"
                },
                "siem__thresholdRule": {
                  "type": "long"
                },
                "xpack__uptime__alerts__monitorStatus": {
                  "type": "long"
                },
                "xpack__uptime__alerts__tls": {
                  "type": "long"
                },
                "xpack__uptime__alerts__durationAnomaly": {
                  "type": "long"
                },
                "__geo-containment": {
                  "type": "long"
                },
                "xpack__ml__anomaly_detection_alert": {
                  "type": "long"
                },
                "xpack__ml__anomaly_detection_jobs_health": {
                  "type": "long"
                }
              }
            },
            "p99": {
              "properties": {
                "DYNAMIC_KEY": {
                  "type": "long"
                },
                "__index-threshold": {
                  "type": "long"
                },
                "__es-query": {
                  "type": "long"
                },
                "transform_health": {
                  "type": "long"
                },
                "apm__error_rate": {
                  "type": "long"
                },
                "apm__transaction_error_rate": {
                  "type": "long"
                },
                "apm__transaction_duration": {
                  "type": "long"
                },
                "apm__transaction_duration_anomaly": {
                  "type": "long"
                },
                "metrics__alert__threshold": {
                  "type": "long"
                },
                "metrics__alert__inventory__threshold": {
                  "type": "long"
                },
                "logs__alert__document__count": {
                  "type": "long"
                },
                "monitoring_alert_cluster_health": {
                  "type": "long"
                },
                "monitoring_alert_cpu_usage": {
                  "type": "long"
                },
                "monitoring_alert_disk_usage": {
                  "type": "long"
                },
                "monitoring_alert_elasticsearch_version_mismatch": {
                  "type": "long"
                },
                "monitoring_alert_kibana_version_mismatch": {
                  "type": "long"
                },
                "monitoring_alert_license_expiration": {
                  "type": "long"
                },
                "monitoring_alert_logstash_version_mismatch": {
                  "type": "long"
                },
                "monitoring_alert_nodes_changed": {
                  "type": "long"
                },
                "siem__signals": {
                  "type": "long"
                },
                "siem__notifications": {
                  "type": "long"
                },
                "siem__eqlRule": {
                  "type": "long"
                },
                "siem__indicatorRule": {
                  "type": "long"
                },
                "siem__mlRule": {
                  "type": "long"
                },
                "siem__queryRule": {
                  "type": "long"
                },
                "siem__savedQueryRule": {
                  "type": "long"
                },
                "siem__thresholdRule": {
                  "type": "long"
                },
                "xpack__uptime__alerts__monitorStatus": {
                  "type": "long"
                },
                "xpack__uptime__alerts__tls": {
                  "type": "long"
                },
                "xpack__uptime__alerts__durationAnomaly": {
                  "type": "long"
                },
                "__geo-containment": {
                  "type": "long"
                },
                "xpack__ml__anomaly_detection_alert": {
                  "type": "long"
                },
                "xpack__ml__anomaly_detection_jobs_health": {
                  "type": "long"
                }
              }
            }
          }
        },
        "percentile_num_alerts_per_day": {
          "properties": {
            "p50": {
              "type": "long"
            },
            "p90": {
              "type": "long"
            },
            "p99": {
              "type": "long"
            }
          }
        },
        "percentile_num_alerts_by_type_per_day": {
          "properties": {
            "p50": {
              "properties": {
                "DYNAMIC_KEY": {
                  "type": "long"
                },
                "__index-threshold": {
                  "type": "long"
                },
                "__es-query": {
                  "type": "long"
                },
                "transform_health": {
                  "type": "long"
                },
                "apm__error_rate": {
                  "type": "long"
                },
                "apm__transaction_error_rate": {
                  "type": "long"
                },
                "apm__transaction_duration": {
                  "type": "long"
                },
                "apm__transaction_duration_anomaly": {
                  "type": "long"
                },
                "metrics__alert__threshold": {
                  "type": "long"
                },
                "metrics__alert__inventory__threshold": {
                  "type": "long"
                },
                "logs__alert__document__count": {
                  "type": "long"
                },
                "monitoring_alert_cluster_health": {
                  "type": "long"
                },
                "monitoring_alert_cpu_usage": {
                  "type": "long"
                },
                "monitoring_alert_disk_usage": {
                  "type": "long"
                },
                "monitoring_alert_elasticsearch_version_mismatch": {
                  "type": "long"
                },
                "monitoring_alert_kibana_version_mismatch": {
                  "type": "long"
                },
                "monitoring_alert_license_expiration": {
                  "type": "long"
                },
                "monitoring_alert_logstash_version_mismatch": {
                  "type": "long"
                },
                "monitoring_alert_nodes_changed": {
                  "type": "long"
                },
                "siem__signals": {
                  "type": "long"
                },
                "siem__notifications": {
                  "type": "long"
                },
                "siem__eqlRule": {
                  "type": "long"
                },
                "siem__indicatorRule": {
                  "type": "long"
                },
                "siem__mlRule": {
                  "type": "long"
                },
                "siem__queryRule": {
                  "type": "long"
                },
                "siem__savedQueryRule": {
                  "type": "long"
                },
                "siem__thresholdRule": {
                  "type": "long"
                },
                "xpack__uptime__alerts__monitorStatus": {
                  "type": "long"
                },
                "xpack__uptime__alerts__tls": {
                  "type": "long"
                },
                "xpack__uptime__alerts__durationAnomaly": {
                  "type": "long"
                },
                "__geo-containment": {
                  "type": "long"
                },
                "xpack__ml__anomaly_detection_alert": {
                  "type": "long"
                },
                "xpack__ml__anomaly_detection_jobs_health": {
                  "type": "long"
                }
              }
            },
            "p90": {
              "properties": {
                "DYNAMIC_KEY": {
                  "type": "long"
                },
                "__index-threshold": {
                  "type": "long"
                },
                "__es-query": {
                  "type": "long"
                },
                "transform_health": {
                  "type": "long"
                },
                "apm__error_rate": {
                  "type": "long"
                },
                "apm__transaction_error_rate": {
                  "type": "long"
                },
                "apm__transaction_duration": {
                  "type": "long"
                },
                "apm__transaction_duration_anomaly": {
                  "type": "long"
                },
                "metrics__alert__threshold": {
                  "type": "long"
                },
                "metrics__alert__inventory__threshold": {
                  "type": "long"
                },
                "logs__alert__document__count": {
                  "type": "long"
                },
                "monitoring_alert_cluster_health": {
                  "type": "long"
                },
                "monitoring_alert_cpu_usage": {
                  "type": "long"
                },
                "monitoring_alert_disk_usage": {
                  "type": "long"
                },
                "monitoring_alert_elasticsearch_version_mismatch": {
                  "type": "long"
                },
                "monitoring_alert_kibana_version_mismatch": {
                  "type": "long"
                },
                "monitoring_alert_license_expiration": {
                  "type": "long"
                },
                "monitoring_alert_logstash_version_mismatch": {
                  "type": "long"
                },
                "monitoring_alert_nodes_changed": {
                  "type": "long"
                },
                "siem__signals": {
                  "type": "long"
                },
                "siem__notifications": {
                  "type": "long"
                },
                "siem__eqlRule": {
                  "type": "long"
                },
                "siem__indicatorRule": {
                  "type": "long"
                },
                "siem__mlRule": {
                  "type": "long"
                },
                "siem__queryRule": {
                  "type": "long"
                },
                "siem__savedQueryRule": {
                  "type": "long"
                },
                "siem__thresholdRule": {
                  "type": "long"
                },
                "xpack__uptime__alerts__monitorStatus": {
                  "type": "long"
                },
                "xpack__uptime__alerts__tls": {
                  "type": "long"
                },
                "xpack__uptime__alerts__durationAnomaly": {
                  "type": "long"
                },
                "__geo-containment": {
                  "type": "long"
                },
                "xpack__ml__anomaly_detection_alert": {
                  "type": "long"
                },
                "xpack__ml__anomaly_detection_jobs_health": {
                  "type": "long"
                }
              }
            },
            "p99": {
              "properties": {
                "DYNAMIC_KEY": {
                  "type": "long"
                },
                "__index-threshold": {
                  "type": "long"
                },
                "__es-query": {
                  "type": "long"
                },
                "transform_health": {
                  "type": "long"
                },
                "apm__error_rate": {
                  "type": "long"
                },
                "apm__transaction_error_rate": {
                  "type": "long"
                },
                "apm__transaction_duration": {
                  "type": "long"
                },
                "apm__transaction_duration_anomaly": {
                  "type": "long"
                },
                "metrics__alert__threshold": {
                  "type": "long"
                },
                "metrics__alert__inventory__threshold": {
                  "type": "long"
                },
                "logs__alert__document__count": {
                  "type": "long"
                },
                "monitoring_alert_cluster_health": {
                  "type": "long"
                },
                "monitoring_alert_cpu_usage": {
                  "type": "long"
                },
                "monitoring_alert_disk_usage": {
                  "type": "long"
                },
                "monitoring_alert_elasticsearch_version_mismatch": {
                  "type": "long"
                },
                "monitoring_alert_kibana_version_mismatch": {
                  "type": "long"
                },
                "monitoring_alert_license_expiration": {
                  "type": "long"
                },
                "monitoring_alert_logstash_version_mismatch": {
                  "type": "long"
                },
                "monitoring_alert_nodes_changed": {
                  "type": "long"
                },
                "siem__signals": {
                  "type": "long"
                },
                "siem__notifications": {
                  "type": "long"
                },
                "siem__eqlRule": {
                  "type": "long"
                },
                "siem__indicatorRule": {
                  "type": "long"
                },
                "siem__mlRule": {
                  "type": "long"
                },
                "siem__queryRule": {
                  "type": "long"
                },
                "siem__savedQueryRule": {
                  "type": "long"
                },
                "siem__thresholdRule": {
                  "type": "long"
                },
                "xpack__uptime__alerts__monitorStatus": {
                  "type": "long"
                },
                "xpack__uptime__alerts__tls": {
                  "type": "long"
                },
                "xpack__uptime__alerts__durationAnomaly": {
                  "type": "long"
                },
                "__geo-containment": {
                  "type": "long"
                },
                "xpack__ml__anomaly_detection_alert": {
                  "type": "long"
                },
                "xpack__ml__anomaly_detection_jobs_health": {
                  "type": "long"
                }
              }
            }
          }
        }
      }
    },
<<<<<<< HEAD
    "apm": {
      "properties": {
        "services_per_agent": {
          "properties": {
            "android/java": {
              "type": "long"
            },
            "dotnet": {
              "type": "long"
            },
            "iOS/swift": {
              "type": "long"
            },
            "go": {
              "type": "long"
            },
            "java": {
              "type": "long"
            },
            "js-base": {
              "type": "long"
            },
            "nodejs": {
              "type": "long"
            },
            "php": {
              "type": "long"
            },
            "python": {
              "type": "long"
            },
            "ruby": {
              "type": "long"
            },
            "rum-js": {
              "type": "long"
            },
            "otlp": {
              "type": "long"
            },
            "opentelemetry/cpp": {
              "type": "long"
            },
            "opentelemetry/dotnet": {
              "type": "long"
            },
            "opentelemetry/erlang": {
              "type": "long"
            },
            "opentelemetry/go": {
              "type": "long"
            },
            "opentelemetry/java": {
              "type": "long"
            },
            "opentelemetry/nodejs": {
              "type": "long"
            },
            "opentelemetry/php": {
              "type": "long"
            },
            "opentelemetry/python": {
              "type": "long"
            },
            "opentelemetry/ruby": {
              "type": "long"
            },
            "opentelemetry/swift": {
              "type": "long"
            },
            "opentelemetry/webjs": {
              "type": "long"
            }
          }
        },
        "agents": {
          "properties": {
            "android/java": {
              "properties": {
                "agent": {
                  "properties": {
                    "version": {
                      "type": "array",
                      "items": {
                        "type": "keyword"
                      }
                    }
                  }
                },
                "service": {
                  "properties": {
                    "framework": {
                      "properties": {
                        "name": {
                          "type": "array",
                          "items": {
                            "type": "keyword"
                          }
                        },
                        "version": {
                          "type": "array",
                          "items": {
                            "type": "keyword"
                          }
                        },
                        "composite": {
                          "type": "array",
                          "items": {
                            "type": "keyword"
                          }
                        }
                      }
                    },
                    "language": {
                      "properties": {
                        "name": {
                          "type": "array",
                          "items": {
                            "type": "keyword"
                          }
                        },
                        "version": {
                          "type": "array",
                          "items": {
                            "type": "keyword"
                          }
                        },
                        "composite": {
                          "type": "array",
                          "items": {
                            "type": "keyword"
                          }
                        }
                      }
                    },
                    "runtime": {
                      "properties": {
                        "name": {
                          "type": "array",
                          "items": {
                            "type": "keyword"
                          }
                        },
                        "version": {
                          "type": "array",
                          "items": {
                            "type": "keyword"
                          }
                        },
                        "composite": {
                          "type": "array",
                          "items": {
                            "type": "keyword"
                          }
                        }
                      }
                    }
                  }
                }
              }
            },
            "dotnet": {
              "properties": {
                "agent": {
                  "properties": {
                    "version": {
                      "type": "array",
                      "items": {
                        "type": "keyword"
                      }
                    }
                  }
                },
                "service": {
                  "properties": {
                    "framework": {
                      "properties": {
                        "name": {
                          "type": "array",
                          "items": {
                            "type": "keyword"
                          }
                        },
                        "version": {
                          "type": "array",
                          "items": {
                            "type": "keyword"
                          }
                        },
                        "composite": {
                          "type": "array",
                          "items": {
                            "type": "keyword"
                          }
                        }
                      }
                    },
                    "language": {
                      "properties": {
                        "name": {
                          "type": "array",
                          "items": {
                            "type": "keyword"
                          }
                        },
                        "version": {
                          "type": "array",
                          "items": {
                            "type": "keyword"
                          }
                        },
                        "composite": {
                          "type": "array",
                          "items": {
                            "type": "keyword"
                          }
                        }
                      }
                    },
                    "runtime": {
                      "properties": {
                        "name": {
                          "type": "array",
                          "items": {
                            "type": "keyword"
                          }
                        },
                        "version": {
                          "type": "array",
                          "items": {
                            "type": "keyword"
                          }
                        },
                        "composite": {
                          "type": "array",
                          "items": {
                            "type": "keyword"
                          }
                        }
                      }
                    }
                  }
                }
              }
            },
            "iOS/swift": {
              "properties": {
                "agent": {
                  "properties": {
                    "version": {
                      "type": "array",
                      "items": {
                        "type": "keyword"
                      }
                    }
                  }
                },
                "service": {
                  "properties": {
                    "framework": {
                      "properties": {
                        "name": {
                          "type": "array",
                          "items": {
                            "type": "keyword"
                          }
                        },
                        "version": {
                          "type": "array",
                          "items": {
                            "type": "keyword"
                          }
                        },
                        "composite": {
                          "type": "array",
                          "items": {
                            "type": "keyword"
                          }
                        }
                      }
                    },
                    "language": {
                      "properties": {
                        "name": {
                          "type": "array",
                          "items": {
                            "type": "keyword"
                          }
                        },
                        "version": {
                          "type": "array",
                          "items": {
                            "type": "keyword"
                          }
                        },
                        "composite": {
                          "type": "array",
                          "items": {
                            "type": "keyword"
                          }
                        }
                      }
                    },
                    "runtime": {
                      "properties": {
                        "name": {
                          "type": "array",
                          "items": {
                            "type": "keyword"
                          }
                        },
                        "version": {
                          "type": "array",
                          "items": {
                            "type": "keyword"
                          }
                        },
                        "composite": {
                          "type": "array",
                          "items": {
                            "type": "keyword"
                          }
                        }
                      }
                    }
                  }
                }
              }
            },
            "go": {
              "properties": {
                "agent": {
                  "properties": {
                    "version": {
                      "type": "array",
                      "items": {
                        "type": "keyword"
                      }
                    }
                  }
                },
                "service": {
                  "properties": {
                    "framework": {
                      "properties": {
                        "name": {
                          "type": "array",
                          "items": {
                            "type": "keyword"
                          }
                        },
                        "version": {
                          "type": "array",
                          "items": {
                            "type": "keyword"
                          }
                        },
                        "composite": {
                          "type": "array",
                          "items": {
                            "type": "keyword"
                          }
                        }
                      }
                    },
                    "language": {
                      "properties": {
                        "name": {
                          "type": "array",
                          "items": {
                            "type": "keyword"
                          }
                        },
                        "version": {
                          "type": "array",
                          "items": {
                            "type": "keyword"
                          }
                        },
                        "composite": {
                          "type": "array",
                          "items": {
                            "type": "keyword"
                          }
                        }
                      }
                    },
                    "runtime": {
                      "properties": {
                        "name": {
                          "type": "array",
                          "items": {
                            "type": "keyword"
                          }
                        },
                        "version": {
                          "type": "array",
                          "items": {
                            "type": "keyword"
                          }
                        },
                        "composite": {
                          "type": "array",
                          "items": {
                            "type": "keyword"
                          }
                        }
                      }
                    }
                  }
                }
              }
            },
            "java": {
=======
    "cases": {
      "properties": {
        "cases": {
          "properties": {
            "all": {
>>>>>>> b861fe16
              "properties": {
                "agent": {
                  "properties": {
                    "version": {
                      "type": "array",
                      "items": {
                        "type": "keyword"
                      }
                    }
                  }
                },
                "service": {
                  "properties": {
                    "framework": {
                      "properties": {
                        "name": {
                          "type": "array",
                          "items": {
                            "type": "keyword"
                          }
                        },
                        "version": {
                          "type": "array",
                          "items": {
                            "type": "keyword"
                          }
                        },
                        "composite": {
                          "type": "array",
                          "items": {
                            "type": "keyword"
                          }
                        }
                      }
                    },
                    "language": {
                      "properties": {
                        "name": {
                          "type": "array",
                          "items": {
                            "type": "keyword"
                          }
                        },
                        "version": {
                          "type": "array",
                          "items": {
                            "type": "keyword"
                          }
                        },
                        "composite": {
                          "type": "array",
                          "items": {
                            "type": "keyword"
                          }
                        }
                      }
                    },
                    "runtime": {
                      "properties": {
                        "name": {
                          "type": "array",
                          "items": {
                            "type": "keyword"
                          }
                        },
                        "version": {
                          "type": "array",
                          "items": {
                            "type": "keyword"
                          }
                        },
                        "composite": {
                          "type": "array",
                          "items": {
                            "type": "keyword"
                          }
                        }
                      }
                    }
                  }
                }
              }
            },
            "js-base": {
              "properties": {
                "agent": {
                  "properties": {
                    "version": {
                      "type": "array",
                      "items": {
                        "type": "keyword"
                      }
                    }
                  }
                },
                "service": {
                  "properties": {
                    "framework": {
                      "properties": {
                        "name": {
                          "type": "array",
                          "items": {
                            "type": "keyword"
                          }
                        },
                        "version": {
                          "type": "array",
                          "items": {
                            "type": "keyword"
                          }
                        },
                        "composite": {
                          "type": "array",
                          "items": {
                            "type": "keyword"
                          }
                        }
                      }
                    },
                    "language": {
                      "properties": {
                        "name": {
                          "type": "array",
                          "items": {
                            "type": "keyword"
                          }
                        },
                        "version": {
                          "type": "array",
                          "items": {
                            "type": "keyword"
                          }
                        },
                        "composite": {
                          "type": "array",
                          "items": {
                            "type": "keyword"
                          }
                        }
                      }
                    },
                    "runtime": {
                      "properties": {
                        "name": {
                          "type": "array",
                          "items": {
                            "type": "keyword"
                          }
                        },
                        "version": {
                          "type": "array",
                          "items": {
                            "type": "keyword"
                          }
                        },
                        "composite": {
                          "type": "array",
                          "items": {
                            "type": "keyword"
                          }
                        }
                      }
                    }
                  }
                }
              }
            },
            "nodejs": {
              "properties": {
                "agent": {
                  "properties": {
                    "version": {
                      "type": "array",
                      "items": {
                        "type": "keyword"
                      }
                    }
                  }
                },
                "service": {
                  "properties": {
                    "framework": {
                      "properties": {
                        "name": {
                          "type": "array",
                          "items": {
                            "type": "keyword"
                          }
                        },
                        "version": {
                          "type": "array",
                          "items": {
                            "type": "keyword"
                          }
                        },
                        "composite": {
                          "type": "array",
                          "items": {
                            "type": "keyword"
                          }
                        }
                      }
                    },
                    "language": {
                      "properties": {
                        "name": {
                          "type": "array",
                          "items": {
                            "type": "keyword"
                          }
                        },
                        "version": {
                          "type": "array",
                          "items": {
                            "type": "keyword"
                          }
                        },
                        "composite": {
                          "type": "array",
                          "items": {
                            "type": "keyword"
                          }
                        }
                      }
                    },
                    "runtime": {
                      "properties": {
                        "name": {
                          "type": "array",
                          "items": {
                            "type": "keyword"
                          }
                        },
                        "version": {
                          "type": "array",
                          "items": {
                            "type": "keyword"
                          }
                        },
                        "composite": {
                          "type": "array",
                          "items": {
                            "type": "keyword"
                          }
                        }
                      }
                    }
                  }
                }
              }
            },
            "php": {
              "properties": {
                "agent": {
                  "properties": {
                    "version": {
                      "type": "array",
                      "items": {
                        "type": "keyword"
                      }
                    }
                  }
                },
                "service": {
                  "properties": {
                    "framework": {
                      "properties": {
                        "name": {
                          "type": "array",
                          "items": {
                            "type": "keyword"
                          }
                        },
                        "version": {
                          "type": "array",
                          "items": {
                            "type": "keyword"
                          }
                        },
                        "composite": {
                          "type": "array",
                          "items": {
                            "type": "keyword"
                          }
                        }
                      }
                    },
                    "language": {
                      "properties": {
                        "name": {
                          "type": "array",
                          "items": {
                            "type": "keyword"
                          }
                        },
                        "version": {
                          "type": "array",
                          "items": {
                            "type": "keyword"
                          }
                        },
                        "composite": {
                          "type": "array",
                          "items": {
                            "type": "keyword"
                          }
                        }
                      }
                    },
                    "runtime": {
                      "properties": {
                        "name": {
                          "type": "array",
                          "items": {
                            "type": "keyword"
                          }
                        },
                        "version": {
                          "type": "array",
                          "items": {
                            "type": "keyword"
                          }
                        },
                        "composite": {
                          "type": "array",
                          "items": {
                            "type": "keyword"
                          }
                        }
                      }
                    }
                  }
                }
              }
            },
            "python": {
              "properties": {
                "agent": {
                  "properties": {
                    "version": {
                      "type": "array",
                      "items": {
                        "type": "keyword"
                      }
                    }
                  }
                },
                "service": {
                  "properties": {
                    "framework": {
                      "properties": {
                        "name": {
                          "type": "array",
                          "items": {
                            "type": "keyword"
                          }
                        },
                        "version": {
                          "type": "array",
                          "items": {
                            "type": "keyword"
                          }
                        },
                        "composite": {
                          "type": "array",
                          "items": {
                            "type": "keyword"
                          }
                        }
                      }
                    },
                    "language": {
                      "properties": {
                        "name": {
                          "type": "array",
                          "items": {
                            "type": "keyword"
                          }
                        },
                        "version": {
                          "type": "array",
                          "items": {
                            "type": "keyword"
                          }
                        },
                        "composite": {
                          "type": "array",
                          "items": {
                            "type": "keyword"
                          }
                        }
                      }
                    },
                    "runtime": {
                      "properties": {
                        "name": {
                          "type": "array",
                          "items": {
                            "type": "keyword"
                          }
                        },
                        "version": {
                          "type": "array",
                          "items": {
                            "type": "keyword"
                          }
                        },
                        "composite": {
                          "type": "array",
                          "items": {
                            "type": "keyword"
                          }
                        }
                      }
                    }
                  }
                }
              }
            },
            "ruby": {
              "properties": {
                "agent": {
                  "properties": {
                    "version": {
                      "type": "array",
                      "items": {
                        "type": "keyword"
                      }
                    }
                  }
                },
                "service": {
                  "properties": {
                    "framework": {
                      "properties": {
                        "name": {
                          "type": "array",
                          "items": {
                            "type": "keyword"
                          }
                        },
                        "version": {
                          "type": "array",
                          "items": {
                            "type": "keyword"
                          }
                        },
                        "composite": {
                          "type": "array",
                          "items": {
                            "type": "keyword"
                          }
                        }
                      }
                    },
                    "language": {
                      "properties": {
                        "name": {
                          "type": "array",
                          "items": {
                            "type": "keyword"
                          }
                        },
                        "version": {
                          "type": "array",
                          "items": {
                            "type": "keyword"
                          }
                        },
                        "composite": {
                          "type": "array",
                          "items": {
                            "type": "keyword"
                          }
                        }
                      }
                    },
                    "runtime": {
                      "properties": {
                        "name": {
                          "type": "array",
                          "items": {
                            "type": "keyword"
                          }
                        },
                        "version": {
                          "type": "array",
                          "items": {
                            "type": "keyword"
                          }
                        },
                        "composite": {
                          "type": "array",
                          "items": {
                            "type": "keyword"
                          }
                        }
                      }
                    }
                  }
                }
              }
            },
            "rum-js": {
              "properties": {
                "agent": {
                  "properties": {
                    "version": {
                      "type": "array",
                      "items": {
                        "type": "keyword"
                      }
                    }
                  }
                },
                "service": {
                  "properties": {
                    "framework": {
                      "properties": {
                        "name": {
                          "type": "array",
                          "items": {
                            "type": "keyword"
                          }
                        },
                        "version": {
                          "type": "array",
                          "items": {
                            "type": "keyword"
                          }
                        },
                        "composite": {
                          "type": "array",
                          "items": {
                            "type": "keyword"
                          }
                        }
                      }
                    },
                    "language": {
                      "properties": {
                        "name": {
                          "type": "array",
                          "items": {
                            "type": "keyword"
                          }
                        },
                        "version": {
                          "type": "array",
                          "items": {
                            "type": "keyword"
                          }
                        },
                        "composite": {
                          "type": "array",
                          "items": {
                            "type": "keyword"
                          }
                        }
                      }
                    },
                    "runtime": {
                      "properties": {
                        "name": {
                          "type": "array",
                          "items": {
                            "type": "keyword"
                          }
                        },
                        "version": {
                          "type": "array",
                          "items": {
                            "type": "keyword"
                          }
                        },
                        "composite": {
                          "type": "array",
                          "items": {
                            "type": "keyword"
                          }
                        }
                      }
                    }
                  }
                }
              }
            }
          }
        },
        "has_any_services": {
          "type": "boolean"
        },
        "version": {
          "properties": {
            "apm_server": {
              "properties": {
                "major": {
                  "type": "long"
                },
                "minor": {
                  "type": "long"
                },
                "patch": {
                  "type": "long"
                }
              }
            }
          }
        },
        "environments": {
          "properties": {
            "services_without_environment": {
              "type": "long"
            },
            "services_with_multiple_environments": {
              "type": "long"
            },
            "top_environments": {
              "type": "array",
              "items": {
                "type": "keyword"
              }
            }
          }
        },
        "aggregated_transactions": {
          "properties": {
            "current_implementation": {
              "properties": {
                "expected_metric_document_count": {
                  "type": "long"
                },
                "transaction_count": {
                  "type": "long"
                }
              }
            },
            "no_observer_name": {
              "properties": {
                "expected_metric_document_count": {
                  "type": "long"
                },
                "transaction_count": {
                  "type": "long"
                }
              }
            },
            "no_rum": {
              "properties": {
                "expected_metric_document_count": {
                  "type": "long"
                },
                "transaction_count": {
                  "type": "long"
                }
              }
            },
            "no_rum_no_observer_name": {
              "properties": {
                "expected_metric_document_count": {
                  "type": "long"
                },
                "transaction_count": {
                  "type": "long"
                }
              }
            },
            "only_rum": {
              "properties": {
                "expected_metric_document_count": {
                  "type": "long"
                },
                "transaction_count": {
                  "type": "long"
                }
              }
            },
            "only_rum_no_observer_name": {
              "properties": {
                "expected_metric_document_count": {
                  "type": "long"
                },
                "transaction_count": {
                  "type": "long"
                }
              }
            }
          }
        },
        "cloud": {
          "properties": {
            "availability_zone": {
              "type": "array",
              "items": {
                "type": "keyword"
              }
            },
            "provider": {
              "type": "array",
              "items": {
                "type": "keyword"
              }
            },
            "region": {
              "type": "array",
              "items": {
                "type": "keyword"
              }
            }
          }
        },
        "host": {
          "properties": {
            "os": {
              "properties": {
                "platform": {
                  "type": "array",
                  "items": {
                    "type": "keyword"
                  }
                }
              }
            }
          }
        },
        "counts": {
          "properties": {
            "transaction": {
              "properties": {
                "1d": {
                  "type": "long"
                },
                "all": {
                  "type": "long"
                }
              }
            },
            "span": {
              "properties": {
                "1d": {
                  "type": "long"
                },
                "all": {
                  "type": "long"
                }
              }
            },
            "error": {
              "properties": {
                "1d": {
                  "type": "long"
                },
                "all": {
                  "type": "long"
                }
              }
            },
            "metric": {
              "properties": {
                "1d": {
                  "type": "long"
                },
                "all": {
                  "type": "long"
                }
              }
            },
            "sourcemap": {
              "properties": {
                "1d": {
                  "type": "long"
                },
                "all": {
                  "type": "long"
                }
              }
            },
            "onboarding": {
              "properties": {
                "1d": {
                  "type": "long"
                },
                "all": {
                  "type": "long"
                }
              }
            },
            "agent_configuration": {
              "properties": {
                "all": {
                  "type": "long"
                }
              }
            },
            "max_transaction_groups_per_service": {
              "properties": {
                "1d": {
                  "type": "long"
                },
                "all": {
                  "type": "long"
                }
              }
            },
            "max_error_groups_per_service": {
              "properties": {
                "1d": {
                  "type": "long"
                },
                "all": {
                  "type": "long"
                }
              }
            },
            "traces": {
              "properties": {
                "1d": {
                  "type": "long"
                },
                "all": {
                  "type": "long"
                }
              }
            },
            "services": {
              "properties": {
                "1d": {
                  "type": "long"
                },
                "all": {
                  "type": "long"
                }
              }
            }
          }
        },
        "cardinality": {
          "properties": {
            "client": {
              "properties": {
                "geo": {
                  "properties": {
                    "country_iso_code": {
                      "properties": {
                        "rum": {
                          "properties": {
                            "1d": {
                              "type": "long"
                            }
                          }
                        }
                      }
                    }
                  }
                }
              }
            },
            "user_agent": {
              "properties": {
                "original": {
                  "properties": {
                    "all_agents": {
                      "properties": {
                        "1d": {
                          "type": "long"
                        }
                      }
                    },
                    "rum": {
                      "properties": {
                        "1d": {
                          "type": "long"
                        }
                      }
                    }
                  }
                }
              }
            },
            "transaction": {
              "properties": {
                "name": {
                  "properties": {
                    "all_agents": {
                      "properties": {
                        "1d": {
                          "type": "long"
                        }
                      }
                    },
                    "rum": {
                      "properties": {
                        "1d": {
                          "type": "long"
                        }
                      }
                    }
                  }
                }
              }
            }
          }
<<<<<<< HEAD
        },
        "retainment": {
          "properties": {
            "span": {
              "properties": {
                "ms": {
                  "type": "long"
                }
              }
            },
            "transaction": {
=======
        }
      }
    },
    "reporting": {
      "properties": {
        "csv_searchsource": {
          "properties": {
            "available": {
              "type": "boolean"
            },
            "total": {
              "type": "long"
            },
            "deprecated": {
              "type": "long"
            },
            "output_size": {
>>>>>>> b861fe16
              "properties": {
                "ms": {
                  "type": "long"
                }
              }
            },
            "error": {
              "properties": {
                "ms": {
                  "type": "long"
                }
              }
            },
            "metric": {
              "properties": {
                "ms": {
                  "type": "long"
                }
              }
            },
            "sourcemap": {
              "properties": {
                "ms": {
                  "type": "long"
                }
              }
            },
            "onboarding": {
              "properties": {
                "ms": {
                  "type": "long"
                }
              }
            }
          }
        },
        "integrations": {
          "properties": {
            "ml": {
              "properties": {
                "all_jobs_count": {
                  "type": "long"
                }
              }
            }
          }
        },
        "indices": {
          "properties": {
            "shards": {
              "properties": {
                "total": {
                  "type": "long"
                }
              }
            },
            "all": {
              "properties": {
                "total": {
                  "properties": {
                    "docs": {
                      "properties": {
                        "count": {
                          "type": "long"
                        }
                      }
                    },
                    "store": {
                      "properties": {
                        "size_in_bytes": {
                          "type": "long"
                        }
                      }
                    }
                  }
                }
              }
            }
          }
        },
        "service_groups": {
          "properties": {
            "kuery_fields": {
              "type": "array",
              "items": {
                "type": "keyword"
              }
            }
          }
        },
        "per_service": {
          "type": "array",
          "items": {
            "properties": {
              "service_id": {
                "type": "keyword"
              },
              "timed_out": {
                "type": "boolean"
              },
              "cloud": {
                "properties": {
                  "availability_zones": {
                    "type": "array",
                    "items": {
                      "type": "keyword"
                    }
                  },
                  "regions": {
                    "type": "array",
                    "items": {
                      "type": "keyword"
                    }
                  },
                  "providers": {
                    "type": "array",
                    "items": {
                      "type": "keyword"
                    }
                  }
                }
              },
              "faas": {
                "properties": {
                  "trigger": {
                    "properties": {
                      "type": {
                        "type": "array",
                        "items": {
                          "type": "keyword"
                        }
                      }
                    }
                  }
                }
              },
              "agent": {
                "properties": {
                  "name": {
                    "type": "keyword"
                  },
                  "version": {
                    "type": "keyword"
                  }
                }
              },
              "service": {
                "properties": {
                  "language": {
                    "properties": {
                      "name": {
                        "type": "keyword"
                      },
                      "version": {
                        "type": "keyword"
                      }
                    }
                  },
                  "framework": {
                    "properties": {
                      "name": {
                        "type": "keyword"
                      },
                      "version": {
                        "type": "keyword"
                      }
                    }
                  },
                  "runtime": {
                    "properties": {
                      "name": {
                        "type": "keyword"
                      },
                      "version": {
                        "type": "keyword"
                      }
                    }
                  }
                }
              },
              "kubernetes": {
                "properties": {
                  "pod": {
                    "properties": {
                      "name": {
                        "type": "keyword"
                      }
                    }
                  }
                }
              },
              "container": {
                "properties": {
                  "id": {
                    "type": "keyword"
                  }
                }
              }
            }
          }
        },
        "tasks": {
          "properties": {
            "aggregated_transactions": {
              "properties": {
                "took": {
                  "properties": {
                    "ms": {
                      "type": "long"
                    }
                  }
                }
              }
            },
            "cloud": {
              "properties": {
                "took": {
                  "properties": {
                    "ms": {
                      "type": "long"
                    }
                  }
                }
              }
            },
            "host": {
              "properties": {
                "took": {
                  "properties": {
                    "ms": {
                      "type": "long"
                    }
                  }
                }
              }
            },
            "processor_events": {
              "properties": {
                "took": {
                  "properties": {
                    "ms": {
                      "type": "long"
                    }
                  }
                }
              }
            },
            "agent_configuration": {
              "properties": {
                "took": {
                  "properties": {
                    "ms": {
                      "type": "long"
                    }
                  }
                }
              }
            },
            "services": {
              "properties": {
                "took": {
                  "properties": {
                    "ms": {
                      "type": "long"
                    }
                  }
                }
              }
            },
            "versions": {
              "properties": {
                "took": {
                  "properties": {
                    "ms": {
                      "type": "long"
                    }
                  }
                }
              }
            },
            "groupings": {
              "properties": {
                "took": {
                  "properties": {
                    "ms": {
                      "type": "long"
                    }
                  }
                }
              }
            },
            "integrations": {
              "properties": {
                "took": {
                  "properties": {
                    "ms": {
                      "type": "long"
                    }
                  }
                }
              }
            },
            "agents": {
              "properties": {
                "took": {
                  "properties": {
                    "ms": {
                      "type": "long"
                    }
                  }
                }
              }
            },
            "indices_stats": {
              "properties": {
                "took": {
                  "properties": {
                    "ms": {
                      "type": "long"
                    }
                  }
                }
              }
            },
            "cardinality": {
              "properties": {
                "took": {
                  "properties": {
                    "ms": {
                      "type": "long"
                    }
                  }
                }
              }
            },
            "environments": {
              "properties": {
                "took": {
                  "properties": {
                    "ms": {
                      "type": "long"
                    }
                  }
                }
              }
            },
            "service_groups": {
              "properties": {
                "took": {
                  "properties": {
                    "ms": {
                      "type": "long"
                    }
                  }
                }
              }
            },
            "per_service": {
              "properties": {
                "took": {
                  "properties": {
                    "ms": {
                      "type": "long"
                    }
                  }
                }
              }
            }
          }
        }
      }
    },
    "app_search": {
      "properties": {
        "ui_viewed": {
          "properties": {
            "setup_guide": {
              "type": "long"
            },
            "engines_overview": {
              "type": "long"
            }
          }
        },
        "ui_error": {
          "properties": {
            "cannot_connect": {
              "type": "long"
            },
            "not_found": {
              "type": "long"
            }
          }
        },
        "ui_clicked": {
          "properties": {
            "create_first_engine_button": {
              "type": "long"
            },
            "engine_table_link": {
              "type": "long"
            }
          }
        }
      }
    },
    "canvas": {
      "properties": {
        "workpads": {
          "properties": {
            "total": {
              "type": "long",
              "_meta": {
                "description": "The total number of Canvas Workpads in the cluster"
              }
            }
          }
        },
        "pages": {
          "properties": {
            "total": {
              "type": "long",
              "_meta": {
                "description": "The total number of pages across all Canvas Workpads"
              }
            },
            "per_workpad": {
              "properties": {
                "avg": {
                  "type": "float",
                  "_meta": {
                    "description": "The average number of pages across all Canvas Workpads"
                  }
                },
                "min": {
                  "type": "long",
                  "_meta": {
                    "description": "The minimum number of pages found in a Canvas Workpad"
                  }
                },
                "max": {
                  "type": "long",
                  "_meta": {
                    "description": "The maximum number of pages found in a Canvas Workpad"
                  }
                }
              }
            }
          }
        },
        "elements": {
          "properties": {
            "total": {
              "type": "long",
              "_meta": {
                "description": "The total number of elements across all Canvas Workpads"
              }
            },
            "per_page": {
              "properties": {
                "avg": {
                  "type": "float",
                  "_meta": {
                    "description": "The average number of elements per page across all Canvas Workpads"
                  }
                },
                "min": {
                  "type": "long",
                  "_meta": {
                    "description": "The minimum number of elements on a page across all Canvas Workpads"
                  }
                },
                "max": {
                  "type": "long",
                  "_meta": {
                    "description": "The maximum number of elements on a page across all Canvas Workpads"
                  }
                }
              }
            }
          }
        },
        "functions": {
          "properties": {
            "total": {
              "type": "long",
              "_meta": {
                "description": "The total number of functions in use across all Canvas Workpads"
              }
            },
            "in_use": {
              "type": "array",
              "items": {
                "type": "keyword",
                "_meta": {
                  "description": "A function in use in any Canvas Workpad"
                }
              }
            },
            "in_use_30d": {
              "type": "array",
              "items": {
                "type": "keyword",
                "_meta": {
                  "description": "A function in use in a Canvas Workpad that has been modified in the last 30 days"
                }
              }
            },
            "in_use_90d": {
              "type": "array",
              "items": {
                "type": "keyword",
                "_meta": {
                  "description": "A function in use in a Canvas Workpad that has been modified in the last 90 days"
                }
              }
            },
            "per_element": {
              "properties": {
                "avg": {
                  "type": "float",
                  "_meta": {
                    "description": "Average number of functions used per element across all Canvas Workpads"
                  }
                },
                "min": {
                  "type": "long",
                  "_meta": {
                    "description": "The minimum number of functions used in an element across all Canvas Workpads"
                  }
                },
                "max": {
                  "type": "long",
                  "_meta": {
                    "description": "The maximum number of functions used in an element across all Canvas Workpads"
                  }
                }
              }
            }
          }
        },
        "variables": {
          "properties": {
            "total": {
              "type": "long",
              "_meta": {
                "description": "The total number of variables defined across all Canvas Workpads"
              }
            },
            "per_workpad": {
              "properties": {
                "avg": {
                  "type": "float",
                  "_meta": {
                    "description": "The average number of variables set per Canvas Workpad"
                  }
                },
                "min": {
                  "type": "long",
                  "_meta": {
                    "description": "The minimum number variables set across all Canvas Workpads"
                  }
                },
                "max": {
                  "type": "long",
                  "_meta": {
                    "description": "The maximum number of variables set across all Canvas Workpads"
                  }
                }
              }
            }
          }
        },
        "custom_elements": {
          "properties": {
            "count": {
              "type": "long",
              "_meta": {
                "description": "The total number of custom Canvas elements"
              }
            },
            "elements": {
              "properties": {
                "min": {
                  "type": "long",
                  "_meta": {
                    "description": "The minimum number of elements used across all Canvas Custom Elements"
                  }
                },
                "max": {
                  "type": "long",
                  "_meta": {
                    "description": "The maximum number of elements used across all Canvas Custom Elements"
                  }
                },
                "avg": {
                  "type": "float",
                  "_meta": {
                    "description": "The average number of elements used in Canvas Custom Element"
                  }
                }
              }
            },
            "functions_in_use": {
              "type": "array",
              "items": {
                "type": "keyword",
                "_meta": {
                  "description": "The functions in use by Canvas Custom Elements"
                }
              }
            }
          }
        }
      }
    },
    "cases": {
      "properties": {
        "cases": {
          "properties": {
            "all": {
              "properties": {
                "assignees": {
                  "properties": {
                    "total": {
                      "type": "long"
                    },
                    "totalWithZero": {
                      "type": "long"
                    },
                    "totalWithAtLeastOne": {
                      "type": "long"
                    }
                  }
                },
                "total": {
                  "type": "long"
                },
                "monthly": {
                  "type": "long"
                },
                "weekly": {
                  "type": "long"
                },
                "daily": {
                  "type": "long"
                },
                "status": {
                  "properties": {
                    "open": {
                      "type": "long"
                    },
                    "inProgress": {
                      "type": "long"
                    },
                    "closed": {
                      "type": "long"
                    }
                  }
                },
                "syncAlertsOn": {
                  "type": "long"
                },
                "syncAlertsOff": {
                  "type": "long"
                },
                "totalUsers": {
                  "type": "long"
                },
                "totalParticipants": {
                  "type": "long"
                },
                "totalTags": {
                  "type": "long"
                },
                "totalWithAlerts": {
                  "type": "long"
                },
                "totalWithConnectors": {
                  "type": "long"
                },
                "latestDates": {
                  "properties": {
                    "createdAt": {
                      "type": "keyword"
                    },
                    "updatedAt": {
                      "type": "keyword"
                    },
                    "closedAt": {
                      "type": "keyword"
                    }
                  }
                }
              }
            },
            "sec": {
              "properties": {
                "assignees": {
                  "properties": {
                    "total": {
                      "type": "long"
                    },
                    "totalWithZero": {
                      "type": "long"
                    },
                    "totalWithAtLeastOne": {
                      "type": "long"
                    }
                  }
                },
                "total": {
                  "type": "long"
                },
                "monthly": {
                  "type": "long"
                },
                "weekly": {
                  "type": "long"
                },
                "daily": {
                  "type": "long"
                }
              }
            },
            "obs": {
              "properties": {
                "assignees": {
                  "properties": {
                    "total": {
                      "type": "long"
                    },
                    "totalWithZero": {
                      "type": "long"
                    },
                    "totalWithAtLeastOne": {
                      "type": "long"
                    }
                  }
                },
                "total": {
                  "type": "long"
                },
                "monthly": {
                  "type": "long"
                },
                "weekly": {
                  "type": "long"
                },
                "daily": {
                  "type": "long"
                }
              }
            },
            "main": {
              "properties": {
                "assignees": {
                  "properties": {
                    "total": {
                      "type": "long"
                    },
                    "totalWithZero": {
                      "type": "long"
                    },
                    "totalWithAtLeastOne": {
                      "type": "long"
                    }
                  }
                },
                "total": {
                  "type": "long"
                },
                "monthly": {
                  "type": "long"
                },
                "weekly": {
                  "type": "long"
                },
                "daily": {
                  "type": "long"
                }
              }
            }
          }
        },
        "userActions": {
          "properties": {
            "all": {
              "properties": {
                "total": {
                  "type": "long"
                },
                "monthly": {
                  "type": "long"
                },
                "weekly": {
                  "type": "long"
                },
                "daily": {
                  "type": "long"
                },
                "maxOnACase": {
                  "type": "long"
                }
              }
            }
          }
        },
        "comments": {
          "properties": {
            "all": {
              "properties": {
                "total": {
                  "type": "long"
                },
                "monthly": {
                  "type": "long"
                },
                "weekly": {
                  "type": "long"
                },
                "daily": {
                  "type": "long"
                },
                "maxOnACase": {
                  "type": "long"
                }
              }
            }
          }
        },
        "alerts": {
          "properties": {
            "all": {
              "properties": {
                "total": {
                  "type": "long"
                },
                "monthly": {
                  "type": "long"
                },
                "weekly": {
                  "type": "long"
                },
                "daily": {
                  "type": "long"
                },
                "maxOnACase": {
                  "type": "long"
                }
              }
            }
          }
        },
        "connectors": {
          "properties": {
            "all": {
              "properties": {
                "all": {
                  "properties": {
                    "totalAttached": {
                      "type": "long"
                    }
                  }
                },
                "itsm": {
                  "properties": {
                    "totalAttached": {
                      "type": "long"
                    }
                  }
                },
                "sir": {
                  "properties": {
                    "totalAttached": {
                      "type": "long"
                    }
                  }
                },
                "jira": {
                  "properties": {
                    "totalAttached": {
                      "type": "long"
                    }
                  }
                },
                "resilient": {
                  "properties": {
                    "totalAttached": {
                      "type": "long"
                    }
                  }
                },
                "swimlane": {
                  "properties": {
                    "totalAttached": {
                      "type": "long"
                    }
                  }
                },
                "maxAttachedToACase": {
                  "type": "long"
                }
              }
            }
          }
        },
        "pushes": {
          "properties": {
            "all": {
              "properties": {
                "total": {
                  "type": "long"
                },
                "maxOnACase": {
                  "type": "long"
                }
              }
            }
          }
        },
        "configuration": {
          "properties": {
            "all": {
              "properties": {
                "closure": {
                  "properties": {
                    "manually": {
                      "type": "long"
                    },
                    "automatic": {
                      "type": "long"
                    }
                  }
                }
              }
            }
          }
        }
      }
    },
    "cloud": {
      "properties": {
        "isCloudEnabled": {
          "type": "boolean"
        }
      }
    },
    "cloudExperiments": {
      "properties": {
        "initialized": {
          "type": "boolean",
          "_meta": {
            "description": "Whether the A/B testing client is correctly initialized (identify has been called)"
          }
        },
        "flags": {
          "properties": {
            "DYNAMIC_KEY": {
              "type": "keyword",
              "_meta": {
                "description": "Flags received by the client"
              }
            }
          }
        },
        "flagNames": {
          "type": "array",
          "items": {
            "type": "keyword",
            "_meta": {
              "description": "Names of the flags received by the client"
            }
          }
        }
      }
    },
    "cloud_security_posture": {
      "properties": {
        "indices": {
          "properties": {
            "findings": {
              "properties": {
                "doc_count": {
                  "type": "long"
                },
                "deleted": {
                  "type": "long"
                },
                "size_in_bytes": {
                  "type": "long"
                },
                "last_doc_timestamp": {
                  "type": "date"
                }
              }
            },
            "latest_findings": {
              "properties": {
                "doc_count": {
                  "type": "long"
                },
                "deleted": {
                  "type": "long"
                },
                "size_in_bytes": {
                  "type": "long"
                },
                "last_doc_timestamp": {
                  "type": "date"
                }
              }
            },
            "score": {
              "properties": {
                "doc_count": {
                  "type": "long"
                },
                "deleted": {
                  "type": "long"
                },
                "size_in_bytes": {
                  "type": "long"
                },
                "last_doc_timestamp": {
                  "type": "date"
                }
              }
            }
          }
        }
      }
    },
    "discoverEnhanced": {
      "properties": {
        "exploreDataInChartActionEnabled": {
          "type": "boolean"
        }
      }
    },
    "enterprise_search": {
      "properties": {
        "ui_viewed": {
          "properties": {
            "overview": {
              "type": "long"
            },
            "setup_guide": {
              "type": "long"
            }
          }
        },
        "ui_error": {
          "properties": {
            "cannot_connect": {
              "type": "long"
            }
          }
        },
        "ui_clicked": {
          "properties": {
            "app_search": {
              "type": "long"
            },
            "workplace_search": {
              "type": "long"
            }
          }
        }
      }
    },
    "fileUpload": {
      "properties": {
        "file_upload": {
          "properties": {
            "index_creation_count": {
              "type": "long"
            }
          }
        }
      }
    },
    "files": {
      "properties": {
        "countByExtension": {
          "type": "array",
          "items": {
            "properties": {
              "extension": {
                "type": "keyword"
              },
              "count": {
                "type": "long"
              }
            }
          }
        },
        "countByStatus": {
          "properties": {
            "AWAITING_UPLOAD": {
              "type": "long",
              "_meta": {
                "description": "Number of files awaiting upload"
              }
            },
            "DELETED": {
              "type": "long",
              "_meta": {
                "description": "Number of files that are marked as deleted"
              }
            },
            "READY": {
              "type": "long",
              "_meta": {
                "description": "Number of files that are ready for download"
              }
            },
            "UPLOADING": {
              "type": "long",
              "_meta": {
                "description": "Number of files that are currently uploading"
              }
            },
            "UPLOAD_ERROR": {
              "type": "long",
              "_meta": {
                "description": "Number of files that failed to upload"
              }
            }
          }
        },
        "storage": {
          "properties": {
            "esFixedSizeIndex": {
              "properties": {
                "capacity": {
                  "type": "long",
                  "_meta": {
                    "description": "Capacity of the fixed size index"
                  }
                },
                "available": {
                  "type": "long",
                  "_meta": {
                    "description": "Available storage in bytes"
                  }
                },
                "used": {
                  "type": "long",
                  "_meta": {
                    "description": "Used storage in bytes"
                  }
                }
              }
            }
          }
        }
      }
    },
    "fleet": {
      "properties": {
        "agents_enabled": {
          "type": "boolean"
        },
        "agents": {
          "properties": {
            "total_enrolled": {
              "type": "long",
              "_meta": {
                "description": "The total number of enrolled agents, in any state"
              }
            },
            "healthy": {
              "type": "long",
              "_meta": {
                "description": "The total number of enrolled agents in a healthy state"
              }
            },
            "unhealthy": {
              "type": "long",
              "_meta": {
                "description": "The total number of enrolled agents in an unhealthy state"
              }
            },
            "updating": {
              "type": "long",
              "_meta": {
                "description": "The total number of enrolled agents in an updating state"
              }
            },
            "offline": {
              "type": "long",
              "_meta": {
                "description": "The total number of enrolled agents currently offline"
              }
            },
            "total_all_statuses": {
              "type": "long",
              "_meta": {
                "description": "The total number of agents in any state, both enrolled and inactive"
              }
            }
          }
        },
        "fleet_server": {
          "properties": {
            "total_enrolled": {
              "type": "long",
              "_meta": {
                "description": "The total number of enrolled Fleet Server agents, in any state"
              }
            },
            "total_all_statuses": {
              "type": "long",
              "_meta": {
                "description": "The total number of Fleet Server agents in any state, both enrolled and inactive."
              }
            },
            "healthy": {
              "type": "long",
              "_meta": {
                "description": "The total number of enrolled Fleet Server agents in a healthy state."
              }
            },
            "unhealthy": {
              "type": "long",
              "_meta": {
                "description": "The total number of enrolled Fleet Server agents in an unhealthy state"
              }
            },
            "updating": {
              "type": "long",
              "_meta": {
                "description": "The total number of enrolled Fleet Server agents in an updating state"
              }
            },
            "offline": {
              "type": "long",
              "_meta": {
                "description": "The total number of enrolled Fleet Server agents currently offline"
              }
            },
            "num_host_urls": {
              "type": "long",
              "_meta": {
                "description": "The number of Fleet Server hosts configured in Fleet settings."
              }
            }
          }
        },
        "packages": {
          "type": "array",
          "items": {
            "properties": {
              "name": {
                "type": "keyword"
              },
              "version": {
                "type": "keyword"
              },
              "enabled": {
                "type": "boolean"
              }
            }
          }
        }
      }
    },
    "infraops": {
      "properties": {
        "last_24_hours": {
          "properties": {
            "hits": {
              "properties": {
                "infraops_hosts": {
                  "type": "long"
                },
                "infraops_docker": {
                  "type": "long"
                },
                "infraops_kubernetes": {
                  "type": "long"
                },
                "logs": {
                  "type": "long"
                }
              }
            }
          }
        }
      }
    },
    "kibana_settings": {
      "properties": {
        "xpack": {
          "properties": {
            "default_admin_email": {
              "type": "text"
            }
          }
        }
      }
    },
    "maps": {
      "properties": {
        "indexPatternsWithGeoFieldCount": {
          "type": "long"
        },
        "indexPatternsWithGeoPointFieldCount": {
          "type": "long"
        },
        "indexPatternsWithGeoShapeFieldCount": {
          "type": "long"
        },
        "geoShapeAggLayersCount": {
          "type": "long"
        },
        "mapsTotalCount": {
          "type": "long"
        },
        "timeCaptured": {
          "type": "date"
        },
        "layerTypes": {
          "properties": {
            "ems_basemap": {
              "properties": {
                "min": {
                  "type": "long",
                  "_meta": {
                    "description": "min number of ems basemap layers per map"
                  }
                },
                "max": {
                  "type": "long",
                  "_meta": {
                    "description": "max number of ems basemap layers per map"
                  }
                },
                "avg": {
                  "type": "float",
                  "_meta": {
                    "description": "avg number of ems basemap layers per map"
                  }
                },
                "total": {
                  "type": "long",
                  "_meta": {
                    "description": "total number of ems basemap layers in cluster"
                  }
                }
              }
            },
            "ems_region": {
              "properties": {
                "min": {
                  "type": "long",
                  "_meta": {
                    "description": "min number of ems file layers per map"
                  }
                },
                "max": {
                  "type": "long",
                  "_meta": {
                    "description": "max number of ems file layers per map"
                  }
                },
                "avg": {
                  "type": "float",
                  "_meta": {
                    "description": "avg number of ems file layers per map"
                  }
                },
                "total": {
                  "type": "long",
                  "_meta": {
                    "description": "total number of file layers in cluster"
                  }
                }
              }
            },
            "es_agg_clusters": {
              "properties": {
                "min": {
                  "type": "long",
                  "_meta": {
                    "description": "min number of es cluster layers per map"
                  }
                },
                "max": {
                  "type": "long",
                  "_meta": {
                    "description": "max number of es cluster layers per map"
                  }
                },
                "avg": {
                  "type": "float",
                  "_meta": {
                    "description": "avg number of es cluster layers per map"
                  }
                },
                "total": {
                  "type": "long",
                  "_meta": {
                    "description": "total number of es cluster layers in cluster"
                  }
                }
              }
            },
            "es_agg_grids": {
              "properties": {
                "min": {
                  "type": "long",
                  "_meta": {
                    "description": "min number of es grid layers per map"
                  }
                },
                "max": {
                  "type": "long",
                  "_meta": {
                    "description": "max number of es grid layers per map"
                  }
                },
                "avg": {
                  "type": "float",
                  "_meta": {
                    "description": "avg number of es grid layers per map"
                  }
                },
                "total": {
                  "type": "long",
                  "_meta": {
                    "description": "total number of es grid layers in cluster"
                  }
                }
              }
            },
            "es_agg_hexagons": {
              "properties": {
                "min": {
                  "type": "long",
                  "_meta": {
                    "description": "min number of es hexagon layers per map"
                  }
                },
                "max": {
                  "type": "long",
                  "_meta": {
                    "description": "max number of es hexagon layers per map"
                  }
                },
                "avg": {
                  "type": "float",
                  "_meta": {
                    "description": "avg number of es hexagon layers per map"
                  }
                },
                "total": {
                  "type": "long",
                  "_meta": {
                    "description": "total number of es hexagon layers in cluster"
                  }
                }
              }
            },
            "es_agg_heatmap": {
              "properties": {
                "min": {
                  "type": "long",
                  "_meta": {
                    "description": "min number of es heatmap layers per map"
                  }
                },
                "max": {
                  "type": "long",
                  "_meta": {
                    "description": "max number of es heatmap layers  per map"
                  }
                },
                "avg": {
                  "type": "float",
                  "_meta": {
                    "description": "avg number of es heatmap layers per map"
                  }
                },
                "total": {
                  "type": "long",
                  "_meta": {
                    "description": "total number of es heatmap layers in cluster"
                  }
                }
              }
            },
            "es_top_hits": {
              "properties": {
                "min": {
                  "type": "long",
                  "_meta": {
                    "description": "min number of es top hits layers per map"
                  }
                },
                "max": {
                  "type": "long",
                  "_meta": {
                    "description": "max number of es top hits layers per map"
                  }
                },
                "avg": {
                  "type": "float",
                  "_meta": {
                    "description": "avg number of es top hits layers per map"
                  }
                },
                "total": {
                  "type": "long",
                  "_meta": {
                    "description": "total number of es top hits layers in cluster"
                  }
                }
              }
            },
            "es_docs": {
              "properties": {
                "min": {
                  "type": "long",
                  "_meta": {
                    "description": "min number of es document layers per map"
                  }
                },
                "max": {
                  "type": "long",
                  "_meta": {
                    "description": "max number of es document layers per map"
                  }
                },
                "avg": {
                  "type": "float",
                  "_meta": {
                    "description": "avg number of es document layers per map"
                  }
                },
                "total": {
                  "type": "long",
                  "_meta": {
                    "description": "total number of es document layers in cluster"
                  }
                }
              }
            },
            "es_ml_anomalies": {
              "properties": {
                "min": {
                  "type": "long",
                  "_meta": {
                    "description": "min number of es machine learning anomaly layers per map"
                  }
                },
                "max": {
                  "type": "long",
                  "_meta": {
                    "description": "max number of es machine learning anomaly layers per map"
                  }
                },
                "avg": {
                  "type": "float",
                  "_meta": {
                    "description": "avg number of es machine learning anomaly layers per map"
                  }
                },
                "total": {
                  "type": "long",
                  "_meta": {
                    "description": "total number of es machine learning anomaly layers in cluster"
                  }
                }
              }
            },
            "es_point_to_point": {
              "properties": {
                "min": {
                  "type": "long",
                  "_meta": {
                    "description": "min number of es point-to-point layers per map"
                  }
                },
                "max": {
                  "type": "long",
                  "_meta": {
                    "description": "max number of es point-to-point layers per map"
                  }
                },
                "avg": {
                  "type": "float",
                  "_meta": {
                    "description": "avg number of es point-to-point layers per map"
                  }
                },
                "total": {
                  "type": "long",
                  "_meta": {
                    "description": "total number of es point-to-point layers in cluster"
                  }
                }
              }
            },
            "es_tracks": {
              "properties": {
                "min": {
                  "type": "long",
                  "_meta": {
                    "description": "min number of es track layers per map"
                  }
                },
                "max": {
                  "type": "long",
                  "_meta": {
                    "description": "max number of es track layers per map"
                  }
                },
                "avg": {
                  "type": "float",
                  "_meta": {
                    "description": "avg number of es track layers per map"
                  }
                },
                "total": {
                  "type": "long",
                  "_meta": {
                    "description": "total number of es track layers in cluster"
                  }
                }
              }
            },
            "kbn_tms_raster": {
              "properties": {
                "min": {
                  "type": "long",
                  "_meta": {
                    "description": "min number of kbn tms layers per map"
                  }
                },
                "max": {
                  "type": "long",
                  "_meta": {
                    "description": "max number of kbn tms layers per map"
                  }
                },
                "avg": {
                  "type": "float",
                  "_meta": {
                    "description": "avg number of kbn tms layers per map"
                  }
                },
                "total": {
                  "type": "long",
                  "_meta": {
                    "description": "total number of kbn tms layers in cluster"
                  }
                }
              }
            },
            "ux_tms_mvt": {
              "properties": {
                "min": {
                  "type": "long",
                  "_meta": {
                    "description": "min number of ux tms-mvt layers per map"
                  }
                },
                "max": {
                  "type": "long",
                  "_meta": {
                    "description": "max number of ux tms-mvt layers per map"
                  }
                },
                "avg": {
                  "type": "float",
                  "_meta": {
                    "description": "avg number of ux tms-mvt layers per map"
                  }
                },
                "total": {
                  "type": "long",
                  "_meta": {
                    "description": "total number of ux tms-mvt layers in cluster"
                  }
                }
              }
            },
            "ux_tms_raster": {
              "properties": {
                "min": {
                  "type": "long",
                  "_meta": {
                    "description": "min number of ux tms-raster layers per map"
                  }
                },
                "max": {
                  "type": "long",
                  "_meta": {
                    "description": "max number of ux tms-raster layers per map"
                  }
                },
                "avg": {
                  "type": "float",
                  "_meta": {
                    "description": "avg number of ux tms-raster layers per map"
                  }
                },
                "total": {
                  "type": "long",
                  "_meta": {
                    "description": "total number of ux-tms raster layers in cluster"
                  }
                }
              }
            },
            "ux_wms": {
              "properties": {
                "min": {
                  "type": "long",
                  "_meta": {
                    "description": "min number of ux wms layers per map"
                  }
                },
                "max": {
                  "type": "long",
                  "_meta": {
                    "description": "max number of ux wms layers per map"
                  }
                },
                "avg": {
                  "type": "float",
                  "_meta": {
                    "description": "avg number of ux wms layers per map"
                  }
                },
                "total": {
                  "type": "long",
                  "_meta": {
                    "description": "total number of ux wms layers in cluster"
                  }
                }
              }
            }
          }
<<<<<<< HEAD
=======
        }
      }
    },
    "rollups": {
      "properties": {
        "index_patterns": {
          "properties": {
            "total": {
              "type": "long",
              "_meta": {
                "description": "Counts all the rollup index patterns"
              }
            }
          }
        },
        "saved_searches": {
          "properties": {
            "total": {
              "type": "long",
              "_meta": {
                "description": "Counts all the rollup saved searches"
              }
            }
          }
        },
        "visualizations": {
          "properties": {
            "saved_searches": {
              "properties": {
                "total": {
                  "type": "long",
                  "_meta": {
                    "description": "Counts all the visualizations that are based on rollup saved searches"
                  }
                },
                "lens_total": {
                  "type": "long",
                  "_meta": {
                    "description": "Counts all the lens visualizations that are based on rollup saved searches"
                  }
                }
              }
            },
            "total": {
              "type": "long",
              "_meta": {
                "description": "Counts all the visualizations that are based on rollup index patterns"
              }
            },
            "lens_total": {
              "type": "long",
              "_meta": {
                "description": "Counts all the lens visualizations that are based on rollup index patterns"
              }
            }
          }
        }
      }
    },
    "saved_objects_tagging": {
      "properties": {
        "usedTags": {
          "type": "integer"
>>>>>>> b861fe16
        },
        "scalingOptions": {
          "properties": {
            "limit": {
              "properties": {
                "min": {
                  "type": "long",
                  "_meta": {
                    "description": "min number of es doc layers with limit scaling option per map"
                  }
                },
                "max": {
                  "type": "long",
                  "_meta": {
                    "description": "max number of es doc layers with limit scaling option per map"
                  }
                },
                "avg": {
                  "type": "float",
                  "_meta": {
                    "description": "avg number of es doc layers with limit scaling option per map"
                  }
                },
                "total": {
                  "type": "long",
                  "_meta": {
                    "description": "total number of es doc layers with limit scaling option in cluster"
                  }
                }
              }
            },
            "clusters": {
              "properties": {
                "min": {
                  "type": "long",
                  "_meta": {
                    "description": "min number of es doc layers with blended scaling option per map"
                  }
                },
                "max": {
                  "type": "long",
                  "_meta": {
                    "description": "max number of es doc layers with blended scaling option per map"
                  }
                },
                "avg": {
                  "type": "float",
                  "_meta": {
                    "description": "avg number of es doc layers with blended scaling option per map"
                  }
                },
                "total": {
                  "type": "long",
                  "_meta": {
                    "description": "total number of es doc layers with blended scaling option in cluster"
                  }
                }
              }
            },
            "mvt": {
              "properties": {
                "min": {
                  "type": "long",
                  "_meta": {
                    "description": "min number of es doc layers with mvt scaling option per map"
                  }
                },
                "max": {
                  "type": "long",
                  "_meta": {
                    "description": "max number of es doc layers with mvt scaling option per map"
                  }
                },
                "avg": {
                  "type": "float",
                  "_meta": {
                    "description": "avg number of es doc layers with mvt scaling option per map"
                  }
                },
                "total": {
                  "type": "long",
                  "_meta": {
                    "description": "total number of es doc layers with mvt scaling option in cluster"
                  }
                }
              }
            }
          }
        },
        "resolutions": {
          "properties": {
            "coarse": {
              "properties": {
                "min": {
                  "type": "long",
                  "_meta": {
                    "description": "min number of grid-agg layers with coarse resolution"
                  }
                },
                "max": {
                  "type": "long",
                  "_meta": {
                    "description": "max number of grid-agg layers with coarse resolution"
                  }
                },
                "avg": {
                  "type": "float",
                  "_meta": {
                    "description": "avg number of grid-agg layers with coarse resolution"
                  }
                },
                "total": {
                  "type": "long",
                  "_meta": {
                    "description": "total number of grid-agg layers with coarse resolution"
                  }
                }
              }
            },
            "fine": {
              "properties": {
                "min": {
                  "type": "long",
                  "_meta": {
                    "description": "min number of grid-agg layers with fine resolution"
                  }
                },
                "max": {
                  "type": "long",
                  "_meta": {
                    "description": "max number of grid-agg layers with fine resolution"
                  }
                },
                "avg": {
                  "type": "float",
                  "_meta": {
                    "description": "avg number of grid-agg layers with fine resolution"
                  }
                },
                "total": {
                  "type": "long",
                  "_meta": {
                    "description": "total number of grid-agg layers with fine resolution"
                  }
                }
              }
            },
            "most_fine": {
              "properties": {
                "min": {
                  "type": "long",
                  "_meta": {
                    "description": "min number of grid-agg layers with most_fine resolution"
                  }
                },
                "max": {
                  "type": "long",
                  "_meta": {
                    "description": "max number of grid-agg layers with most_fine resolution"
                  }
                },
                "avg": {
                  "type": "float",
                  "_meta": {
                    "description": "avg number of grid-agg layers with most_fine resolution"
                  }
                },
                "total": {
                  "type": "long",
                  "_meta": {
                    "description": "total number of grid-agg layers with most_fine resolution"
                  }
                }
              }
            },
            "super_fine": {
              "properties": {
                "min": {
                  "type": "long",
                  "_meta": {
                    "description": "min number of grid-agg layers with super_fine resolution"
                  }
                },
                "max": {
                  "type": "long",
                  "_meta": {
                    "description": "max number of grid-agg layers with super_fine resolution"
                  }
                },
                "avg": {
                  "type": "float",
                  "_meta": {
                    "description": "avg number of grid-agg layers with super_fine resolution"
                  }
                },
                "total": {
                  "type": "long",
                  "_meta": {
                    "description": "total number of grid-agg layers with super_fine resolution"
                  }
                }
              }
            }
          }
        },
        "joins": {
          "properties": {
            "term": {
              "properties": {
                "min": {
                  "type": "long",
                  "_meta": {
                    "description": "min number of layers with term joins per map"
                  }
                },
                "max": {
                  "type": "long",
                  "_meta": {
                    "description": "max number of layers with term joins per map"
                  }
                },
                "avg": {
                  "type": "float",
                  "_meta": {
                    "description": "avg number of layers with term joins per map"
                  }
                },
                "total": {
                  "type": "long",
                  "_meta": {
                    "description": "total number of layers with term joins in cluster"
                  }
                }
              }
            }
          }
        },
        "basemaps": {
          "properties": {
            "auto": {
              "properties": {
                "min": {
                  "type": "long",
                  "_meta": {
                    "description": "min number of ems basemap layers with auto-style per map"
                  }
                },
                "max": {
                  "type": "long",
                  "_meta": {
                    "description": "max number of ems basemap layers with auto-style per map"
                  }
                },
                "avg": {
                  "type": "float",
                  "_meta": {
                    "description": "avg number of ems basemap layers with auto-style per map"
                  }
                },
                "total": {
                  "type": "long",
                  "_meta": {
                    "description": "total number of ems basemap layers with auto-style in cluster"
                  }
                }
              }
            },
            "dark": {
              "properties": {
                "min": {
                  "type": "long",
                  "_meta": {
                    "description": "min number of ems basemap layers with dark-style per map"
                  }
                },
                "max": {
                  "type": "long",
                  "_meta": {
                    "description": "max number of ems basemap layers with dark-style per map"
                  }
                },
                "avg": {
                  "type": "float",
                  "_meta": {
                    "description": "avg number of ems basemap layers with dark-style per map"
                  }
                },
                "total": {
                  "type": "long",
                  "_meta": {
                    "description": "total number of ems basemap layers with dark-style in cluster"
                  }
                }
              }
            },
            "roadmap": {
              "properties": {
                "min": {
                  "type": "long",
                  "_meta": {
                    "description": "min number of ems basemap layers with roadmap-style per map"
                  }
                },
                "max": {
                  "type": "long",
                  "_meta": {
                    "description": "max number of ems basemap layers with roadmap-style per map"
                  }
                },
                "avg": {
                  "type": "float",
                  "_meta": {
                    "description": "avg number of ems basemap layers with roadmap-style per map"
                  }
                },
                "total": {
                  "type": "long",
                  "_meta": {
                    "description": "total number of ems basemap layers with roadmap-style in cluster"
                  }
                }
              }
            },
            "roadmap_desaturated": {
              "properties": {
                "min": {
                  "type": "long",
                  "_meta": {
                    "description": "min number of ems basemap layers with desaturated-style per map"
                  }
                },
                "max": {
                  "type": "long",
                  "_meta": {
                    "description": "max number of ems basemap layers with desaturated-style per map"
                  }
                },
                "avg": {
                  "type": "float",
                  "_meta": {
                    "description": "avg number of ems basemap layers with desaturated-style per map"
                  }
                },
                "total": {
                  "type": "long",
                  "_meta": {
                    "description": "total number of ems basemap layers with desaturated-style in cluster"
                  }
                }
              }
            }
          }
        },
        "attributesPerMap": {
          "properties": {
            "dataSourcesCount": {
              "properties": {
                "min": {
                  "type": "long"
                },
                "max": {
                  "type": "long"
                },
                "avg": {
                  "type": "float"
                }
              }
            },
            "layersCount": {
              "properties": {
                "min": {
                  "type": "long"
                },
                "max": {
                  "type": "long"
                },
                "avg": {
                  "type": "float"
                }
              }
            },
            "layerTypesCount": {
              "properties": {
                "DYNAMIC_KEY": {
                  "properties": {
                    "min": {
                      "type": "long"
                    },
                    "max": {
                      "type": "long"
                    },
                    "avg": {
                      "type": "float"
                    }
                  }
                }
              }
            },
            "emsVectorLayersCount": {
              "properties": {
                "DYNAMIC_KEY": {
                  "properties": {
                    "min": {
                      "type": "long"
                    },
                    "max": {
                      "type": "long"
                    },
                    "avg": {
                      "type": "float"
                    }
                  }
                }
              }
            },
            "customIconsCount": {
              "properties": {
                "min": {
                  "type": "long"
                },
                "max": {
                  "type": "long"
                },
                "avg": {
                  "type": "float"
                }
              }
            }
          }
        }
      }
    },
    "ml": {
      "properties": {
        "alertRules": {
          "properties": {
            "xpack.ml.anomaly_detection_alert": {
              "properties": {
                "count_by_result_type": {
                  "properties": {
                    "record": {
                      "type": "long",
                      "_meta": {
                        "description": "total number of alerting rules using record result type"
                      }
                    },
                    "influencer": {
                      "type": "long",
                      "_meta": {
                        "description": "total number of alerting rules using influencer result type"
                      }
                    },
                    "bucket": {
                      "type": "long",
                      "_meta": {
                        "description": "total number of alerting rules using bucket result type"
                      }
                    }
                  }
                }
              }
            },
            "xpack.ml.anomaly_detection_jobs_health": {
              "properties": {
                "count_by_check_type": {
                  "properties": {
                    "datafeed": {
                      "type": "long",
                      "_meta": {
                        "description": "total number of alerting rules performing the not started datafeed health check"
                      }
                    },
                    "mml": {
                      "type": "long",
                      "_meta": {
                        "description": "total number of alerting rules performing the model memory limit health check"
                      }
                    },
                    "delayedData": {
                      "type": "long",
                      "_meta": {
                        "description": "total number of alerting rules performing the delayed data health check"
                      }
                    },
                    "errorMessages": {
                      "type": "long",
                      "_meta": {
                        "description": "total number of alerting rules performing the error messages health check"
                      }
                    }
                  }
                }
              }
            }
          }
        }
      }
    },
    "monitoring": {
      "properties": {
        "hasMonitoringData": {
          "type": "boolean"
        },
        "clusters": {
          "type": "array",
          "items": {
            "properties": {
              "license": {
                "type": "keyword"
              },
              "clusterUuid": {
                "type": "keyword"
              },
              "metricbeatUsed": {
                "type": "boolean"
              },
              "elasticsearch": {
                "properties": {
                  "enabled": {
                    "type": "boolean"
                  },
                  "count": {
                    "type": "long"
                  },
                  "metricbeatUsed": {
                    "type": "boolean"
                  }
                }
              },
              "kibana": {
                "properties": {
                  "enabled": {
                    "type": "boolean"
                  },
                  "count": {
                    "type": "long"
                  },
                  "metricbeatUsed": {
                    "type": "boolean"
                  }
                }
              },
              "logstash": {
                "properties": {
                  "enabled": {
                    "type": "boolean"
                  },
                  "count": {
                    "type": "long"
                  },
                  "metricbeatUsed": {
                    "type": "boolean"
                  }
                }
              },
              "beats": {
                "properties": {
                  "enabled": {
                    "type": "boolean"
                  },
                  "count": {
                    "type": "long"
                  },
                  "metricbeatUsed": {
                    "type": "boolean"
                  }
                }
              },
              "apm": {
                "properties": {
                  "enabled": {
                    "type": "boolean"
                  },
                  "count": {
                    "type": "long"
                  },
                  "metricbeatUsed": {
                    "type": "boolean"
                  }
                }
              }
            }
          }
        }
      }
    },
    "osquery": {
      "properties": {
        "live_query_usage": {
          "properties": {
            "session": {
              "properties": {
                "count": {
                  "type": "long",
                  "_meta": {
                    "description": "Number of osquery action requests"
                  }
                },
                "errors": {
                  "type": "long",
                  "_meta": {
                    "description": "Number of osquery action requests that resulted in errors"
                  }
                }
              }
            },
            "cumulative": {
              "properties": {
                "queries": {
                  "type": "long",
                  "_meta": {
                    "description": "Number of osquery actions stored in Elasticsearch"
                  }
                }
              }
            }
          }
        },
        "scheduled_queries": {
          "properties": {
            "queryGroups": {
              "properties": {
                "total": {
                  "type": "long",
                  "_meta": {
                    "description": "Number of osquery policies/query groups"
                  }
                },
                "empty": {
                  "type": "long",
                  "_meta": {
                    "description": "Number of empty osquery policies/query groups"
                  }
                }
              }
            }
          }
        },
        "agent_info": {
          "properties": {
            "enrolled": {
              "type": "long",
              "_meta": {
                "description": "Number of agents enrolled in a policy with an osquery integration"
              }
            }
          }
        },
        "beat_metrics": {
          "properties": {
            "usage": {
              "properties": {
                "cpu": {
                  "properties": {
                    "latest": {
                      "type": "long",
                      "_meta": {
                        "description": "Latest cpu usage sample in ms"
                      }
                    },
                    "max": {
                      "type": "long",
                      "_meta": {
                        "description": "Max cpu usage sample over 24 hours in ms"
                      }
                    },
                    "avg": {
                      "type": "long",
                      "_meta": {
                        "description": "Mean cpu usage over 24 hours in ms"
                      }
                    }
                  }
                },
                "memory": {
                  "properties": {
                    "rss": {
                      "properties": {
                        "latest": {
                          "type": "long",
                          "_meta": {
                            "description": "Latest resident set size sample"
                          }
                        },
                        "max": {
                          "type": "long",
                          "_meta": {
                            "description": "Max resident set size sample over 24 hours"
                          }
                        },
                        "avg": {
                          "type": "long",
                          "_meta": {
                            "description": "Mean resident set size sample over 24 hours"
                          }
                        }
                      }
                    }
                  }
                }
              }
            }
          }
        }
      }
    },
    "reporting": {
      "properties": {
        "csv_searchsource": {
          "properties": {
            "available": {
              "type": "boolean"
            },
            "total": {
              "type": "long"
            },
            "deprecated": {
              "type": "long"
            },
            "output_size": {
              "properties": {
                "1.0": {
                  "type": "long"
                },
                "5.0": {
                  "type": "long"
                },
                "25.0": {
                  "type": "long"
                },
                "50.0": {
                  "type": "long"
                },
                "75.0": {
                  "type": "long"
                },
                "95.0": {
                  "type": "long"
                },
                "99.0": {
                  "type": "long"
                }
              }
            },
            "app": {
              "properties": {
                "search": {
                  "type": "long"
                },
                "canvas workpad": {
                  "type": "long"
                },
                "dashboard": {
                  "type": "long"
                },
                "visualization": {
                  "type": "long"
                }
              }
            },
            "execution_times": {
              "properties": {
                "min": {
                  "type": "long"
                },
                "max": {
                  "type": "long"
                },
                "avg": {
                  "type": "float"
                }
              }
            },
            "metrics": {
              "properties": {
                "csv_rows": {
                  "properties": {
                    "50.0": {
                      "type": "long"
                    },
                    "75.0": {
                      "type": "long"
                    },
                    "95.0": {
                      "type": "long"
                    },
                    "99.0": {
                      "type": "long"
                    }
                  }
                }
              }
            },
            "error_codes": {
              "properties": {
                "authentication_expired_error": {
                  "type": "long"
                },
                "queue_timeout_error": {
                  "type": "long"
                },
                "unknown_error": {
                  "type": "long"
                },
                "kibana_shutting_down_error": {
                  "type": "long"
                }
              }
            }
          }
        },
        "csv_searchsource_immediate": {
          "properties": {
            "available": {
              "type": "boolean"
            },
            "total": {
              "type": "long"
            },
            "deprecated": {
              "type": "long"
            },
            "output_size": {
              "properties": {
                "1.0": {
                  "type": "long"
                },
                "5.0": {
                  "type": "long"
                },
                "25.0": {
                  "type": "long"
                },
                "50.0": {
                  "type": "long"
                },
                "75.0": {
                  "type": "long"
                },
                "95.0": {
                  "type": "long"
                },
                "99.0": {
                  "type": "long"
                }
              }
            },
            "app": {
              "properties": {
                "search": {
                  "type": "long"
                },
                "canvas workpad": {
                  "type": "long"
                },
                "dashboard": {
                  "type": "long"
                },
                "visualization": {
                  "type": "long"
                }
              }
            },
            "execution_times": {
              "properties": {
                "min": {
                  "type": "long"
                },
                "max": {
                  "type": "long"
                },
                "avg": {
                  "type": "float"
                }
              }
            },
            "metrics": {
              "properties": {
                "csv_rows": {
                  "properties": {
                    "50.0": {
                      "type": "long"
                    },
                    "75.0": {
                      "type": "long"
                    },
                    "95.0": {
                      "type": "long"
                    },
                    "99.0": {
                      "type": "long"
                    }
                  }
                }
              }
            },
            "error_codes": {
              "properties": {
                "authentication_expired_error": {
                  "type": "long"
                },
                "queue_timeout_error": {
                  "type": "long"
                },
                "unknown_error": {
                  "type": "long"
                },
                "kibana_shutting_down_error": {
                  "type": "long"
                }
              }
            }
          }
        },
        "PNG": {
          "properties": {
            "available": {
              "type": "boolean"
            },
            "total": {
              "type": "long"
            },
            "deprecated": {
              "type": "long"
            },
            "output_size": {
              "properties": {
                "1.0": {
                  "type": "long"
                },
                "5.0": {
                  "type": "long"
                },
                "25.0": {
                  "type": "long"
                },
                "50.0": {
                  "type": "long"
                },
                "75.0": {
                  "type": "long"
                },
                "95.0": {
                  "type": "long"
                },
                "99.0": {
                  "type": "long"
                }
              }
            },
            "app": {
              "properties": {
                "search": {
                  "type": "long"
                },
                "canvas workpad": {
                  "type": "long"
                },
                "dashboard": {
                  "type": "long"
                },
                "visualization": {
                  "type": "long"
                }
              }
            },
            "execution_times": {
              "properties": {
                "min": {
                  "type": "long"
                },
                "max": {
                  "type": "long"
                },
                "avg": {
                  "type": "float"
                }
              }
            },
            "metrics": {
              "properties": {
                "png_cpu": {
                  "properties": {
                    "50.0": {
                      "type": "long"
                    },
                    "75.0": {
                      "type": "long"
                    },
                    "95.0": {
                      "type": "long"
                    },
                    "99.0": {
                      "type": "long"
                    }
                  }
                },
                "png_memory": {
                  "properties": {
                    "50.0": {
                      "type": "long"
                    },
                    "75.0": {
                      "type": "long"
                    },
                    "95.0": {
                      "type": "long"
                    },
                    "99.0": {
                      "type": "long"
                    }
                  }
                }
              }
            },
            "error_codes": {
              "properties": {
                "authentication_expired_error": {
                  "type": "long"
                },
                "queue_timeout_error": {
                  "type": "long"
                },
                "unknown_error": {
                  "type": "long"
                },
                "kibana_shutting_down_error": {
                  "type": "long"
                },
                "browser_could_not_launch_error": {
                  "type": "long"
                },
                "browser_unexpectedly_closed_error": {
                  "type": "long"
                },
                "browser_screenshot_error": {
                  "type": "long"
                },
                "visual_reporting_soft_disabled_error": {
                  "type": "long"
                },
                "invalid_layout_parameters_error": {
                  "type": "long"
                }
              }
            }
          }
        },
        "PNGV2": {
          "properties": {
            "available": {
              "type": "boolean"
            },
            "total": {
              "type": "long"
            },
            "deprecated": {
              "type": "long"
            },
            "output_size": {
              "properties": {
                "1.0": {
                  "type": "long"
                },
                "5.0": {
                  "type": "long"
                },
                "25.0": {
                  "type": "long"
                },
                "50.0": {
                  "type": "long"
                },
                "75.0": {
                  "type": "long"
                },
                "95.0": {
                  "type": "long"
                },
                "99.0": {
                  "type": "long"
                }
              }
            },
            "app": {
              "properties": {
                "search": {
                  "type": "long"
                },
                "canvas workpad": {
                  "type": "long"
                },
                "dashboard": {
                  "type": "long"
                },
                "visualization": {
                  "type": "long"
                }
              }
            },
            "execution_times": {
              "properties": {
                "min": {
                  "type": "long"
                },
                "max": {
                  "type": "long"
                },
                "avg": {
                  "type": "float"
                }
              }
            },
            "metrics": {
              "properties": {
                "png_cpu": {
                  "properties": {
                    "50.0": {
                      "type": "long"
                    },
                    "75.0": {
                      "type": "long"
                    },
                    "95.0": {
                      "type": "long"
                    },
                    "99.0": {
                      "type": "long"
                    }
                  }
                },
                "png_memory": {
                  "properties": {
                    "50.0": {
                      "type": "long"
                    },
                    "75.0": {
                      "type": "long"
                    },
                    "95.0": {
                      "type": "long"
                    },
                    "99.0": {
                      "type": "long"
                    }
                  }
                }
              }
            },
            "error_codes": {
              "properties": {
                "authentication_expired_error": {
                  "type": "long"
                },
                "queue_timeout_error": {
                  "type": "long"
                },
                "unknown_error": {
                  "type": "long"
                },
                "kibana_shutting_down_error": {
                  "type": "long"
                },
                "browser_could_not_launch_error": {
                  "type": "long"
                },
                "browser_unexpectedly_closed_error": {
                  "type": "long"
                },
                "browser_screenshot_error": {
                  "type": "long"
                },
                "visual_reporting_soft_disabled_error": {
                  "type": "long"
                },
                "invalid_layout_parameters_error": {
                  "type": "long"
                }
              }
            }
          }
        },
        "printable_pdf": {
          "properties": {
            "available": {
              "type": "boolean"
            },
            "total": {
              "type": "long"
            },
            "deprecated": {
              "type": "long"
            },
            "output_size": {
              "properties": {
                "1.0": {
                  "type": "long"
                },
                "5.0": {
                  "type": "long"
                },
                "25.0": {
                  "type": "long"
                },
                "50.0": {
                  "type": "long"
                },
                "75.0": {
                  "type": "long"
                },
                "95.0": {
                  "type": "long"
                },
                "99.0": {
                  "type": "long"
                }
              }
            },
            "app": {
              "properties": {
                "search": {
                  "type": "long"
                },
                "canvas workpad": {
                  "type": "long"
                },
                "dashboard": {
                  "type": "long"
                },
                "visualization": {
                  "type": "long"
                }
              }
            },
            "execution_times": {
              "properties": {
                "min": {
                  "type": "long"
                },
                "max": {
                  "type": "long"
                },
                "avg": {
                  "type": "float"
                }
              }
            },
            "layout": {
              "properties": {
                "canvas": {
                  "type": "long"
                },
                "print": {
                  "type": "long"
                },
                "preserve_layout": {
                  "type": "long"
                }
              }
            },
            "metrics": {
              "properties": {
                "pdf_cpu": {
                  "properties": {
                    "50.0": {
                      "type": "long"
                    },
                    "75.0": {
                      "type": "long"
                    },
                    "95.0": {
                      "type": "long"
                    },
                    "99.0": {
                      "type": "long"
                    }
                  }
                },
                "pdf_memory": {
                  "properties": {
                    "50.0": {
                      "type": "long"
                    },
                    "75.0": {
                      "type": "long"
                    },
                    "95.0": {
                      "type": "long"
                    },
                    "99.0": {
                      "type": "long"
                    }
                  }
                },
                "pdf_pages": {
                  "properties": {
                    "50.0": {
                      "type": "long"
                    },
                    "75.0": {
                      "type": "long"
                    },
                    "95.0": {
                      "type": "long"
                    },
                    "99.0": {
                      "type": "long"
                    }
                  }
                }
              }
            },
            "error_codes": {
              "properties": {
                "pdf_worker_out_of_memory_error": {
                  "type": "long"
                },
                "authentication_expired_error": {
                  "type": "long"
                },
                "queue_timeout_error": {
                  "type": "long"
                },
                "unknown_error": {
                  "type": "long"
                },
                "kibana_shutting_down_error": {
                  "type": "long"
                },
                "browser_could_not_launch_error": {
                  "type": "long"
                },
                "browser_unexpectedly_closed_error": {
                  "type": "long"
                },
                "browser_screenshot_error": {
                  "type": "long"
                },
                "visual_reporting_soft_disabled_error": {
                  "type": "long"
                },
                "invalid_layout_parameters_error": {
                  "type": "long"
                }
              }
            }
          }
        },
        "printable_pdf_v2": {
          "properties": {
            "available": {
              "type": "boolean"
            },
            "total": {
              "type": "long"
            },
            "deprecated": {
              "type": "long"
            },
            "output_size": {
              "properties": {
                "1.0": {
                  "type": "long"
                },
                "5.0": {
                  "type": "long"
                },
                "25.0": {
                  "type": "long"
                },
                "50.0": {
                  "type": "long"
                },
                "75.0": {
                  "type": "long"
                },
                "95.0": {
                  "type": "long"
                },
                "99.0": {
                  "type": "long"
                }
              }
            },
            "app": {
              "properties": {
                "search": {
                  "type": "long"
                },
                "canvas workpad": {
                  "type": "long"
                },
                "dashboard": {
                  "type": "long"
                },
                "visualization": {
                  "type": "long"
                }
              }
            },
            "execution_times": {
              "properties": {
                "min": {
                  "type": "long"
                },
                "max": {
                  "type": "long"
                },
                "avg": {
                  "type": "float"
                }
              }
            },
            "layout": {
              "properties": {
                "canvas": {
                  "type": "long"
                },
                "print": {
                  "type": "long"
                },
                "preserve_layout": {
                  "type": "long"
                }
              }
            },
            "metrics": {
              "properties": {
                "pdf_cpu": {
                  "properties": {
                    "50.0": {
                      "type": "long"
                    },
                    "75.0": {
                      "type": "long"
                    },
                    "95.0": {
                      "type": "long"
                    },
                    "99.0": {
                      "type": "long"
                    }
                  }
                },
                "pdf_memory": {
                  "properties": {
                    "50.0": {
                      "type": "long"
                    },
                    "75.0": {
                      "type": "long"
                    },
                    "95.0": {
                      "type": "long"
                    },
                    "99.0": {
                      "type": "long"
                    }
                  }
                },
                "pdf_pages": {
                  "properties": {
                    "50.0": {
                      "type": "long"
                    },
                    "75.0": {
                      "type": "long"
                    },
                    "95.0": {
                      "type": "long"
                    },
                    "99.0": {
                      "type": "long"
                    }
                  }
                }
              }
            },
            "error_codes": {
              "properties": {
                "pdf_worker_out_of_memory_error": {
                  "type": "long"
                },
                "authentication_expired_error": {
                  "type": "long"
                },
                "queue_timeout_error": {
                  "type": "long"
                },
                "unknown_error": {
                  "type": "long"
                },
                "kibana_shutting_down_error": {
                  "type": "long"
                },
                "browser_could_not_launch_error": {
                  "type": "long"
                },
                "browser_unexpectedly_closed_error": {
                  "type": "long"
                },
                "browser_screenshot_error": {
                  "type": "long"
                },
                "visual_reporting_soft_disabled_error": {
                  "type": "long"
                },
                "invalid_layout_parameters_error": {
                  "type": "long"
                }
              }
            }
          }
        },
        "_all": {
          "type": "long"
        },
        "status": {
          "properties": {
            "completed": {
              "type": "long"
            },
            "completed_with_warnings": {
              "type": "long"
            },
            "failed": {
              "type": "long"
            },
            "pending": {
              "type": "long"
            },
            "processing": {
              "type": "long"
            }
          }
        },
        "statuses": {
          "properties": {
            "completed": {
              "properties": {
                "csv_searchsource": {
                  "properties": {
                    "search": {
                      "type": "long"
                    },
                    "canvas workpad": {
                      "type": "long"
                    },
                    "dashboard": {
                      "type": "long"
                    },
                    "visualization": {
                      "type": "long"
                    }
                  }
                },
                "csv_searchsource_immediate": {
                  "properties": {
                    "search": {
                      "type": "long"
                    },
                    "canvas workpad": {
                      "type": "long"
                    },
                    "dashboard": {
                      "type": "long"
                    },
                    "visualization": {
                      "type": "long"
                    }
                  }
                },
                "PNG": {
                  "properties": {
                    "search": {
                      "type": "long"
                    },
                    "canvas workpad": {
                      "type": "long"
                    },
                    "dashboard": {
                      "type": "long"
                    },
                    "visualization": {
                      "type": "long"
                    }
                  }
                },
                "PNGV2": {
                  "properties": {
                    "search": {
                      "type": "long"
                    },
                    "canvas workpad": {
                      "type": "long"
                    },
                    "dashboard": {
                      "type": "long"
                    },
                    "visualization": {
                      "type": "long"
                    }
                  }
                },
                "printable_pdf": {
                  "properties": {
                    "search": {
                      "type": "long"
                    },
                    "canvas workpad": {
                      "type": "long"
                    },
                    "dashboard": {
                      "type": "long"
                    },
                    "visualization": {
                      "type": "long"
                    }
                  }
                },
                "printable_pdf_v2": {
                  "properties": {
                    "search": {
                      "type": "long"
                    },
                    "canvas workpad": {
                      "type": "long"
                    },
                    "dashboard": {
                      "type": "long"
                    },
                    "visualization": {
                      "type": "long"
                    }
                  }
                }
              }
            },
            "completed_with_warnings": {
              "properties": {
                "csv_searchsource": {
                  "properties": {
                    "search": {
                      "type": "long"
                    },
                    "canvas workpad": {
                      "type": "long"
                    },
                    "dashboard": {
                      "type": "long"
                    },
                    "visualization": {
                      "type": "long"
                    }
                  }
                },
                "csv_searchsource_immediate": {
                  "properties": {
                    "search": {
                      "type": "long"
                    },
                    "canvas workpad": {
                      "type": "long"
                    },
                    "dashboard": {
                      "type": "long"
                    },
                    "visualization": {
                      "type": "long"
                    }
                  }
                },
                "PNG": {
                  "properties": {
                    "search": {
                      "type": "long"
                    },
                    "canvas workpad": {
                      "type": "long"
                    },
                    "dashboard": {
                      "type": "long"
                    },
                    "visualization": {
                      "type": "long"
                    }
                  }
                },
                "PNGV2": {
                  "properties": {
                    "search": {
                      "type": "long"
                    },
                    "canvas workpad": {
                      "type": "long"
                    },
                    "dashboard": {
                      "type": "long"
                    },
                    "visualization": {
                      "type": "long"
                    }
                  }
                },
                "printable_pdf": {
                  "properties": {
                    "search": {
                      "type": "long"
                    },
                    "canvas workpad": {
                      "type": "long"
                    },
                    "dashboard": {
                      "type": "long"
                    },
                    "visualization": {
                      "type": "long"
                    }
                  }
                },
                "printable_pdf_v2": {
                  "properties": {
                    "search": {
                      "type": "long"
                    },
                    "canvas workpad": {
                      "type": "long"
                    },
                    "dashboard": {
                      "type": "long"
                    },
                    "visualization": {
                      "type": "long"
                    }
                  }
                }
              }
            },
            "failed": {
              "properties": {
                "csv_searchsource": {
                  "properties": {
                    "search": {
                      "type": "long"
                    },
                    "canvas workpad": {
                      "type": "long"
                    },
                    "dashboard": {
                      "type": "long"
                    },
                    "visualization": {
                      "type": "long"
                    }
                  }
                },
                "csv_searchsource_immediate": {
                  "properties": {
                    "search": {
                      "type": "long"
                    },
                    "canvas workpad": {
                      "type": "long"
                    },
                    "dashboard": {
                      "type": "long"
                    },
                    "visualization": {
                      "type": "long"
                    }
                  }
                },
                "PNG": {
                  "properties": {
                    "search": {
                      "type": "long"
                    },
                    "canvas workpad": {
                      "type": "long"
                    },
                    "dashboard": {
                      "type": "long"
                    },
                    "visualization": {
                      "type": "long"
                    }
                  }
                },
                "PNGV2": {
                  "properties": {
                    "search": {
                      "type": "long"
                    },
                    "canvas workpad": {
                      "type": "long"
                    },
                    "dashboard": {
                      "type": "long"
                    },
                    "visualization": {
                      "type": "long"
                    }
                  }
                },
                "printable_pdf": {
                  "properties": {
                    "search": {
                      "type": "long"
                    },
                    "canvas workpad": {
                      "type": "long"
                    },
                    "dashboard": {
                      "type": "long"
                    },
                    "visualization": {
                      "type": "long"
                    }
                  }
                },
                "printable_pdf_v2": {
                  "properties": {
                    "search": {
                      "type": "long"
                    },
                    "canvas workpad": {
                      "type": "long"
                    },
                    "dashboard": {
                      "type": "long"
                    },
                    "visualization": {
                      "type": "long"
                    }
                  }
                }
              }
            },
            "pending": {
              "properties": {
                "csv_searchsource": {
                  "properties": {
                    "search": {
                      "type": "long"
                    },
                    "canvas workpad": {
                      "type": "long"
                    },
                    "dashboard": {
                      "type": "long"
                    },
                    "visualization": {
                      "type": "long"
                    }
                  }
                },
                "csv_searchsource_immediate": {
                  "properties": {
                    "search": {
                      "type": "long"
                    },
                    "canvas workpad": {
                      "type": "long"
                    },
                    "dashboard": {
                      "type": "long"
                    },
                    "visualization": {
                      "type": "long"
                    }
                  }
                },
                "PNG": {
                  "properties": {
                    "search": {
                      "type": "long"
                    },
                    "canvas workpad": {
                      "type": "long"
                    },
                    "dashboard": {
                      "type": "long"
                    },
                    "visualization": {
                      "type": "long"
                    }
                  }
                },
                "PNGV2": {
                  "properties": {
                    "search": {
                      "type": "long"
                    },
                    "canvas workpad": {
                      "type": "long"
                    },
                    "dashboard": {
                      "type": "long"
                    },
                    "visualization": {
                      "type": "long"
                    }
                  }
                },
                "printable_pdf": {
                  "properties": {
                    "search": {
                      "type": "long"
                    },
                    "canvas workpad": {
                      "type": "long"
                    },
                    "dashboard": {
                      "type": "long"
                    },
                    "visualization": {
                      "type": "long"
                    }
                  }
                },
                "printable_pdf_v2": {
                  "properties": {
                    "search": {
                      "type": "long"
                    },
                    "canvas workpad": {
                      "type": "long"
                    },
                    "dashboard": {
                      "type": "long"
                    },
                    "visualization": {
                      "type": "long"
                    }
                  }
                }
              }
            },
            "processing": {
              "properties": {
                "csv_searchsource": {
                  "properties": {
                    "search": {
                      "type": "long"
                    },
                    "canvas workpad": {
                      "type": "long"
                    },
                    "dashboard": {
                      "type": "long"
                    },
                    "visualization": {
                      "type": "long"
                    }
                  }
                },
                "csv_searchsource_immediate": {
                  "properties": {
                    "search": {
                      "type": "long"
                    },
                    "canvas workpad": {
                      "type": "long"
                    },
                    "dashboard": {
                      "type": "long"
                    },
                    "visualization": {
                      "type": "long"
                    }
                  }
                },
                "PNG": {
                  "properties": {
                    "search": {
                      "type": "long"
                    },
                    "canvas workpad": {
                      "type": "long"
                    },
                    "dashboard": {
                      "type": "long"
                    },
                    "visualization": {
                      "type": "long"
                    }
                  }
                },
                "PNGV2": {
                  "properties": {
                    "search": {
                      "type": "long"
                    },
                    "canvas workpad": {
                      "type": "long"
                    },
                    "dashboard": {
                      "type": "long"
                    },
                    "visualization": {
                      "type": "long"
                    }
                  }
                },
                "printable_pdf": {
                  "properties": {
                    "search": {
                      "type": "long"
                    },
                    "canvas workpad": {
                      "type": "long"
                    },
                    "dashboard": {
                      "type": "long"
                    },
                    "visualization": {
                      "type": "long"
                    }
                  }
                },
                "printable_pdf_v2": {
                  "properties": {
                    "search": {
                      "type": "long"
                    },
                    "canvas workpad": {
                      "type": "long"
                    },
                    "dashboard": {
                      "type": "long"
                    },
                    "visualization": {
                      "type": "long"
                    }
                  }
                }
              }
            }
          }
        },
        "output_size": {
          "properties": {
            "1.0": {
              "type": "long"
            },
            "5.0": {
              "type": "long"
            },
            "25.0": {
              "type": "long"
            },
            "50.0": {
              "type": "long"
            },
            "75.0": {
              "type": "long"
            },
            "95.0": {
              "type": "long"
            },
            "99.0": {
              "type": "long"
            }
          }
        },
        "queue_times": {
          "properties": {
            "min": {
              "type": "long"
            },
            "max": {
              "type": "long"
            },
            "avg": {
              "type": "float"
            }
          }
        },
        "available": {
          "type": "boolean"
        },
        "enabled": {
          "type": "boolean"
        },
        "last7Days": {
          "properties": {
            "csv_searchsource": {
              "properties": {
                "available": {
                  "type": "boolean"
                },
                "total": {
                  "type": "long"
                },
                "deprecated": {
                  "type": "long"
                },
                "output_size": {
                  "properties": {
                    "1.0": {
                      "type": "long"
                    },
                    "5.0": {
                      "type": "long"
                    },
                    "25.0": {
                      "type": "long"
                    },
                    "50.0": {
                      "type": "long"
                    },
                    "75.0": {
                      "type": "long"
                    },
                    "95.0": {
                      "type": "long"
                    },
                    "99.0": {
                      "type": "long"
                    }
                  }
                },
                "app": {
                  "properties": {
                    "search": {
                      "type": "long"
                    },
                    "canvas workpad": {
                      "type": "long"
                    },
                    "dashboard": {
                      "type": "long"
                    },
                    "visualization": {
                      "type": "long"
                    }
                  }
                },
                "execution_times": {
                  "properties": {
                    "min": {
                      "type": "long"
                    },
                    "max": {
                      "type": "long"
                    },
                    "avg": {
                      "type": "float"
                    }
                  }
                },
                "metrics": {
                  "properties": {
                    "csv_rows": {
                      "properties": {
                        "50.0": {
                          "type": "long"
                        },
                        "75.0": {
                          "type": "long"
                        },
                        "95.0": {
                          "type": "long"
                        },
                        "99.0": {
                          "type": "long"
                        }
                      }
                    }
                  }
                },
                "error_codes": {
                  "properties": {
                    "authentication_expired_error": {
                      "type": "long"
                    },
                    "queue_timeout_error": {
                      "type": "long"
                    },
                    "unknown_error": {
                      "type": "long"
                    },
                    "kibana_shutting_down_error": {
                      "type": "long"
                    }
                  }
                }
              }
            },
            "csv_searchsource_immediate": {
              "properties": {
                "available": {
                  "type": "boolean"
                },
                "total": {
                  "type": "long"
                },
                "deprecated": {
                  "type": "long"
                },
                "output_size": {
                  "properties": {
                    "1.0": {
                      "type": "long"
                    },
                    "5.0": {
                      "type": "long"
                    },
                    "25.0": {
                      "type": "long"
                    },
                    "50.0": {
                      "type": "long"
                    },
                    "75.0": {
                      "type": "long"
                    },
                    "95.0": {
                      "type": "long"
                    },
                    "99.0": {
                      "type": "long"
                    }
                  }
                },
                "app": {
                  "properties": {
                    "search": {
                      "type": "long"
                    },
                    "canvas workpad": {
                      "type": "long"
                    },
                    "dashboard": {
                      "type": "long"
                    },
                    "visualization": {
                      "type": "long"
                    }
                  }
                },
                "execution_times": {
                  "properties": {
                    "min": {
                      "type": "long"
                    },
                    "max": {
                      "type": "long"
                    },
                    "avg": {
                      "type": "float"
                    }
                  }
                },
                "metrics": {
                  "properties": {
                    "csv_rows": {
                      "properties": {
                        "50.0": {
                          "type": "long"
                        },
                        "75.0": {
                          "type": "long"
                        },
                        "95.0": {
                          "type": "long"
                        },
                        "99.0": {
                          "type": "long"
                        }
                      }
                    }
                  }
                },
                "error_codes": {
                  "properties": {
                    "authentication_expired_error": {
                      "type": "long"
                    },
                    "queue_timeout_error": {
                      "type": "long"
                    },
                    "unknown_error": {
                      "type": "long"
                    },
                    "kibana_shutting_down_error": {
                      "type": "long"
                    }
                  }
                }
              }
            },
            "PNG": {
              "properties": {
                "available": {
                  "type": "boolean"
                },
                "total": {
                  "type": "long"
                },
                "deprecated": {
                  "type": "long"
                },
                "output_size": {
                  "properties": {
                    "1.0": {
                      "type": "long"
                    },
                    "5.0": {
                      "type": "long"
                    },
                    "25.0": {
                      "type": "long"
                    },
                    "50.0": {
                      "type": "long"
                    },
                    "75.0": {
                      "type": "long"
                    },
                    "95.0": {
                      "type": "long"
                    },
                    "99.0": {
                      "type": "long"
                    }
                  }
                },
                "app": {
                  "properties": {
                    "search": {
                      "type": "long"
                    },
                    "canvas workpad": {
                      "type": "long"
                    },
                    "dashboard": {
                      "type": "long"
                    },
                    "visualization": {
                      "type": "long"
                    }
                  }
                },
                "execution_times": {
                  "properties": {
                    "min": {
                      "type": "long"
                    },
                    "max": {
                      "type": "long"
                    },
                    "avg": {
                      "type": "float"
                    }
                  }
                },
                "metrics": {
                  "properties": {
                    "png_cpu": {
                      "properties": {
                        "50.0": {
                          "type": "long"
                        },
                        "75.0": {
                          "type": "long"
                        },
                        "95.0": {
                          "type": "long"
                        },
                        "99.0": {
                          "type": "long"
                        }
                      }
                    },
                    "png_memory": {
                      "properties": {
                        "50.0": {
                          "type": "long"
                        },
                        "75.0": {
                          "type": "long"
                        },
                        "95.0": {
                          "type": "long"
                        },
                        "99.0": {
                          "type": "long"
                        }
                      }
                    }
                  }
                },
                "error_codes": {
                  "properties": {
                    "authentication_expired_error": {
                      "type": "long"
                    },
                    "queue_timeout_error": {
                      "type": "long"
                    },
                    "unknown_error": {
                      "type": "long"
                    },
                    "kibana_shutting_down_error": {
                      "type": "long"
                    },
                    "browser_could_not_launch_error": {
                      "type": "long"
                    },
                    "browser_unexpectedly_closed_error": {
                      "type": "long"
                    },
                    "browser_screenshot_error": {
                      "type": "long"
                    },
                    "visual_reporting_soft_disabled_error": {
                      "type": "long"
                    },
                    "invalid_layout_parameters_error": {
                      "type": "long"
                    }
                  }
                }
              }
            },
            "PNGV2": {
              "properties": {
                "available": {
                  "type": "boolean"
                },
                "total": {
                  "type": "long"
                },
                "deprecated": {
                  "type": "long"
                },
                "output_size": {
                  "properties": {
                    "1.0": {
                      "type": "long"
                    },
                    "5.0": {
                      "type": "long"
                    },
                    "25.0": {
                      "type": "long"
                    },
                    "50.0": {
                      "type": "long"
                    },
                    "75.0": {
                      "type": "long"
                    },
                    "95.0": {
                      "type": "long"
                    },
                    "99.0": {
                      "type": "long"
                    }
                  }
                },
                "app": {
                  "properties": {
                    "search": {
                      "type": "long"
                    },
                    "canvas workpad": {
                      "type": "long"
                    },
                    "dashboard": {
                      "type": "long"
                    },
                    "visualization": {
                      "type": "long"
                    }
                  }
                },
                "execution_times": {
                  "properties": {
                    "min": {
                      "type": "long"
                    },
                    "max": {
                      "type": "long"
                    },
                    "avg": {
                      "type": "float"
                    }
                  }
                },
                "metrics": {
                  "properties": {
                    "png_cpu": {
                      "properties": {
                        "50.0": {
                          "type": "long"
                        },
                        "75.0": {
                          "type": "long"
                        },
                        "95.0": {
                          "type": "long"
                        },
                        "99.0": {
                          "type": "long"
                        }
                      }
                    },
                    "png_memory": {
                      "properties": {
                        "50.0": {
                          "type": "long"
                        },
                        "75.0": {
                          "type": "long"
                        },
                        "95.0": {
                          "type": "long"
                        },
                        "99.0": {
                          "type": "long"
                        }
                      }
                    }
                  }
                },
                "error_codes": {
                  "properties": {
                    "authentication_expired_error": {
                      "type": "long"
                    },
                    "queue_timeout_error": {
                      "type": "long"
                    },
                    "unknown_error": {
                      "type": "long"
                    },
                    "kibana_shutting_down_error": {
                      "type": "long"
                    },
                    "browser_could_not_launch_error": {
                      "type": "long"
                    },
                    "browser_unexpectedly_closed_error": {
                      "type": "long"
                    },
                    "browser_screenshot_error": {
                      "type": "long"
                    },
                    "visual_reporting_soft_disabled_error": {
                      "type": "long"
                    },
                    "invalid_layout_parameters_error": {
                      "type": "long"
                    }
                  }
                }
              }
            },
            "printable_pdf": {
              "properties": {
                "available": {
                  "type": "boolean"
                },
                "total": {
                  "type": "long"
                },
                "deprecated": {
                  "type": "long"
                },
                "output_size": {
                  "properties": {
                    "1.0": {
                      "type": "long"
                    },
                    "5.0": {
                      "type": "long"
                    },
                    "25.0": {
                      "type": "long"
                    },
                    "50.0": {
                      "type": "long"
                    },
                    "75.0": {
                      "type": "long"
                    },
                    "95.0": {
                      "type": "long"
                    },
                    "99.0": {
                      "type": "long"
                    }
                  }
                },
                "app": {
                  "properties": {
                    "search": {
                      "type": "long"
                    },
                    "canvas workpad": {
                      "type": "long"
                    },
                    "dashboard": {
                      "type": "long"
                    },
                    "visualization": {
                      "type": "long"
                    }
                  }
                },
                "execution_times": {
                  "properties": {
                    "min": {
                      "type": "long"
                    },
                    "max": {
                      "type": "long"
                    },
                    "avg": {
                      "type": "float"
                    }
                  }
                },
                "layout": {
                  "properties": {
                    "canvas": {
                      "type": "long"
                    },
                    "print": {
                      "type": "long"
                    },
                    "preserve_layout": {
                      "type": "long"
                    }
                  }
                },
                "metrics": {
                  "properties": {
                    "pdf_cpu": {
                      "properties": {
                        "50.0": {
                          "type": "long"
                        },
                        "75.0": {
                          "type": "long"
                        },
                        "95.0": {
                          "type": "long"
                        },
                        "99.0": {
                          "type": "long"
                        }
                      }
                    },
                    "pdf_memory": {
                      "properties": {
                        "50.0": {
                          "type": "long"
                        },
                        "75.0": {
                          "type": "long"
                        },
                        "95.0": {
                          "type": "long"
                        },
                        "99.0": {
                          "type": "long"
                        }
                      }
                    },
                    "pdf_pages": {
                      "properties": {
                        "50.0": {
                          "type": "long"
                        },
                        "75.0": {
                          "type": "long"
                        },
                        "95.0": {
                          "type": "long"
                        },
                        "99.0": {
                          "type": "long"
                        }
                      }
                    }
                  }
                },
                "error_codes": {
                  "properties": {
                    "pdf_worker_out_of_memory_error": {
                      "type": "long"
                    },
                    "authentication_expired_error": {
                      "type": "long"
                    },
                    "queue_timeout_error": {
                      "type": "long"
                    },
                    "unknown_error": {
                      "type": "long"
                    },
                    "kibana_shutting_down_error": {
                      "type": "long"
                    },
                    "browser_could_not_launch_error": {
                      "type": "long"
                    },
                    "browser_unexpectedly_closed_error": {
                      "type": "long"
                    },
                    "browser_screenshot_error": {
                      "type": "long"
                    },
                    "visual_reporting_soft_disabled_error": {
                      "type": "long"
                    },
                    "invalid_layout_parameters_error": {
                      "type": "long"
                    }
                  }
                }
              }
            },
            "printable_pdf_v2": {
              "properties": {
                "available": {
                  "type": "boolean"
                },
                "total": {
                  "type": "long"
                },
                "deprecated": {
                  "type": "long"
                },
                "output_size": {
                  "properties": {
                    "1.0": {
                      "type": "long"
                    },
                    "5.0": {
                      "type": "long"
                    },
                    "25.0": {
                      "type": "long"
                    },
                    "50.0": {
                      "type": "long"
                    },
                    "75.0": {
                      "type": "long"
                    },
                    "95.0": {
                      "type": "long"
                    },
                    "99.0": {
                      "type": "long"
                    }
                  }
                },
                "app": {
                  "properties": {
                    "search": {
                      "type": "long"
                    },
                    "canvas workpad": {
                      "type": "long"
                    },
                    "dashboard": {
                      "type": "long"
                    },
                    "visualization": {
                      "type": "long"
                    }
                  }
                },
                "execution_times": {
                  "properties": {
                    "min": {
                      "type": "long"
                    },
                    "max": {
                      "type": "long"
                    },
                    "avg": {
                      "type": "float"
                    }
                  }
                },
                "layout": {
                  "properties": {
                    "canvas": {
                      "type": "long"
                    },
                    "print": {
                      "type": "long"
                    },
                    "preserve_layout": {
                      "type": "long"
                    }
                  }
                },
                "metrics": {
                  "properties": {
                    "pdf_cpu": {
                      "properties": {
                        "50.0": {
                          "type": "long"
                        },
                        "75.0": {
                          "type": "long"
                        },
                        "95.0": {
                          "type": "long"
                        },
                        "99.0": {
                          "type": "long"
                        }
                      }
                    },
                    "pdf_memory": {
                      "properties": {
                        "50.0": {
                          "type": "long"
                        },
                        "75.0": {
                          "type": "long"
                        },
                        "95.0": {
                          "type": "long"
                        },
                        "99.0": {
                          "type": "long"
                        }
                      }
                    },
                    "pdf_pages": {
                      "properties": {
                        "50.0": {
                          "type": "long"
                        },
                        "75.0": {
                          "type": "long"
                        },
                        "95.0": {
                          "type": "long"
                        },
                        "99.0": {
                          "type": "long"
                        }
                      }
                    }
                  }
                },
                "error_codes": {
                  "properties": {
                    "pdf_worker_out_of_memory_error": {
                      "type": "long"
                    },
                    "authentication_expired_error": {
                      "type": "long"
                    },
                    "queue_timeout_error": {
                      "type": "long"
                    },
                    "unknown_error": {
                      "type": "long"
                    },
                    "kibana_shutting_down_error": {
                      "type": "long"
                    },
                    "browser_could_not_launch_error": {
                      "type": "long"
                    },
                    "browser_unexpectedly_closed_error": {
                      "type": "long"
                    },
                    "browser_screenshot_error": {
                      "type": "long"
                    },
                    "visual_reporting_soft_disabled_error": {
                      "type": "long"
                    },
                    "invalid_layout_parameters_error": {
                      "type": "long"
                    }
                  }
                }
              }
            },
            "_all": {
              "type": "long"
            },
            "status": {
              "properties": {
                "completed": {
                  "type": "long"
                },
                "completed_with_warnings": {
                  "type": "long"
                },
                "failed": {
                  "type": "long"
                },
                "pending": {
                  "type": "long"
                },
                "processing": {
                  "type": "long"
                }
              }
            },
            "statuses": {
              "properties": {
                "completed": {
                  "properties": {
                    "csv_searchsource": {
                      "properties": {
                        "search": {
                          "type": "long"
                        },
                        "canvas workpad": {
                          "type": "long"
                        },
                        "dashboard": {
                          "type": "long"
                        },
                        "visualization": {
                          "type": "long"
                        }
                      }
                    },
                    "csv_searchsource_immediate": {
                      "properties": {
                        "search": {
                          "type": "long"
                        },
                        "canvas workpad": {
                          "type": "long"
                        },
                        "dashboard": {
                          "type": "long"
                        },
                        "visualization": {
                          "type": "long"
                        }
                      }
                    },
                    "PNG": {
                      "properties": {
                        "search": {
                          "type": "long"
                        },
                        "canvas workpad": {
                          "type": "long"
                        },
                        "dashboard": {
                          "type": "long"
                        },
                        "visualization": {
                          "type": "long"
                        }
                      }
                    },
                    "PNGV2": {
                      "properties": {
                        "search": {
                          "type": "long"
                        },
                        "canvas workpad": {
                          "type": "long"
                        },
                        "dashboard": {
                          "type": "long"
                        },
                        "visualization": {
                          "type": "long"
                        }
                      }
                    },
                    "printable_pdf": {
                      "properties": {
                        "search": {
                          "type": "long"
                        },
                        "canvas workpad": {
                          "type": "long"
                        },
                        "dashboard": {
                          "type": "long"
                        },
                        "visualization": {
                          "type": "long"
                        }
                      }
                    },
                    "printable_pdf_v2": {
                      "properties": {
                        "search": {
                          "type": "long"
                        },
                        "canvas workpad": {
                          "type": "long"
                        },
                        "dashboard": {
                          "type": "long"
                        },
                        "visualization": {
                          "type": "long"
                        }
                      }
                    }
                  }
                },
                "completed_with_warnings": {
                  "properties": {
                    "csv_searchsource": {
                      "properties": {
                        "search": {
                          "type": "long"
                        },
                        "canvas workpad": {
                          "type": "long"
                        },
                        "dashboard": {
                          "type": "long"
                        },
                        "visualization": {
                          "type": "long"
                        }
                      }
                    },
                    "csv_searchsource_immediate": {
                      "properties": {
                        "search": {
                          "type": "long"
                        },
                        "canvas workpad": {
                          "type": "long"
                        },
                        "dashboard": {
                          "type": "long"
                        },
                        "visualization": {
                          "type": "long"
                        }
                      }
                    },
                    "PNG": {
                      "properties": {
                        "search": {
                          "type": "long"
                        },
                        "canvas workpad": {
                          "type": "long"
                        },
                        "dashboard": {
                          "type": "long"
                        },
                        "visualization": {
                          "type": "long"
                        }
                      }
                    },
                    "PNGV2": {
                      "properties": {
                        "search": {
                          "type": "long"
                        },
                        "canvas workpad": {
                          "type": "long"
                        },
                        "dashboard": {
                          "type": "long"
                        },
                        "visualization": {
                          "type": "long"
                        }
                      }
                    },
                    "printable_pdf": {
                      "properties": {
                        "search": {
                          "type": "long"
                        },
                        "canvas workpad": {
                          "type": "long"
                        },
                        "dashboard": {
                          "type": "long"
                        },
                        "visualization": {
                          "type": "long"
                        }
                      }
                    },
                    "printable_pdf_v2": {
                      "properties": {
                        "search": {
                          "type": "long"
                        },
                        "canvas workpad": {
                          "type": "long"
                        },
                        "dashboard": {
                          "type": "long"
                        },
                        "visualization": {
                          "type": "long"
                        }
                      }
                    }
                  }
                },
                "failed": {
                  "properties": {
                    "csv_searchsource": {
                      "properties": {
                        "search": {
                          "type": "long"
                        },
                        "canvas workpad": {
                          "type": "long"
                        },
                        "dashboard": {
                          "type": "long"
                        },
                        "visualization": {
                          "type": "long"
                        }
                      }
                    },
                    "csv_searchsource_immediate": {
                      "properties": {
                        "search": {
                          "type": "long"
                        },
                        "canvas workpad": {
                          "type": "long"
                        },
                        "dashboard": {
                          "type": "long"
                        },
                        "visualization": {
                          "type": "long"
                        }
                      }
                    },
                    "PNG": {
                      "properties": {
                        "search": {
                          "type": "long"
                        },
                        "canvas workpad": {
                          "type": "long"
                        },
                        "dashboard": {
                          "type": "long"
                        },
                        "visualization": {
                          "type": "long"
                        }
                      }
                    },
                    "PNGV2": {
                      "properties": {
                        "search": {
                          "type": "long"
                        },
                        "canvas workpad": {
                          "type": "long"
                        },
                        "dashboard": {
                          "type": "long"
                        },
                        "visualization": {
                          "type": "long"
                        }
                      }
                    },
                    "printable_pdf": {
                      "properties": {
                        "search": {
                          "type": "long"
                        },
                        "canvas workpad": {
                          "type": "long"
                        },
                        "dashboard": {
                          "type": "long"
                        },
                        "visualization": {
                          "type": "long"
                        }
                      }
                    },
                    "printable_pdf_v2": {
                      "properties": {
                        "search": {
                          "type": "long"
                        },
                        "canvas workpad": {
                          "type": "long"
                        },
                        "dashboard": {
                          "type": "long"
                        },
                        "visualization": {
                          "type": "long"
                        }
                      }
                    }
                  }
                },
                "pending": {
                  "properties": {
                    "csv_searchsource": {
                      "properties": {
                        "search": {
                          "type": "long"
                        },
                        "canvas workpad": {
                          "type": "long"
                        },
                        "dashboard": {
                          "type": "long"
                        },
                        "visualization": {
                          "type": "long"
                        }
                      }
                    },
                    "csv_searchsource_immediate": {
                      "properties": {
                        "search": {
                          "type": "long"
                        },
                        "canvas workpad": {
                          "type": "long"
                        },
                        "dashboard": {
                          "type": "long"
                        },
                        "visualization": {
                          "type": "long"
                        }
                      }
                    },
                    "PNG": {
                      "properties": {
                        "search": {
                          "type": "long"
                        },
                        "canvas workpad": {
                          "type": "long"
                        },
                        "dashboard": {
                          "type": "long"
                        },
                        "visualization": {
                          "type": "long"
                        }
                      }
                    },
                    "PNGV2": {
                      "properties": {
                        "search": {
                          "type": "long"
                        },
                        "canvas workpad": {
                          "type": "long"
                        },
                        "dashboard": {
                          "type": "long"
                        },
                        "visualization": {
                          "type": "long"
                        }
                      }
                    },
                    "printable_pdf": {
                      "properties": {
                        "search": {
                          "type": "long"
                        },
                        "canvas workpad": {
                          "type": "long"
                        },
                        "dashboard": {
                          "type": "long"
                        },
                        "visualization": {
                          "type": "long"
                        }
                      }
                    },
                    "printable_pdf_v2": {
                      "properties": {
                        "search": {
                          "type": "long"
                        },
                        "canvas workpad": {
                          "type": "long"
                        },
                        "dashboard": {
                          "type": "long"
                        },
                        "visualization": {
                          "type": "long"
                        }
                      }
                    }
                  }
                },
                "processing": {
                  "properties": {
                    "csv_searchsource": {
                      "properties": {
                        "search": {
                          "type": "long"
                        },
                        "canvas workpad": {
                          "type": "long"
                        },
                        "dashboard": {
                          "type": "long"
                        },
                        "visualization": {
                          "type": "long"
                        }
                      }
                    },
                    "csv_searchsource_immediate": {
                      "properties": {
                        "search": {
                          "type": "long"
                        },
                        "canvas workpad": {
                          "type": "long"
                        },
                        "dashboard": {
                          "type": "long"
                        },
                        "visualization": {
                          "type": "long"
                        }
                      }
                    },
                    "PNG": {
                      "properties": {
                        "search": {
                          "type": "long"
                        },
                        "canvas workpad": {
                          "type": "long"
                        },
                        "dashboard": {
                          "type": "long"
                        },
                        "visualization": {
                          "type": "long"
                        }
                      }
                    },
                    "PNGV2": {
                      "properties": {
                        "search": {
                          "type": "long"
                        },
                        "canvas workpad": {
                          "type": "long"
                        },
                        "dashboard": {
                          "type": "long"
                        },
                        "visualization": {
                          "type": "long"
                        }
                      }
                    },
                    "printable_pdf": {
                      "properties": {
                        "search": {
                          "type": "long"
                        },
                        "canvas workpad": {
                          "type": "long"
                        },
                        "dashboard": {
                          "type": "long"
                        },
                        "visualization": {
                          "type": "long"
                        }
                      }
                    },
                    "printable_pdf_v2": {
                      "properties": {
                        "search": {
                          "type": "long"
                        },
                        "canvas workpad": {
                          "type": "long"
                        },
                        "dashboard": {
                          "type": "long"
                        },
                        "visualization": {
                          "type": "long"
                        }
                      }
                    }
                  }
                }
              }
            },
            "output_size": {
              "properties": {
                "1.0": {
                  "type": "long"
                },
                "5.0": {
                  "type": "long"
                },
                "25.0": {
                  "type": "long"
                },
                "50.0": {
                  "type": "long"
                },
                "75.0": {
                  "type": "long"
                },
                "95.0": {
                  "type": "long"
                },
                "99.0": {
                  "type": "long"
                }
              }
            },
            "queue_times": {
              "properties": {
                "min": {
                  "type": "long"
                },
                "max": {
                  "type": "long"
                },
                "avg": {
                  "type": "float"
                }
              }
            }
          }
        }
      }
    },
    "rollups": {
      "properties": {
        "index_patterns": {
          "properties": {
            "total": {
              "type": "long",
              "_meta": {
                "description": "Counts all the rollup index patterns"
              }
            }
          }
        },
        "saved_searches": {
          "properties": {
            "total": {
              "type": "long",
              "_meta": {
                "description": "Counts all the rollup saved searches"
              }
            }
          }
        },
        "visualizations": {
          "properties": {
            "saved_searches": {
              "properties": {
                "total": {
                  "type": "long",
                  "_meta": {
                    "description": "Counts all the visualizations that are based on rollup saved searches"
                  }
                },
                "lens_total": {
                  "type": "long",
                  "_meta": {
                    "description": "Counts all the lens visualizations that are based on rollup saved searches"
                  }
                }
              }
            },
            "total": {
              "type": "long",
              "_meta": {
                "description": "Counts all the visualizations that are based on rollup index patterns"
              }
            },
            "lens_total": {
              "type": "long",
              "_meta": {
                "description": "Counts all the lens visualizations that are based on rollup index patterns"
              }
            }
          }
        }
      }
    },
    "saved_objects_tagging": {
      "properties": {
        "usedTags": {
          "type": "integer"
        },
        "taggedObjects": {
          "type": "integer"
        },
        "types": {
          "properties": {
            "dashboard": {
              "properties": {
                "usedTags": {
                  "type": "integer"
                },
                "taggedObjects": {
                  "type": "integer"
                }
              }
            },
            "lens": {
              "properties": {
                "usedTags": {
                  "type": "integer"
                },
                "taggedObjects": {
                  "type": "integer"
                }
              }
            },
            "visualization": {
              "properties": {
                "usedTags": {
                  "type": "integer"
                },
                "taggedObjects": {
                  "type": "integer"
                }
              }
            },
            "map": {
              "properties": {
                "usedTags": {
                  "type": "integer"
                },
                "taggedObjects": {
                  "type": "integer"
                }
              }
            },
            "search": {
              "properties": {
                "usedTags": {
                  "type": "integer"
                },
                "taggedObjects": {
                  "type": "integer"
                }
              }
            }
          }
        }
      }
    },
    "security": {
      "properties": {
        "auditLoggingEnabled": {
          "type": "boolean",
          "_meta": {
            "description": "Indicates if audit logging is both enabled and supported by the current license."
          }
        },
        "loginSelectorEnabled": {
          "type": "boolean",
          "_meta": {
            "description": "Indicates if the login selector UI is enabled."
          }
        },
        "accessAgreementEnabled": {
          "type": "boolean",
          "_meta": {
            "description": "Indicates if the access agreement UI is both enabled and supported by the current license."
          }
        },
        "authProviderCount": {
          "type": "long",
          "_meta": {
            "description": "The number of configured auth providers (including disabled auth providers)."
          }
        },
        "enabledAuthProviders": {
          "type": "array",
          "items": {
            "type": "keyword",
            "_meta": {
              "description": "The types of enabled auth providers (such as `saml`, `basic`, `pki`, etc)."
            }
          }
        },
        "httpAuthSchemes": {
          "type": "array",
          "items": {
            "type": "keyword",
            "_meta": {
              "description": "The set of enabled http auth schemes. Used for api-based usage, and when credentials are provided via reverse-proxy."
            }
          }
        },
        "sessionIdleTimeoutInMinutes": {
          "type": "long",
          "_meta": {
            "description": "The global session idle timeout expiration that is configured, in minutes (0 if disabled)."
          }
        },
        "sessionLifespanInMinutes": {
          "type": "long",
          "_meta": {
            "description": "The global session lifespan expiration that is configured, in minutes (0 if disabled)."
          }
        },
        "sessionCleanupInMinutes": {
          "type": "long",
          "_meta": {
            "description": "The session cleanup interval that is configured, in minutes (0 if disabled)."
          }
        },
        "anonymousCredentialType": {
          "type": "keyword",
          "_meta": {
            "description": "The credential type that is configured for the anonymous authentication provider."
          }
        }
      }
    },
    "security_solution": {
      "properties": {
        "detectionMetrics": {
          "properties": {
            "detection_rules": {
              "properties": {
                "detection_rule_usage": {
                  "properties": {
                    "query": {
                      "properties": {
                        "enabled": {
                          "type": "long",
                          "_meta": {
                            "description": "Number of query rules enabled"
                          }
                        },
                        "disabled": {
                          "type": "long",
                          "_meta": {
                            "description": "Number of query rules disabled"
                          }
                        },
                        "alerts": {
                          "type": "long",
                          "_meta": {
                            "description": "Number of alerts generated by query rules"
                          }
                        },
                        "cases": {
                          "type": "long",
                          "_meta": {
                            "description": "Number of cases attached to query detection rule alerts"
                          }
                        },
                        "legacy_notifications_enabled": {
                          "type": "long",
                          "_meta": {
                            "description": "Number of legacy notifications enabled"
                          }
                        },
                        "legacy_notifications_disabled": {
                          "type": "long",
                          "_meta": {
                            "description": "Number of legacy notifications disabled"
                          }
                        },
                        "notifications_enabled": {
                          "type": "long",
                          "_meta": {
                            "description": "Number of notifications enabled"
                          }
                        },
                        "notifications_disabled": {
                          "type": "long",
                          "_meta": {
                            "description": "Number of notifications enabled"
                          }
                        }
                      }
                    },
                    "threshold": {
                      "properties": {
                        "enabled": {
                          "type": "long",
                          "_meta": {
                            "description": "Number of threshold rules enabled"
                          }
                        },
                        "disabled": {
                          "type": "long",
                          "_meta": {
                            "description": "Number of threshold rules disabled"
                          }
                        },
                        "alerts": {
                          "type": "long",
                          "_meta": {
                            "description": "Number of alerts generated by threshold rules"
                          }
                        },
                        "cases": {
                          "type": "long",
                          "_meta": {
                            "description": "Number of cases attached to threshold detection rule alerts"
                          }
                        },
                        "legacy_notifications_enabled": {
                          "type": "long",
                          "_meta": {
                            "description": "Number of legacy notifications enabled"
                          }
                        },
                        "legacy_notifications_disabled": {
                          "type": "long",
                          "_meta": {
                            "description": "Number of legacy notifications disabled"
                          }
                        },
                        "notifications_enabled": {
                          "type": "long",
                          "_meta": {
                            "description": "Number of notifications enabled"
                          }
                        },
                        "notifications_disabled": {
                          "type": "long",
                          "_meta": {
                            "description": "Number of notifications enabled"
                          }
                        }
                      }
                    },
                    "eql": {
                      "properties": {
                        "enabled": {
                          "type": "long",
                          "_meta": {
                            "description": "Number of eql rules enabled"
                          }
                        },
                        "disabled": {
                          "type": "long",
                          "_meta": {
                            "description": "Number of eql rules disabled"
                          }
                        },
                        "alerts": {
                          "type": "long",
                          "_meta": {
                            "description": "Number of alerts generated by eql rules"
                          }
                        },
                        "cases": {
                          "type": "long",
                          "_meta": {
                            "description": "Number of cases attached to eql detection rule alerts"
                          }
                        },
                        "legacy_notifications_enabled": {
                          "type": "long",
                          "_meta": {
                            "description": "Number of legacy notifications enabled"
                          }
                        },
                        "legacy_notifications_disabled": {
                          "type": "long",
                          "_meta": {
                            "description": "Number of legacy notifications disabled"
                          }
                        },
                        "notifications_enabled": {
                          "type": "long",
                          "_meta": {
                            "description": "Number of notifications enabled"
                          }
                        },
                        "notifications_disabled": {
                          "type": "long",
                          "_meta": {
                            "description": "Number of notifications enabled"
                          }
                        }
                      }
                    },
                    "machine_learning": {
                      "properties": {
                        "enabled": {
                          "type": "long",
                          "_meta": {
                            "description": "Number of machine_learning rules enabled"
                          }
                        },
                        "disabled": {
                          "type": "long",
                          "_meta": {
                            "description": "Number of machine_learning rules disabled"
                          }
                        },
                        "alerts": {
                          "type": "long",
                          "_meta": {
                            "description": "Number of alerts generated by machine_learning rules"
                          }
                        },
                        "cases": {
                          "type": "long",
                          "_meta": {
                            "description": "Number of cases attached to machine_learning detection rule alerts"
                          }
                        },
                        "legacy_notifications_enabled": {
                          "type": "long",
                          "_meta": {
                            "description": "Number of legacy notifications enabled"
                          }
                        },
                        "legacy_notifications_disabled": {
                          "type": "long",
                          "_meta": {
                            "description": "Number of legacy notifications disabled"
                          }
                        },
                        "notifications_enabled": {
                          "type": "long",
                          "_meta": {
                            "description": "Number of notifications enabled"
                          }
                        },
                        "notifications_disabled": {
                          "type": "long",
                          "_meta": {
                            "description": "Number of notifications enabled"
                          }
                        }
                      }
                    },
                    "threat_match": {
                      "properties": {
                        "enabled": {
                          "type": "long",
                          "_meta": {
                            "description": "Number of threat_match rules enabled"
                          }
                        },
                        "disabled": {
                          "type": "long",
                          "_meta": {
                            "description": "Number of threat_match rules disabled"
                          }
                        },
                        "alerts": {
                          "type": "long",
                          "_meta": {
                            "description": "Number of alerts generated by threat_match rules"
                          }
                        },
                        "cases": {
                          "type": "long",
                          "_meta": {
                            "description": "Number of cases attached to threat_match detection rule alerts"
                          }
                        },
                        "legacy_notifications_enabled": {
                          "type": "long",
                          "_meta": {
                            "description": "Number of legacy notifications enabled"
                          }
                        },
                        "legacy_notifications_disabled": {
                          "type": "long",
                          "_meta": {
                            "description": "Number of legacy notifications disabled"
                          }
                        },
                        "notifications_enabled": {
                          "type": "long",
                          "_meta": {
                            "description": "Number of notifications enabled"
                          }
                        },
                        "notifications_disabled": {
                          "type": "long",
                          "_meta": {
                            "description": "Number of notifications enabled"
                          }
                        }
                      }
                    },
                    "new_terms": {
                      "properties": {
                        "enabled": {
                          "type": "long",
                          "_meta": {
                            "description": "Number of new_terms rules enabled"
                          }
                        },
                        "disabled": {
                          "type": "long",
                          "_meta": {
                            "description": "Number of new_terms rules disabled"
                          }
                        },
                        "alerts": {
                          "type": "long",
                          "_meta": {
                            "description": "Number of alerts generated by new_terms rules"
                          }
                        },
                        "cases": {
                          "type": "long",
                          "_meta": {
                            "description": "Number of cases attached to new_terms detection rule alerts"
                          }
                        },
                        "legacy_notifications_enabled": {
                          "type": "long",
                          "_meta": {
                            "description": "Number of legacy notifications enabled"
                          }
                        },
                        "legacy_notifications_disabled": {
                          "type": "long",
                          "_meta": {
                            "description": "Number of legacy notifications disabled"
                          }
                        },
                        "notifications_enabled": {
                          "type": "long",
                          "_meta": {
                            "description": "Number of notifications enabled"
                          }
                        },
                        "notifications_disabled": {
                          "type": "long",
                          "_meta": {
                            "description": "Number of notifications enabled"
                          }
                        }
                      }
                    },
                    "elastic_total": {
                      "properties": {
                        "enabled": {
                          "type": "long",
                          "_meta": {
                            "description": "Number of elastic rules enabled"
                          }
                        },
                        "disabled": {
                          "type": "long",
                          "_meta": {
                            "description": "Number of elastic rules disabled"
                          }
                        },
                        "alerts": {
                          "type": "long",
                          "_meta": {
                            "description": "Number of alerts generated by elastic rules"
                          }
                        },
                        "cases": {
                          "type": "long",
                          "_meta": {
                            "description": "Number of cases attached to elastic detection rule alerts"
                          }
                        },
                        "legacy_notifications_enabled": {
                          "type": "long",
                          "_meta": {
                            "description": "Number of legacy notifications enabled"
                          }
                        },
                        "legacy_notifications_disabled": {
                          "type": "long",
                          "_meta": {
                            "description": "Number of legacy notifications disabled"
                          }
                        },
                        "notifications_enabled": {
                          "type": "long",
                          "_meta": {
                            "description": "Number of notifications enabled"
                          }
                        },
                        "notifications_disabled": {
                          "type": "long",
                          "_meta": {
                            "description": "Number of notifications enabled"
                          }
                        }
                      }
                    },
                    "custom_total": {
                      "properties": {
                        "enabled": {
                          "type": "long",
                          "_meta": {
                            "description": "Number of custom rules enabled"
                          }
                        },
                        "disabled": {
                          "type": "long",
                          "_meta": {
                            "description": "Number of custom rules disabled"
                          }
                        },
                        "alerts": {
                          "type": "long",
                          "_meta": {
                            "description": "Number of alerts generated by custom rules"
                          }
                        },
                        "cases": {
                          "type": "long",
                          "_meta": {
                            "description": "Number of cases attached to custom detection rule alerts"
                          }
                        },
                        "legacy_notifications_enabled": {
                          "type": "long",
                          "_meta": {
                            "description": "Number of legacy notifications enabled"
                          }
                        },
                        "legacy_notifications_disabled": {
                          "type": "long",
                          "_meta": {
                            "description": "Number of legacy notifications disabled"
                          }
                        },
                        "notifications_enabled": {
                          "type": "long",
                          "_meta": {
                            "description": "Number of notifications enabled"
                          }
                        },
                        "notifications_disabled": {
                          "type": "long",
                          "_meta": {
                            "description": "Number of notifications enabled"
                          }
                        }
                      }
                    }
                  }
                },
                "detection_rule_detail": {
                  "type": "array",
                  "items": {
                    "properties": {
                      "rule_name": {
                        "type": "keyword",
                        "_meta": {
                          "description": "The name of the detection rule"
                        }
                      },
                      "rule_id": {
                        "type": "keyword",
                        "_meta": {
                          "description": "The UUID id of the detection rule"
                        }
                      },
                      "rule_type": {
                        "type": "keyword",
                        "_meta": {
                          "description": "The type of detection rule. ie eql, query..."
                        }
                      },
                      "rule_version": {
                        "type": "long",
                        "_meta": {
                          "description": "The version of the rule"
                        }
                      },
                      "enabled": {
                        "type": "boolean",
                        "_meta": {
                          "description": "If the detection rule has been enabled by the user"
                        }
                      },
                      "elastic_rule": {
                        "type": "boolean",
                        "_meta": {
                          "description": "If the detection rule has been authored by Elastic"
                        }
                      },
                      "created_on": {
                        "type": "keyword",
                        "_meta": {
                          "description": "When the detection rule was created on the cluster"
                        }
                      },
                      "updated_on": {
                        "type": "keyword",
                        "_meta": {
                          "description": "When the detection rule was updated on the cluster"
                        }
                      },
                      "alert_count_daily": {
                        "type": "long",
                        "_meta": {
                          "description": "The number of daily alerts generated by a rule"
                        }
                      },
                      "cases_count_total": {
                        "type": "long",
                        "_meta": {
                          "description": "The number of total cases generated by a rule"
                        }
                      },
                      "has_legacy_notification": {
                        "type": "boolean",
                        "_meta": {
                          "description": "True if this rule has a legacy notification"
                        }
                      },
                      "has_notification": {
                        "type": "boolean",
                        "_meta": {
                          "description": "True if this rule has a notification"
                        }
                      }
                    }
                  }
                },
                "detection_rule_status": {
                  "properties": {
                    "all_rules": {
                      "properties": {
                        "eql": {
                          "properties": {
                            "failures": {
                              "type": "long",
                              "_meta": {
                                "description": "The number of failed rules"
                              }
                            },
                            "top_failures": {
                              "type": "array",
                              "items": {
                                "properties": {
                                  "message": {
                                    "type": "keyword",
                                    "_meta": {
                                      "description": "Failed rule message"
                                    }
                                  },
                                  "count": {
                                    "type": "long",
                                    "_meta": {
                                      "description": "Number of times the message occurred"
                                    }
                                  }
                                }
                              }
                            },
                            "partial_failures": {
                              "type": "long",
                              "_meta": {
                                "description": "The number of partial failure rules"
                              }
                            },
                            "top_partial_failures": {
                              "type": "array",
                              "items": {
                                "properties": {
                                  "message": {
                                    "type": "keyword",
                                    "_meta": {
                                      "description": "Failed rule message"
                                    }
                                  },
                                  "count": {
                                    "type": "long",
                                    "_meta": {
                                      "description": "Number of times the message occurred"
                                    }
                                  }
                                }
                              }
                            },
                            "succeeded": {
                              "type": "long",
                              "_meta": {
                                "description": "The number of successful rules"
                              }
                            },
                            "index_duration": {
                              "properties": {
                                "max": {
                                  "type": "float",
                                  "_meta": {
                                    "description": "The max duration"
                                  }
                                },
                                "avg": {
                                  "type": "float",
                                  "_meta": {
                                    "description": "The avg duration"
                                  }
                                },
                                "min": {
                                  "type": "float",
                                  "_meta": {
                                    "description": "The min duration"
                                  }
                                }
                              }
                            },
                            "search_duration": {
                              "properties": {
                                "max": {
                                  "type": "float",
                                  "_meta": {
                                    "description": "The max duration"
                                  }
                                },
                                "avg": {
                                  "type": "float",
                                  "_meta": {
                                    "description": "The avg duration"
                                  }
                                },
                                "min": {
                                  "type": "float",
                                  "_meta": {
                                    "description": "The min duration"
                                  }
                                }
                              }
                            },
                            "gap_duration": {
                              "properties": {
                                "max": {
                                  "type": "float",
                                  "_meta": {
                                    "description": "The max duration"
                                  }
                                },
                                "avg": {
                                  "type": "float",
                                  "_meta": {
                                    "description": "The avg duration"
                                  }
                                },
                                "min": {
                                  "type": "float",
                                  "_meta": {
                                    "description": "The min duration"
                                  }
                                }
                              }
                            },
                            "gap_count": {
                              "type": "long",
                              "_meta": {
                                "description": "The count of gaps"
                              }
                            }
                          }
                        },
                        "threat_match": {
                          "properties": {
                            "failures": {
                              "type": "long",
                              "_meta": {
                                "description": "The number of failed rules"
                              }
                            },
                            "top_failures": {
                              "type": "array",
                              "items": {
                                "properties": {
                                  "message": {
                                    "type": "keyword",
                                    "_meta": {
                                      "description": "Failed rule message"
                                    }
                                  },
                                  "count": {
                                    "type": "long",
                                    "_meta": {
                                      "description": "Number of times the message occurred"
                                    }
                                  }
                                }
                              }
                            },
                            "partial_failures": {
                              "type": "long",
                              "_meta": {
                                "description": "The number of partial failure rules"
                              }
                            },
                            "top_partial_failures": {
                              "type": "array",
                              "items": {
                                "properties": {
                                  "message": {
                                    "type": "keyword",
                                    "_meta": {
                                      "description": "Failed rule message"
                                    }
                                  },
                                  "count": {
                                    "type": "long",
                                    "_meta": {
                                      "description": "Number of times the message occurred"
                                    }
                                  }
                                }
                              }
                            },
                            "succeeded": {
                              "type": "long",
                              "_meta": {
                                "description": "The number of successful rules"
                              }
                            },
                            "index_duration": {
                              "properties": {
                                "max": {
                                  "type": "float",
                                  "_meta": {
                                    "description": "The max duration"
                                  }
                                },
                                "avg": {
                                  "type": "float",
                                  "_meta": {
                                    "description": "The avg duration"
                                  }
                                },
                                "min": {
                                  "type": "float",
                                  "_meta": {
                                    "description": "The min duration"
                                  }
                                }
                              }
                            },
                            "search_duration": {
                              "properties": {
                                "max": {
                                  "type": "float",
                                  "_meta": {
                                    "description": "The max duration"
                                  }
                                },
                                "avg": {
                                  "type": "float",
                                  "_meta": {
                                    "description": "The avg duration"
                                  }
                                },
                                "min": {
                                  "type": "float",
                                  "_meta": {
                                    "description": "The min duration"
                                  }
                                }
                              }
                            },
                            "gap_duration": {
                              "properties": {
                                "max": {
                                  "type": "float",
                                  "_meta": {
                                    "description": "The max duration"
                                  }
                                },
                                "avg": {
                                  "type": "float",
                                  "_meta": {
                                    "description": "The avg duration"
                                  }
                                },
                                "min": {
                                  "type": "float",
                                  "_meta": {
                                    "description": "The min duration"
                                  }
                                }
                              }
                            },
                            "gap_count": {
                              "type": "long",
                              "_meta": {
                                "description": "The count of gaps"
                              }
                            }
                          }
                        },
                        "machine_learning": {
                          "properties": {
                            "failures": {
                              "type": "long",
                              "_meta": {
                                "description": "The number of failed rules"
                              }
                            },
                            "top_failures": {
                              "type": "array",
                              "items": {
                                "properties": {
                                  "message": {
                                    "type": "keyword",
                                    "_meta": {
                                      "description": "Failed rule message"
                                    }
                                  },
                                  "count": {
                                    "type": "long",
                                    "_meta": {
                                      "description": "Number of times the message occurred"
                                    }
                                  }
                                }
                              }
                            },
                            "partial_failures": {
                              "type": "long",
                              "_meta": {
                                "description": "The number of partial failure rules"
                              }
                            },
                            "top_partial_failures": {
                              "type": "array",
                              "items": {
                                "properties": {
                                  "message": {
                                    "type": "keyword",
                                    "_meta": {
                                      "description": "Failed rule message"
                                    }
                                  },
                                  "count": {
                                    "type": "long",
                                    "_meta": {
                                      "description": "Number of times the message occurred"
                                    }
                                  }
                                }
                              }
                            },
                            "succeeded": {
                              "type": "long",
                              "_meta": {
                                "description": "The number of successful rules"
                              }
                            },
                            "index_duration": {
                              "properties": {
                                "max": {
                                  "type": "float",
                                  "_meta": {
                                    "description": "The max duration"
                                  }
                                },
                                "avg": {
                                  "type": "float",
                                  "_meta": {
                                    "description": "The avg duration"
                                  }
                                },
                                "min": {
                                  "type": "float",
                                  "_meta": {
                                    "description": "The min duration"
                                  }
                                }
                              }
                            },
                            "search_duration": {
                              "properties": {
                                "max": {
                                  "type": "float",
                                  "_meta": {
                                    "description": "The max duration"
                                  }
                                },
                                "avg": {
                                  "type": "float",
                                  "_meta": {
                                    "description": "The avg duration"
                                  }
                                },
                                "min": {
                                  "type": "float",
                                  "_meta": {
                                    "description": "The min duration"
                                  }
                                }
                              }
                            },
                            "gap_duration": {
                              "properties": {
                                "max": {
                                  "type": "float",
                                  "_meta": {
                                    "description": "The max duration"
                                  }
                                },
                                "avg": {
                                  "type": "float",
                                  "_meta": {
                                    "description": "The avg duration"
                                  }
                                },
                                "min": {
                                  "type": "float",
                                  "_meta": {
                                    "description": "The min duration"
                                  }
                                }
                              }
                            },
                            "gap_count": {
                              "type": "long",
                              "_meta": {
                                "description": "The count of gaps"
                              }
                            }
                          }
                        },
                        "query": {
                          "properties": {
                            "failures": {
                              "type": "long",
                              "_meta": {
                                "description": "The number of failed rules"
                              }
                            },
                            "top_failures": {
                              "type": "array",
                              "items": {
                                "properties": {
                                  "message": {
                                    "type": "keyword",
                                    "_meta": {
                                      "description": "Failed rule message"
                                    }
                                  },
                                  "count": {
                                    "type": "long",
                                    "_meta": {
                                      "description": "Number of times the message occurred"
                                    }
                                  }
                                }
                              }
                            },
                            "partial_failures": {
                              "type": "long",
                              "_meta": {
                                "description": "The number of partial failure rules"
                              }
                            },
                            "top_partial_failures": {
                              "type": "array",
                              "items": {
                                "properties": {
                                  "message": {
                                    "type": "keyword",
                                    "_meta": {
                                      "description": "Failed rule message"
                                    }
                                  },
                                  "count": {
                                    "type": "long",
                                    "_meta": {
                                      "description": "Number of times the message occurred"
                                    }
                                  }
                                }
                              }
                            },
                            "succeeded": {
                              "type": "long",
                              "_meta": {
                                "description": "The number of successful rules"
                              }
                            },
                            "index_duration": {
                              "properties": {
                                "max": {
                                  "type": "float",
                                  "_meta": {
                                    "description": "The max duration"
                                  }
                                },
                                "avg": {
                                  "type": "float",
                                  "_meta": {
                                    "description": "The avg duration"
                                  }
                                },
                                "min": {
                                  "type": "float",
                                  "_meta": {
                                    "description": "The min duration"
                                  }
                                }
                              }
                            },
                            "search_duration": {
                              "properties": {
                                "max": {
                                  "type": "float",
                                  "_meta": {
                                    "description": "The max duration"
                                  }
                                },
                                "avg": {
                                  "type": "float",
                                  "_meta": {
                                    "description": "The avg duration"
                                  }
                                },
                                "min": {
                                  "type": "float",
                                  "_meta": {
                                    "description": "The min duration"
                                  }
                                }
                              }
                            },
                            "gap_duration": {
                              "properties": {
                                "max": {
                                  "type": "float",
                                  "_meta": {
                                    "description": "The max duration"
                                  }
                                },
                                "avg": {
                                  "type": "float",
                                  "_meta": {
                                    "description": "The avg duration"
                                  }
                                },
                                "min": {
                                  "type": "float",
                                  "_meta": {
                                    "description": "The min duration"
                                  }
                                }
                              }
                            },
                            "gap_count": {
                              "type": "long",
                              "_meta": {
                                "description": "The count of gaps"
                              }
                            }
                          }
                        },
                        "saved_query": {
                          "properties": {
                            "failures": {
                              "type": "long",
                              "_meta": {
                                "description": "The number of failed rules"
                              }
                            },
                            "top_failures": {
                              "type": "array",
                              "items": {
                                "properties": {
                                  "message": {
                                    "type": "keyword",
                                    "_meta": {
                                      "description": "Failed rule message"
                                    }
                                  },
                                  "count": {
                                    "type": "long",
                                    "_meta": {
                                      "description": "Number of times the message occurred"
                                    }
                                  }
                                }
                              }
                            },
                            "partial_failures": {
                              "type": "long",
                              "_meta": {
                                "description": "The number of partial failure rules"
                              }
                            },
                            "top_partial_failures": {
                              "type": "array",
                              "items": {
                                "properties": {
                                  "message": {
                                    "type": "keyword",
                                    "_meta": {
                                      "description": "Failed rule message"
                                    }
                                  },
                                  "count": {
                                    "type": "long",
                                    "_meta": {
                                      "description": "Number of times the message occurred"
                                    }
                                  }
                                }
                              }
                            },
                            "succeeded": {
                              "type": "long",
                              "_meta": {
                                "description": "The number of successful rules"
                              }
                            },
                            "index_duration": {
                              "properties": {
                                "max": {
                                  "type": "float",
                                  "_meta": {
                                    "description": "The max duration"
                                  }
                                },
                                "avg": {
                                  "type": "float",
                                  "_meta": {
                                    "description": "The avg duration"
                                  }
                                },
                                "min": {
                                  "type": "float",
                                  "_meta": {
                                    "description": "The min duration"
                                  }
                                }
                              }
                            },
                            "search_duration": {
                              "properties": {
                                "max": {
                                  "type": "float",
                                  "_meta": {
                                    "description": "The max duration"
                                  }
                                },
                                "avg": {
                                  "type": "float",
                                  "_meta": {
                                    "description": "The avg duration"
                                  }
                                },
                                "min": {
                                  "type": "float",
                                  "_meta": {
                                    "description": "The min duration"
                                  }
                                }
                              }
                            },
                            "gap_duration": {
                              "properties": {
                                "max": {
                                  "type": "float",
                                  "_meta": {
                                    "description": "The max duration"
                                  }
                                },
                                "avg": {
                                  "type": "float",
                                  "_meta": {
                                    "description": "The avg duration"
                                  }
                                },
                                "min": {
                                  "type": "float",
                                  "_meta": {
                                    "description": "The min duration"
                                  }
                                }
                              }
                            },
                            "gap_count": {
                              "type": "long",
                              "_meta": {
                                "description": "The count of gaps"
                              }
                            }
                          }
                        },
                        "threshold": {
                          "properties": {
                            "failures": {
                              "type": "long",
                              "_meta": {
                                "description": "The number of failed rules"
                              }
                            },
                            "top_failures": {
                              "type": "array",
                              "items": {
                                "properties": {
                                  "message": {
                                    "type": "keyword",
                                    "_meta": {
                                      "description": "Failed rule message"
                                    }
                                  },
                                  "count": {
                                    "type": "long",
                                    "_meta": {
                                      "description": "Number of times the message occurred"
                                    }
                                  }
                                }
                              }
                            },
                            "partial_failures": {
                              "type": "long",
                              "_meta": {
                                "description": "The number of partial failure rules"
                              }
                            },
                            "top_partial_failures": {
                              "type": "array",
                              "items": {
                                "properties": {
                                  "message": {
                                    "type": "keyword",
                                    "_meta": {
                                      "description": "Failed rule message"
                                    }
                                  },
                                  "count": {
                                    "type": "long",
                                    "_meta": {
                                      "description": "Number of times the message occurred"
                                    }
                                  }
                                }
                              }
                            },
                            "succeeded": {
                              "type": "long",
                              "_meta": {
                                "description": "The number of successful rules"
                              }
                            },
                            "index_duration": {
                              "properties": {
                                "max": {
                                  "type": "float",
                                  "_meta": {
                                    "description": "The max duration"
                                  }
                                },
                                "avg": {
                                  "type": "float",
                                  "_meta": {
                                    "description": "The avg duration"
                                  }
                                },
                                "min": {
                                  "type": "float",
                                  "_meta": {
                                    "description": "The min duration"
                                  }
                                }
                              }
                            },
                            "search_duration": {
                              "properties": {
                                "max": {
                                  "type": "float",
                                  "_meta": {
                                    "description": "The max duration"
                                  }
                                },
                                "avg": {
                                  "type": "float",
                                  "_meta": {
                                    "description": "The avg duration"
                                  }
                                },
                                "min": {
                                  "type": "float",
                                  "_meta": {
                                    "description": "The min duration"
                                  }
                                }
                              }
                            },
                            "gap_duration": {
                              "properties": {
                                "max": {
                                  "type": "float",
                                  "_meta": {
                                    "description": "The max duration"
                                  }
                                },
                                "avg": {
                                  "type": "float",
                                  "_meta": {
                                    "description": "The avg duration"
                                  }
                                },
                                "min": {
                                  "type": "float",
                                  "_meta": {
                                    "description": "The min duration"
                                  }
                                }
                              }
                            },
                            "gap_count": {
                              "type": "long",
                              "_meta": {
                                "description": "The count of gaps"
                              }
                            }
                          }
                        },
                        "total": {
                          "properties": {
                            "failures": {
                              "type": "long",
                              "_meta": {
                                "description": "The number of failed rules"
                              }
                            },
                            "partial_failures": {
                              "type": "long",
                              "_meta": {
                                "description": "The number of partial failure rules"
                              }
                            },
                            "succeeded": {
                              "type": "long",
                              "_meta": {
                                "description": "The number of succeeded rules"
                              }
                            }
                          }
                        }
                      }
                    },
                    "elastic_rules": {
                      "properties": {
                        "eql": {
                          "properties": {
                            "failures": {
                              "type": "long",
                              "_meta": {
                                "description": "The number of failed rules"
                              }
                            },
                            "top_failures": {
                              "type": "array",
                              "items": {
                                "properties": {
                                  "message": {
                                    "type": "keyword",
                                    "_meta": {
                                      "description": "Failed rule message"
                                    }
                                  },
                                  "count": {
                                    "type": "long",
                                    "_meta": {
                                      "description": "Number of times the message occurred"
                                    }
                                  }
                                }
                              }
                            },
                            "partial_failures": {
                              "type": "long",
                              "_meta": {
                                "description": "The number of partial failure rules"
                              }
                            },
                            "top_partial_failures": {
                              "type": "array",
                              "items": {
                                "properties": {
                                  "message": {
                                    "type": "keyword",
                                    "_meta": {
                                      "description": "Failed rule message"
                                    }
                                  },
                                  "count": {
                                    "type": "long",
                                    "_meta": {
                                      "description": "Number of times the message occurred"
                                    }
                                  }
                                }
                              }
                            },
                            "succeeded": {
                              "type": "long",
                              "_meta": {
                                "description": "The number of successful rules"
                              }
                            },
                            "index_duration": {
                              "properties": {
                                "max": {
                                  "type": "float",
                                  "_meta": {
                                    "description": "The max duration"
                                  }
                                },
                                "avg": {
                                  "type": "float",
                                  "_meta": {
                                    "description": "The avg duration"
                                  }
                                },
                                "min": {
                                  "type": "float",
                                  "_meta": {
                                    "description": "The min duration"
                                  }
                                }
                              }
                            },
                            "search_duration": {
                              "properties": {
                                "max": {
                                  "type": "float",
                                  "_meta": {
                                    "description": "The max duration"
                                  }
                                },
                                "avg": {
                                  "type": "float",
                                  "_meta": {
                                    "description": "The avg duration"
                                  }
                                },
                                "min": {
                                  "type": "float",
                                  "_meta": {
                                    "description": "The min duration"
                                  }
                                }
                              }
                            },
                            "gap_duration": {
                              "properties": {
                                "max": {
                                  "type": "float",
                                  "_meta": {
                                    "description": "The max duration"
                                  }
                                },
                                "avg": {
                                  "type": "float",
                                  "_meta": {
                                    "description": "The avg duration"
                                  }
                                },
                                "min": {
                                  "type": "float",
                                  "_meta": {
                                    "description": "The min duration"
                                  }
                                }
                              }
                            },
                            "gap_count": {
                              "type": "long",
                              "_meta": {
                                "description": "The count of gaps"
                              }
                            }
                          }
                        },
                        "threat_match": {
                          "properties": {
                            "failures": {
                              "type": "long",
                              "_meta": {
                                "description": "The number of failed rules"
                              }
                            },
                            "top_failures": {
                              "type": "array",
                              "items": {
                                "properties": {
                                  "message": {
                                    "type": "keyword",
                                    "_meta": {
                                      "description": "Failed rule message"
                                    }
                                  },
                                  "count": {
                                    "type": "long",
                                    "_meta": {
                                      "description": "Number of times the message occurred"
                                    }
                                  }
                                }
                              }
                            },
                            "partial_failures": {
                              "type": "long",
                              "_meta": {
                                "description": "The number of partial failure rules"
                              }
                            },
                            "top_partial_failures": {
                              "type": "array",
                              "items": {
                                "properties": {
                                  "message": {
                                    "type": "keyword",
                                    "_meta": {
                                      "description": "Failed rule message"
                                    }
                                  },
                                  "count": {
                                    "type": "long",
                                    "_meta": {
                                      "description": "Number of times the message occurred"
                                    }
                                  }
                                }
                              }
                            },
                            "succeeded": {
                              "type": "long",
                              "_meta": {
                                "description": "The number of successful rules"
                              }
                            },
                            "index_duration": {
                              "properties": {
                                "max": {
                                  "type": "float",
                                  "_meta": {
                                    "description": "The max duration"
                                  }
                                },
                                "avg": {
                                  "type": "float",
                                  "_meta": {
                                    "description": "The avg duration"
                                  }
                                },
                                "min": {
                                  "type": "float",
                                  "_meta": {
                                    "description": "The min duration"
                                  }
                                }
                              }
                            },
                            "search_duration": {
                              "properties": {
                                "max": {
                                  "type": "float",
                                  "_meta": {
                                    "description": "The max duration"
                                  }
                                },
                                "avg": {
                                  "type": "float",
                                  "_meta": {
                                    "description": "The avg duration"
                                  }
                                },
                                "min": {
                                  "type": "float",
                                  "_meta": {
                                    "description": "The min duration"
                                  }
                                }
                              }
                            },
                            "gap_duration": {
                              "properties": {
                                "max": {
                                  "type": "float",
                                  "_meta": {
                                    "description": "The max duration"
                                  }
                                },
                                "avg": {
                                  "type": "float",
                                  "_meta": {
                                    "description": "The avg duration"
                                  }
                                },
                                "min": {
                                  "type": "float",
                                  "_meta": {
                                    "description": "The min duration"
                                  }
                                }
                              }
                            },
                            "gap_count": {
                              "type": "long",
                              "_meta": {
                                "description": "The count of gaps"
                              }
                            }
                          }
                        },
                        "machine_learning": {
                          "properties": {
                            "failures": {
                              "type": "long",
                              "_meta": {
                                "description": "The number of failed rules"
                              }
                            },
                            "top_failures": {
                              "type": "array",
                              "items": {
                                "properties": {
                                  "message": {
                                    "type": "keyword",
                                    "_meta": {
                                      "description": "Failed rule message"
                                    }
                                  },
                                  "count": {
                                    "type": "long",
                                    "_meta": {
                                      "description": "Number of times the message occurred"
                                    }
                                  }
                                }
                              }
                            },
                            "partial_failures": {
                              "type": "long",
                              "_meta": {
                                "description": "The number of partial failure rules"
                              }
                            },
                            "top_partial_failures": {
                              "type": "array",
                              "items": {
                                "properties": {
                                  "message": {
                                    "type": "keyword",
                                    "_meta": {
                                      "description": "Failed rule message"
                                    }
                                  },
                                  "count": {
                                    "type": "long",
                                    "_meta": {
                                      "description": "Number of times the message occurred"
                                    }
                                  }
                                }
                              }
                            },
                            "succeeded": {
                              "type": "long",
                              "_meta": {
                                "description": "The number of successful rules"
                              }
                            },
                            "index_duration": {
                              "properties": {
                                "max": {
                                  "type": "float",
                                  "_meta": {
                                    "description": "The max duration"
                                  }
                                },
                                "avg": {
                                  "type": "float",
                                  "_meta": {
                                    "description": "The avg duration"
                                  }
                                },
                                "min": {
                                  "type": "float",
                                  "_meta": {
                                    "description": "The min duration"
                                  }
                                }
                              }
                            },
                            "search_duration": {
                              "properties": {
                                "max": {
                                  "type": "float",
                                  "_meta": {
                                    "description": "The max duration"
                                  }
                                },
                                "avg": {
                                  "type": "float",
                                  "_meta": {
                                    "description": "The avg duration"
                                  }
                                },
                                "min": {
                                  "type": "float",
                                  "_meta": {
                                    "description": "The min duration"
                                  }
                                }
                              }
                            },
                            "gap_duration": {
                              "properties": {
                                "max": {
                                  "type": "float",
                                  "_meta": {
                                    "description": "The max duration"
                                  }
                                },
                                "avg": {
                                  "type": "float",
                                  "_meta": {
                                    "description": "The avg duration"
                                  }
                                },
                                "min": {
                                  "type": "float",
                                  "_meta": {
                                    "description": "The min duration"
                                  }
                                }
                              }
                            },
                            "gap_count": {
                              "type": "long",
                              "_meta": {
                                "description": "The count of gaps"
                              }
                            }
                          }
                        },
                        "query": {
                          "properties": {
                            "failures": {
                              "type": "long",
                              "_meta": {
                                "description": "The number of failed rules"
                              }
                            },
                            "top_failures": {
                              "type": "array",
                              "items": {
                                "properties": {
                                  "message": {
                                    "type": "keyword",
                                    "_meta": {
                                      "description": "Failed rule message"
                                    }
                                  },
                                  "count": {
                                    "type": "long",
                                    "_meta": {
                                      "description": "Number of times the message occurred"
                                    }
                                  }
                                }
                              }
                            },
                            "partial_failures": {
                              "type": "long",
                              "_meta": {
                                "description": "The number of partial failure rules"
                              }
                            },
                            "top_partial_failures": {
                              "type": "array",
                              "items": {
                                "properties": {
                                  "message": {
                                    "type": "keyword",
                                    "_meta": {
                                      "description": "Failed rule message"
                                    }
                                  },
                                  "count": {
                                    "type": "long",
                                    "_meta": {
                                      "description": "Number of times the message occurred"
                                    }
                                  }
                                }
                              }
                            },
                            "succeeded": {
                              "type": "long",
                              "_meta": {
                                "description": "The number of successful rules"
                              }
                            },
                            "index_duration": {
                              "properties": {
                                "max": {
                                  "type": "float",
                                  "_meta": {
                                    "description": "The max duration"
                                  }
                                },
                                "avg": {
                                  "type": "float",
                                  "_meta": {
                                    "description": "The avg duration"
                                  }
                                },
                                "min": {
                                  "type": "float",
                                  "_meta": {
                                    "description": "The min duration"
                                  }
                                }
                              }
                            },
                            "search_duration": {
                              "properties": {
                                "max": {
                                  "type": "float",
                                  "_meta": {
                                    "description": "The max duration"
                                  }
                                },
                                "avg": {
                                  "type": "float",
                                  "_meta": {
                                    "description": "The avg duration"
                                  }
                                },
                                "min": {
                                  "type": "float",
                                  "_meta": {
                                    "description": "The min duration"
                                  }
                                }
                              }
                            },
                            "gap_duration": {
                              "properties": {
                                "max": {
                                  "type": "float",
                                  "_meta": {
                                    "description": "The max duration"
                                  }
                                },
                                "avg": {
                                  "type": "float",
                                  "_meta": {
                                    "description": "The avg duration"
                                  }
                                },
                                "min": {
                                  "type": "float",
                                  "_meta": {
                                    "description": "The min duration"
                                  }
                                }
                              }
                            },
                            "gap_count": {
                              "type": "long",
                              "_meta": {
                                "description": "The count of gaps"
                              }
                            }
                          }
                        },
                        "saved_query": {
                          "properties": {
                            "failures": {
                              "type": "long",
                              "_meta": {
                                "description": "The number of failed rules"
                              }
                            },
                            "top_failures": {
                              "type": "array",
                              "items": {
                                "properties": {
                                  "message": {
                                    "type": "keyword",
                                    "_meta": {
                                      "description": "Failed rule message"
                                    }
                                  },
                                  "count": {
                                    "type": "long",
                                    "_meta": {
                                      "description": "Number of times the message occurred"
                                    }
                                  }
                                }
                              }
                            },
                            "partial_failures": {
                              "type": "long",
                              "_meta": {
                                "description": "The number of partial failure rules"
                              }
                            },
                            "top_partial_failures": {
                              "type": "array",
                              "items": {
                                "properties": {
                                  "message": {
                                    "type": "keyword",
                                    "_meta": {
                                      "description": "Failed rule message"
                                    }
                                  },
                                  "count": {
                                    "type": "long",
                                    "_meta": {
                                      "description": "Number of times the message occurred"
                                    }
                                  }
                                }
                              }
                            },
                            "succeeded": {
                              "type": "long",
                              "_meta": {
                                "description": "The number of successful rules"
                              }
                            },
                            "index_duration": {
                              "properties": {
                                "max": {
                                  "type": "float",
                                  "_meta": {
                                    "description": "The max duration"
                                  }
                                },
                                "avg": {
                                  "type": "float",
                                  "_meta": {
                                    "description": "The avg duration"
                                  }
                                },
                                "min": {
                                  "type": "float",
                                  "_meta": {
                                    "description": "The min duration"
                                  }
                                }
                              }
                            },
                            "search_duration": {
                              "properties": {
                                "max": {
                                  "type": "float",
                                  "_meta": {
                                    "description": "The max duration"
                                  }
                                },
                                "avg": {
                                  "type": "float",
                                  "_meta": {
                                    "description": "The avg duration"
                                  }
                                },
                                "min": {
                                  "type": "float",
                                  "_meta": {
                                    "description": "The min duration"
                                  }
                                }
                              }
                            },
                            "gap_duration": {
                              "properties": {
                                "max": {
                                  "type": "float",
                                  "_meta": {
                                    "description": "The max duration"
                                  }
                                },
                                "avg": {
                                  "type": "float",
                                  "_meta": {
                                    "description": "The avg duration"
                                  }
                                },
                                "min": {
                                  "type": "float",
                                  "_meta": {
                                    "description": "The min duration"
                                  }
                                }
                              }
                            },
                            "gap_count": {
                              "type": "long",
                              "_meta": {
                                "description": "The count of gaps"
                              }
                            }
                          }
                        },
                        "threshold": {
                          "properties": {
                            "failures": {
                              "type": "long",
                              "_meta": {
                                "description": "The number of failed rules"
                              }
                            },
                            "top_failures": {
                              "type": "array",
                              "items": {
                                "properties": {
                                  "message": {
                                    "type": "keyword",
                                    "_meta": {
                                      "description": "Failed rule message"
                                    }
                                  },
                                  "count": {
                                    "type": "long",
                                    "_meta": {
                                      "description": "Number of times the message occurred"
                                    }
                                  }
                                }
                              }
                            },
                            "partial_failures": {
                              "type": "long",
                              "_meta": {
                                "description": "The number of partial failure rules"
                              }
                            },
                            "top_partial_failures": {
                              "type": "array",
                              "items": {
                                "properties": {
                                  "message": {
                                    "type": "keyword",
                                    "_meta": {
                                      "description": "Failed rule message"
                                    }
                                  },
                                  "count": {
                                    "type": "long",
                                    "_meta": {
                                      "description": "Number of times the message occurred"
                                    }
                                  }
                                }
                              }
                            },
                            "succeeded": {
                              "type": "long",
                              "_meta": {
                                "description": "The number of successful rules"
                              }
                            },
                            "index_duration": {
                              "properties": {
                                "max": {
                                  "type": "float",
                                  "_meta": {
                                    "description": "The max duration"
                                  }
                                },
                                "avg": {
                                  "type": "float",
                                  "_meta": {
                                    "description": "The avg duration"
                                  }
                                },
                                "min": {
                                  "type": "float",
                                  "_meta": {
                                    "description": "The min duration"
                                  }
                                }
                              }
                            },
                            "search_duration": {
                              "properties": {
                                "max": {
                                  "type": "float",
                                  "_meta": {
                                    "description": "The max duration"
                                  }
                                },
                                "avg": {
                                  "type": "float",
                                  "_meta": {
                                    "description": "The avg duration"
                                  }
                                },
                                "min": {
                                  "type": "float",
                                  "_meta": {
                                    "description": "The min duration"
                                  }
                                }
                              }
                            },
                            "gap_duration": {
                              "properties": {
                                "max": {
                                  "type": "float",
                                  "_meta": {
                                    "description": "The max duration"
                                  }
                                },
                                "avg": {
                                  "type": "float",
                                  "_meta": {
                                    "description": "The avg duration"
                                  }
                                },
                                "min": {
                                  "type": "float",
                                  "_meta": {
                                    "description": "The min duration"
                                  }
                                }
                              }
                            },
                            "gap_count": {
                              "type": "long",
                              "_meta": {
                                "description": "The count of gaps"
                              }
                            }
                          }
                        },
                        "total": {
                          "properties": {
                            "failures": {
                              "type": "long",
                              "_meta": {
                                "description": "The number of failed rules"
                              }
                            },
                            "partial_failures": {
                              "type": "long",
                              "_meta": {
                                "description": "The number of partial failure rules"
                              }
                            },
                            "succeeded": {
                              "type": "long",
                              "_meta": {
                                "description": "The number of succeeded rules"
                              }
                            }
                          }
                        }
                      }
                    },
                    "custom_rules": {
                      "properties": {
                        "eql": {
                          "properties": {
                            "failures": {
                              "type": "long",
                              "_meta": {
                                "description": "The number of failed rules"
                              }
                            },
                            "top_failures": {
                              "type": "array",
                              "items": {
                                "properties": {
                                  "message": {
                                    "type": "keyword",
                                    "_meta": {
                                      "description": "Failed rule message"
                                    }
                                  },
                                  "count": {
                                    "type": "long",
                                    "_meta": {
                                      "description": "Number of times the message occurred"
                                    }
                                  }
                                }
                              }
                            },
                            "partial_failures": {
                              "type": "long",
                              "_meta": {
                                "description": "The number of partial failure rules"
                              }
                            },
                            "top_partial_failures": {
                              "type": "array",
                              "items": {
                                "properties": {
                                  "message": {
                                    "type": "keyword",
                                    "_meta": {
                                      "description": "Failed rule message"
                                    }
                                  },
                                  "count": {
                                    "type": "long",
                                    "_meta": {
                                      "description": "Number of times the message occurred"
                                    }
                                  }
                                }
                              }
                            },
                            "succeeded": {
                              "type": "long",
                              "_meta": {
                                "description": "The number of successful rules"
                              }
                            },
                            "index_duration": {
                              "properties": {
                                "max": {
                                  "type": "float",
                                  "_meta": {
                                    "description": "The max duration"
                                  }
                                },
                                "avg": {
                                  "type": "float",
                                  "_meta": {
                                    "description": "The avg duration"
                                  }
                                },
                                "min": {
                                  "type": "float",
                                  "_meta": {
                                    "description": "The min duration"
                                  }
                                }
                              }
                            },
                            "search_duration": {
                              "properties": {
                                "max": {
                                  "type": "float",
                                  "_meta": {
                                    "description": "The max duration"
                                  }
                                },
                                "avg": {
                                  "type": "float",
                                  "_meta": {
                                    "description": "The avg duration"
                                  }
                                },
                                "min": {
                                  "type": "float",
                                  "_meta": {
                                    "description": "The min duration"
                                  }
                                }
                              }
                            },
                            "gap_duration": {
                              "properties": {
                                "max": {
                                  "type": "float",
                                  "_meta": {
                                    "description": "The max duration"
                                  }
                                },
                                "avg": {
                                  "type": "float",
                                  "_meta": {
                                    "description": "The avg duration"
                                  }
                                },
                                "min": {
                                  "type": "float",
                                  "_meta": {
                                    "description": "The min duration"
                                  }
                                }
                              }
                            },
                            "gap_count": {
                              "type": "long",
                              "_meta": {
                                "description": "The count of gaps"
                              }
                            }
                          }
                        },
                        "threat_match": {
                          "properties": {
                            "failures": {
                              "type": "long",
                              "_meta": {
                                "description": "The number of failed rules"
                              }
                            },
                            "top_failures": {
                              "type": "array",
                              "items": {
                                "properties": {
                                  "message": {
                                    "type": "keyword",
                                    "_meta": {
                                      "description": "Failed rule message"
                                    }
                                  },
                                  "count": {
                                    "type": "long",
                                    "_meta": {
                                      "description": "Number of times the message occurred"
                                    }
                                  }
                                }
                              }
                            },
                            "partial_failures": {
                              "type": "long",
                              "_meta": {
                                "description": "The number of partial failure rules"
                              }
                            },
                            "top_partial_failures": {
                              "type": "array",
                              "items": {
                                "properties": {
                                  "message": {
                                    "type": "keyword",
                                    "_meta": {
                                      "description": "Failed rule message"
                                    }
                                  },
                                  "count": {
                                    "type": "long",
                                    "_meta": {
                                      "description": "Number of times the message occurred"
                                    }
                                  }
                                }
                              }
                            },
                            "succeeded": {
                              "type": "long",
                              "_meta": {
                                "description": "The number of successful rules"
                              }
                            },
                            "index_duration": {
                              "properties": {
                                "max": {
                                  "type": "float",
                                  "_meta": {
                                    "description": "The max duration"
                                  }
                                },
                                "avg": {
                                  "type": "float",
                                  "_meta": {
                                    "description": "The avg duration"
                                  }
                                },
                                "min": {
                                  "type": "float",
                                  "_meta": {
                                    "description": "The min duration"
                                  }
                                }
                              }
                            },
                            "search_duration": {
                              "properties": {
                                "max": {
                                  "type": "float",
                                  "_meta": {
                                    "description": "The max duration"
                                  }
                                },
                                "avg": {
                                  "type": "float",
                                  "_meta": {
                                    "description": "The avg duration"
                                  }
                                },
                                "min": {
                                  "type": "float",
                                  "_meta": {
                                    "description": "The min duration"
                                  }
                                }
                              }
                            },
                            "gap_duration": {
                              "properties": {
                                "max": {
                                  "type": "float",
                                  "_meta": {
                                    "description": "The max duration"
                                  }
                                },
                                "avg": {
                                  "type": "float",
                                  "_meta": {
                                    "description": "The avg duration"
                                  }
                                },
                                "min": {
                                  "type": "float",
                                  "_meta": {
                                    "description": "The min duration"
                                  }
                                }
                              }
                            },
                            "gap_count": {
                              "type": "long",
                              "_meta": {
                                "description": "The count of gaps"
                              }
                            }
                          }
                        },
                        "machine_learning": {
                          "properties": {
                            "failures": {
                              "type": "long",
                              "_meta": {
                                "description": "The number of failed rules"
                              }
                            },
                            "top_failures": {
                              "type": "array",
                              "items": {
                                "properties": {
                                  "message": {
                                    "type": "keyword",
                                    "_meta": {
                                      "description": "Failed rule message"
                                    }
                                  },
                                  "count": {
                                    "type": "long",
                                    "_meta": {
                                      "description": "Number of times the message occurred"
                                    }
                                  }
                                }
                              }
                            },
                            "partial_failures": {
                              "type": "long",
                              "_meta": {
                                "description": "The number of partial failure rules"
                              }
                            },
                            "top_partial_failures": {
                              "type": "array",
                              "items": {
                                "properties": {
                                  "message": {
                                    "type": "keyword",
                                    "_meta": {
                                      "description": "Failed rule message"
                                    }
                                  },
                                  "count": {
                                    "type": "long",
                                    "_meta": {
                                      "description": "Number of times the message occurred"
                                    }
                                  }
                                }
                              }
                            },
                            "succeeded": {
                              "type": "long",
                              "_meta": {
                                "description": "The number of successful rules"
                              }
                            },
                            "index_duration": {
                              "properties": {
                                "max": {
                                  "type": "float",
                                  "_meta": {
                                    "description": "The max duration"
                                  }
                                },
                                "avg": {
                                  "type": "float",
                                  "_meta": {
                                    "description": "The avg duration"
                                  }
                                },
                                "min": {
                                  "type": "float",
                                  "_meta": {
                                    "description": "The min duration"
                                  }
                                }
                              }
                            },
                            "search_duration": {
                              "properties": {
                                "max": {
                                  "type": "float",
                                  "_meta": {
                                    "description": "The max duration"
                                  }
                                },
                                "avg": {
                                  "type": "float",
                                  "_meta": {
                                    "description": "The avg duration"
                                  }
                                },
                                "min": {
                                  "type": "float",
                                  "_meta": {
                                    "description": "The min duration"
                                  }
                                }
                              }
                            },
                            "gap_duration": {
                              "properties": {
                                "max": {
                                  "type": "float",
                                  "_meta": {
                                    "description": "The max duration"
                                  }
                                },
                                "avg": {
                                  "type": "float",
                                  "_meta": {
                                    "description": "The avg duration"
                                  }
                                },
                                "min": {
                                  "type": "float",
                                  "_meta": {
                                    "description": "The min duration"
                                  }
                                }
                              }
                            },
                            "gap_count": {
                              "type": "long",
                              "_meta": {
                                "description": "The count of gaps"
                              }
                            }
                          }
                        },
                        "query": {
                          "properties": {
                            "failures": {
                              "type": "long",
                              "_meta": {
                                "description": "The number of failed rules"
                              }
                            },
                            "top_failures": {
                              "type": "array",
                              "items": {
                                "properties": {
                                  "message": {
                                    "type": "keyword",
                                    "_meta": {
                                      "description": "Failed rule message"
                                    }
                                  },
                                  "count": {
                                    "type": "long",
                                    "_meta": {
                                      "description": "Number of times the message occurred"
                                    }
                                  }
                                }
                              }
                            },
                            "partial_failures": {
                              "type": "long",
                              "_meta": {
                                "description": "The number of partial failure rules"
                              }
                            },
                            "top_partial_failures": {
                              "type": "array",
                              "items": {
                                "properties": {
                                  "message": {
                                    "type": "keyword",
                                    "_meta": {
                                      "description": "Failed rule message"
                                    }
                                  },
                                  "count": {
                                    "type": "long",
                                    "_meta": {
                                      "description": "Number of times the message occurred"
                                    }
                                  }
                                }
                              }
                            },
                            "succeeded": {
                              "type": "long",
                              "_meta": {
                                "description": "The number of successful rules"
                              }
                            },
                            "index_duration": {
                              "properties": {
                                "max": {
                                  "type": "float",
                                  "_meta": {
                                    "description": "The max duration"
                                  }
                                },
                                "avg": {
                                  "type": "float",
                                  "_meta": {
                                    "description": "The avg duration"
                                  }
                                },
                                "min": {
                                  "type": "float",
                                  "_meta": {
                                    "description": "The min duration"
                                  }
                                }
                              }
                            },
                            "search_duration": {
                              "properties": {
                                "max": {
                                  "type": "float",
                                  "_meta": {
                                    "description": "The max duration"
                                  }
                                },
                                "avg": {
                                  "type": "float",
                                  "_meta": {
                                    "description": "The avg duration"
                                  }
                                },
                                "min": {
                                  "type": "float",
                                  "_meta": {
                                    "description": "The min duration"
                                  }
                                }
                              }
                            },
                            "gap_duration": {
                              "properties": {
                                "max": {
                                  "type": "float",
                                  "_meta": {
                                    "description": "The max duration"
                                  }
                                },
                                "avg": {
                                  "type": "float",
                                  "_meta": {
                                    "description": "The avg duration"
                                  }
                                },
                                "min": {
                                  "type": "float",
                                  "_meta": {
                                    "description": "The min duration"
                                  }
                                }
                              }
                            },
                            "gap_count": {
                              "type": "long",
                              "_meta": {
                                "description": "The count of gaps"
                              }
                            }
                          }
                        },
                        "saved_query": {
                          "properties": {
                            "failures": {
                              "type": "long",
                              "_meta": {
                                "description": "The number of failed rules"
                              }
                            },
                            "top_failures": {
                              "type": "array",
                              "items": {
                                "properties": {
                                  "message": {
                                    "type": "keyword",
                                    "_meta": {
                                      "description": "Failed rule message"
                                    }
                                  },
                                  "count": {
                                    "type": "long",
                                    "_meta": {
                                      "description": "Number of times the message occurred"
                                    }
                                  }
                                }
                              }
                            },
                            "partial_failures": {
                              "type": "long",
                              "_meta": {
                                "description": "The number of partial failure rules"
                              }
                            },
                            "top_partial_failures": {
                              "type": "array",
                              "items": {
                                "properties": {
                                  "message": {
                                    "type": "keyword",
                                    "_meta": {
                                      "description": "Failed rule message"
                                    }
                                  },
                                  "count": {
                                    "type": "long",
                                    "_meta": {
                                      "description": "Number of times the message occurred"
                                    }
                                  }
                                }
                              }
                            },
                            "succeeded": {
                              "type": "long",
                              "_meta": {
                                "description": "The number of successful rules"
                              }
                            },
                            "index_duration": {
                              "properties": {
                                "max": {
                                  "type": "float",
                                  "_meta": {
                                    "description": "The max duration"
                                  }
                                },
                                "avg": {
                                  "type": "float",
                                  "_meta": {
                                    "description": "The avg duration"
                                  }
                                },
                                "min": {
                                  "type": "float",
                                  "_meta": {
                                    "description": "The min duration"
                                  }
                                }
                              }
                            },
                            "search_duration": {
                              "properties": {
                                "max": {
                                  "type": "float",
                                  "_meta": {
                                    "description": "The max duration"
                                  }
                                },
                                "avg": {
                                  "type": "float",
                                  "_meta": {
                                    "description": "The avg duration"
                                  }
                                },
                                "min": {
                                  "type": "float",
                                  "_meta": {
                                    "description": "The min duration"
                                  }
                                }
                              }
                            },
                            "gap_duration": {
                              "properties": {
                                "max": {
                                  "type": "float",
                                  "_meta": {
                                    "description": "The max duration"
                                  }
                                },
                                "avg": {
                                  "type": "float",
                                  "_meta": {
                                    "description": "The avg duration"
                                  }
                                },
                                "min": {
                                  "type": "float",
                                  "_meta": {
                                    "description": "The min duration"
                                  }
                                }
                              }
                            },
                            "gap_count": {
                              "type": "long",
                              "_meta": {
                                "description": "The count of gaps"
                              }
                            }
                          }
                        },
                        "threshold": {
                          "properties": {
                            "failures": {
                              "type": "long",
                              "_meta": {
                                "description": "The number of failed rules"
                              }
                            },
                            "top_failures": {
                              "type": "array",
                              "items": {
                                "properties": {
                                  "message": {
                                    "type": "keyword",
                                    "_meta": {
                                      "description": "Failed rule message"
                                    }
                                  },
                                  "count": {
                                    "type": "long",
                                    "_meta": {
                                      "description": "Number of times the message occurred"
                                    }
                                  }
                                }
                              }
                            },
                            "partial_failures": {
                              "type": "long",
                              "_meta": {
                                "description": "The number of partial failure rules"
                              }
                            },
                            "top_partial_failures": {
                              "type": "array",
                              "items": {
                                "properties": {
                                  "message": {
                                    "type": "keyword",
                                    "_meta": {
                                      "description": "Failed rule message"
                                    }
                                  },
                                  "count": {
                                    "type": "long",
                                    "_meta": {
                                      "description": "Number of times the message occurred"
                                    }
                                  }
                                }
                              }
                            },
                            "succeeded": {
                              "type": "long",
                              "_meta": {
                                "description": "The number of successful rules"
                              }
                            },
                            "index_duration": {
                              "properties": {
                                "max": {
                                  "type": "float",
                                  "_meta": {
                                    "description": "The max duration"
                                  }
                                },
                                "avg": {
                                  "type": "float",
                                  "_meta": {
                                    "description": "The avg duration"
                                  }
                                },
                                "min": {
                                  "type": "float",
                                  "_meta": {
                                    "description": "The min duration"
                                  }
                                }
                              }
                            },
                            "search_duration": {
                              "properties": {
                                "max": {
                                  "type": "float",
                                  "_meta": {
                                    "description": "The max duration"
                                  }
                                },
                                "avg": {
                                  "type": "float",
                                  "_meta": {
                                    "description": "The avg duration"
                                  }
                                },
                                "min": {
                                  "type": "float",
                                  "_meta": {
                                    "description": "The min duration"
                                  }
                                }
                              }
                            },
                            "gap_duration": {
                              "properties": {
                                "max": {
                                  "type": "float",
                                  "_meta": {
                                    "description": "The max duration"
                                  }
                                },
                                "avg": {
                                  "type": "float",
                                  "_meta": {
                                    "description": "The avg duration"
                                  }
                                },
                                "min": {
                                  "type": "float",
                                  "_meta": {
                                    "description": "The min duration"
                                  }
                                }
                              }
                            },
                            "gap_count": {
                              "type": "long",
                              "_meta": {
                                "description": "The count of gaps"
                              }
                            }
                          }
                        },
                        "total": {
                          "properties": {
                            "failures": {
                              "type": "long",
                              "_meta": {
                                "description": "The number of failed rules"
                              }
                            },
                            "partial_failures": {
                              "type": "long",
                              "_meta": {
                                "description": "The number of partial failure rules"
                              }
                            },
                            "succeeded": {
                              "type": "long",
                              "_meta": {
                                "description": "The number of succeeded rules"
                              }
                            }
                          }
                        }
                      }
                    }
                  }
                }
              }
            },
            "ml_jobs": {
              "properties": {
                "ml_job_usage": {
                  "properties": {
                    "custom": {
                      "properties": {
                        "enabled": {
                          "type": "long",
                          "_meta": {
                            "description": "The number of custom ML jobs rules enabled"
                          }
                        },
                        "disabled": {
                          "type": "long",
                          "_meta": {
                            "description": "The number of custom ML jobs rules disabled"
                          }
                        }
                      }
                    },
                    "elastic": {
                      "properties": {
                        "enabled": {
                          "type": "long",
                          "_meta": {
                            "description": "The number of elastic provided ML jobs rules enabled"
                          }
                        },
                        "disabled": {
                          "type": "long",
                          "_meta": {
                            "description": "The number of elastic provided ML jobs rules disabled"
                          }
                        }
                      }
                    }
                  }
                },
                "ml_job_metrics": {
                  "type": "array",
                  "items": {
                    "properties": {
                      "job_id": {
                        "type": "keyword",
                        "_meta": {
                          "description": "Identifier for the anomaly detection job"
                        }
                      },
                      "open_time": {
                        "type": "keyword",
                        "_meta": {
                          "description": "For open jobs only, the elapsed time for which the job has been open"
                        }
                      },
                      "create_time": {
                        "type": "keyword",
                        "_meta": {
                          "description": "The time the job was created"
                        }
                      },
                      "finished_time": {
                        "type": "keyword",
                        "_meta": {
                          "description": "If the job closed or failed, this is the time the job finished"
                        }
                      },
                      "state": {
                        "type": "keyword",
                        "_meta": {
                          "description": "The status of the anomaly detection job"
                        }
                      },
                      "data_counts": {
                        "properties": {
                          "bucket_count": {
                            "type": "long",
                            "_meta": {
                              "description": "The number of buckets processed"
                            }
                          },
                          "empty_bucket_count": {
                            "type": "long",
                            "_meta": {
                              "description": "The number of buckets which did not contain any data"
                            }
                          },
                          "input_bytes": {
                            "type": "long",
                            "_meta": {
                              "description": "The number of bytes of input data posted to the anomaly detection job"
                            }
                          },
                          "input_record_count": {
                            "type": "long",
                            "_meta": {
                              "description": "The number of input documents posted to the anomaly detection job"
                            }
                          },
                          "last_data_time": {
                            "type": "long",
                            "_meta": {
                              "description": "The timestamp at which data was last analyzed, according to server time"
                            }
                          },
                          "processed_record_count": {
                            "type": "long",
                            "_meta": {
                              "description": "The number of input documents that have been processed by the anomaly detection job"
                            }
                          }
                        }
                      },
                      "model_size_stats": {
                        "properties": {
                          "bucket_allocation_failures_count": {
                            "type": "long",
                            "_meta": {
                              "description": "The number of buckets for which new entities in incoming data were not processed due to insufficient model memory"
                            }
                          },
                          "model_bytes": {
                            "type": "long",
                            "_meta": {
                              "description": "The number of bytes of memory used by the models"
                            }
                          },
                          "model_bytes_exceeded": {
                            "type": "long",
                            "_meta": {
                              "description": "The number of bytes over the high limit for memory usage at the last allocation failure"
                            }
                          },
                          "model_bytes_memory_limit": {
                            "type": "long",
                            "_meta": {
                              "description": "The upper limit for model memory usage, checked on increasing values"
                            }
                          },
                          "peak_model_bytes": {
                            "type": "long",
                            "_meta": {
                              "description": "The peak number of bytes of memory ever used by the models"
                            }
                          }
                        }
                      },
                      "timing_stats": {
                        "properties": {
                          "bucket_count": {
                            "type": "long",
                            "_meta": {
                              "description": "The number of buckets processed"
                            }
                          },
                          "exponential_average_bucket_processing_time_ms": {
                            "type": "long",
                            "_meta": {
                              "description": "Exponential moving average of all bucket processing times, in milliseconds"
                            }
                          },
                          "exponential_average_bucket_processing_time_per_hour_ms": {
                            "type": "long",
                            "_meta": {
                              "description": "Exponentially-weighted moving average of bucket processing times calculated in a 1 hour time window, in milliseconds"
                            }
                          },
                          "maximum_bucket_processing_time_ms": {
                            "type": "long",
                            "_meta": {
                              "description": "Maximum among all bucket processing times, in milliseconds"
                            }
                          },
                          "minimum_bucket_processing_time_ms": {
                            "type": "long",
                            "_meta": {
                              "description": "Minimum among all bucket processing times, in milliseconds"
                            }
                          },
                          "total_bucket_processing_time_ms": {
                            "type": "long",
                            "_meta": {
                              "description": "Sum of all bucket processing times, in milliseconds"
                            }
                          }
                        }
                      },
                      "datafeed": {
                        "properties": {
                          "datafeed_id": {
                            "type": "keyword",
                            "_meta": {
                              "description": "A numerical character string that uniquely identifies the datafeed"
                            }
                          },
                          "state": {
                            "type": "keyword",
                            "_meta": {
                              "description": "The status of the datafeed"
                            }
                          },
                          "timing_stats": {
                            "properties": {
                              "average_search_time_per_bucket_ms": {
                                "type": "long",
                                "_meta": {
                                  "description": "The average search time per bucket, in milliseconds"
                                }
                              },
                              "bucket_count": {
                                "type": "long",
                                "_meta": {
                                  "description": "The number of buckets processed"
                                }
                              },
                              "exponential_average_search_time_per_hour_ms": {
                                "type": "long",
                                "_meta": {
                                  "description": "The exponential average search time per hour, in milliseconds"
                                }
                              },
                              "search_count": {
                                "type": "long",
                                "_meta": {
                                  "description": "The number of searches run by the datafeed"
                                }
                              },
                              "total_search_time_ms": {
                                "type": "long",
                                "_meta": {
                                  "description": "The total time the datafeed spent searching, in milliseconds"
                                }
                              }
                            }
                          }
                        }
                      }
                    }
                  }
                }
              }
            }
          }
        }
      }
    },
    "spaces": {
      "properties": {
        "usesFeatureControls": {
          "type": "boolean",
          "_meta": {
            "description": "Indicates if at least one feature is disabled in at least one space. This is a signal that space-level feature controls are in use. This does not account for role-based (security) feature controls."
          }
        },
        "disabledFeatures": {
          "properties": {
            "DYNAMIC_KEY": {
              "type": "long",
              "_meta": {
                "description": "The number of spaces which have this feature disabled."
              }
            },
            "stackAlerts": {
              "type": "long",
              "_meta": {
                "description": "The number of spaces which have this feature disabled."
              }
            },
            "actions": {
              "type": "long",
              "_meta": {
                "description": "The number of spaces which have this feature disabled."
              }
            },
            "enterpriseSearch": {
              "type": "long",
              "_meta": {
                "description": "The number of spaces which have this feature disabled."
              }
            },
            "fleet": {
              "type": "long",
              "_meta": {
                "description": "The number of spaces which have this feature disabled."
              }
            },
            "savedObjectsTagging": {
              "type": "long",
              "_meta": {
                "description": "The number of spaces which have this feature disabled."
              }
            },
            "indexPatterns": {
              "type": "long",
              "_meta": {
                "description": "The number of spaces which have this feature disabled."
              }
            },
            "discover": {
              "type": "long",
              "_meta": {
                "description": "The number of spaces which have this feature disabled."
              }
            },
            "canvas": {
              "type": "long",
              "_meta": {
                "description": "The number of spaces which have this feature disabled."
              }
            },
            "maps": {
              "type": "long",
              "_meta": {
                "description": "The number of spaces which have this feature disabled."
              }
            },
            "siem": {
              "type": "long",
              "_meta": {
                "description": "The number of spaces which have this feature disabled."
              }
            },
            "monitoring": {
              "type": "long",
              "_meta": {
                "description": "The number of spaces which have this feature disabled."
              }
            },
            "graph": {
              "type": "long",
              "_meta": {
                "description": "The number of spaces which have this feature disabled."
              }
            },
            "uptime": {
              "type": "long",
              "_meta": {
                "description": "The number of spaces which have this feature disabled."
              }
            },
            "savedObjectsManagement": {
              "type": "long",
              "_meta": {
                "description": "The number of spaces which have this feature disabled."
              }
            },
            "dev_tools": {
              "type": "long",
              "_meta": {
                "description": "The number of spaces which have this feature disabled."
              }
            },
            "advancedSettings": {
              "type": "long",
              "_meta": {
                "description": "The number of spaces which have this feature disabled."
              }
            },
            "infrastructure": {
              "type": "long",
              "_meta": {
                "description": "The number of spaces which have this feature disabled."
              }
            },
            "visualize": {
              "type": "long",
              "_meta": {
                "description": "The number of spaces which have this feature disabled."
              }
            },
            "logs": {
              "type": "long",
              "_meta": {
                "description": "The number of spaces which have this feature disabled."
              }
            },
            "dashboard": {
              "type": "long",
              "_meta": {
                "description": "The number of spaces which have this feature disabled."
              }
            },
            "ml": {
              "type": "long",
              "_meta": {
                "description": "The number of spaces which have this feature disabled."
              }
            },
            "apm": {
              "type": "long",
              "_meta": {
                "description": "The number of spaces which have this feature disabled."
              }
            }
          }
        },
        "available": {
          "type": "boolean",
          "_meta": {
            "description": "Indicates if the Spaces feature is available in this installation."
          }
        },
        "enabled": {
          "type": "boolean",
          "_meta": {
            "description": "Indicates if the Spaces feature is enabled in this installation."
          }
        },
        "count": {
          "type": "long",
          "_meta": {
            "description": "The number of spaces in this installation."
          }
        },
        "apiCalls.copySavedObjects.total": {
          "type": "long",
          "_meta": {
            "description": "The number of times the \"Copy Saved Objects\" API has been called."
          }
        },
        "apiCalls.copySavedObjects.kibanaRequest.yes": {
          "type": "long",
          "_meta": {
            "description": "The number of times the \"Copy Saved Objects\" API has been called via the Kibana client."
          }
        },
        "apiCalls.copySavedObjects.kibanaRequest.no": {
          "type": "long",
          "_meta": {
            "description": "The number of times the \"Copy Saved Objects\" API has been called via an API consumer (e.g. curl)."
          }
        },
        "apiCalls.copySavedObjects.createNewCopiesEnabled.yes": {
          "type": "long",
          "_meta": {
            "description": "The number of times the \"Copy Saved Objects\" API has been called with \"createNewCopies\" set to true."
          }
        },
        "apiCalls.copySavedObjects.createNewCopiesEnabled.no": {
          "type": "long",
          "_meta": {
            "description": "The number of times the \"Copy Saved Objects\" API has been called with \"createNewCopies\" set to false."
          }
        },
        "apiCalls.copySavedObjects.overwriteEnabled.yes": {
          "type": "long",
          "_meta": {
            "description": "The number of times the \"Copy Saved Objects\" API has been called with \"overwrite\" set to true."
          }
        },
        "apiCalls.copySavedObjects.overwriteEnabled.no": {
          "type": "long",
          "_meta": {
            "description": "The number of times the \"Copy Saved Objects\" API has been called with \"overwrite\" set to false."
          }
        },
        "apiCalls.resolveCopySavedObjectsErrors.total": {
          "type": "long",
          "_meta": {
            "description": "The number of times the \"Resolve Copy Saved Objects Errors\" API has been called."
          }
        },
        "apiCalls.resolveCopySavedObjectsErrors.kibanaRequest.yes": {
          "type": "long",
          "_meta": {
            "description": "The number of times the \"Resolve Copy Saved Objects Errors\" API has been called via the Kibana client."
          }
        },
        "apiCalls.resolveCopySavedObjectsErrors.kibanaRequest.no": {
          "type": "long",
          "_meta": {
            "description": "The number of times the \"Resolve Copy Saved Objects Errors\" API has been called via an API consumer (e.g. curl)."
          }
        },
        "apiCalls.resolveCopySavedObjectsErrors.createNewCopiesEnabled.yes": {
          "type": "long",
          "_meta": {
            "description": "The number of times the \"Resolve Copy Saved Objects Errors\" API has been called with \"createNewCopies\" set to true."
          }
        },
        "apiCalls.resolveCopySavedObjectsErrors.createNewCopiesEnabled.no": {
          "type": "long",
          "_meta": {
            "description": "The number of times the \"Resolve Copy Saved Objects Errors\" API has been called with \"createNewCopies\" set to false."
          }
        },
        "apiCalls.disableLegacyUrlAliases.total": {
          "type": "long",
          "_meta": {
            "description": "The number of times the \"Disable Legacy URL Aliases\" API has been called."
          }
        }
      }
    },
    "task_manager": {
      "properties": {
        "ephemeral_tasks_enabled": {
          "type": "boolean"
        },
        "ephemeral_request_capacity": {
          "type": "short"
        },
        "ephemeral_stats": {
          "properties": {
            "status": {
              "type": "keyword"
            },
            "queued_tasks": {
              "properties": {
                "p50": {
                  "type": "long"
                },
                "p90": {
                  "type": "long"
                },
                "p95": {
                  "type": "long"
                },
                "p99": {
                  "type": "long"
                }
              }
            },
            "load": {
              "properties": {
                "p50": {
                  "type": "long"
                },
                "p90": {
                  "type": "long"
                },
                "p95": {
                  "type": "long"
                },
                "p99": {
                  "type": "long"
                }
              }
            },
            "executions_per_cycle": {
              "properties": {
                "p50": {
                  "type": "long"
                },
                "p90": {
                  "type": "long"
                },
                "p95": {
                  "type": "long"
                },
                "p99": {
                  "type": "long"
                }
              }
            }
          }
        },
        "task_type_exclusion": {
          "type": "array",
          "items": {
            "type": "keyword"
          }
        },
        "failed_tasks": {
          "type": "long"
        }
      }
    },
    "upgrade-assistant-telemetry": {
      "properties": {
        "features": {
          "properties": {
            "deprecation_logging": {
              "properties": {
                "enabled": {
                  "type": "boolean",
                  "_meta": {
                    "description": "Whether user has enabled Elasticsearch deprecation logging"
                  }
                }
              }
            }
          }
        }
      }
    },
    "uptime": {
      "properties": {
        "last_24_hours": {
          "properties": {
            "hits": {
              "properties": {
                "autoRefreshEnabled": {
                  "type": "boolean"
                },
                "autorefreshInterval": {
                  "type": "array",
                  "items": {
                    "type": "long"
                  }
                },
                "dateRangeEnd": {
                  "type": "array",
                  "items": {
                    "type": "date"
                  }
                },
                "dateRangeStart": {
                  "type": "array",
                  "items": {
                    "type": "date"
                  }
                },
                "monitor_frequency": {
                  "type": "array",
                  "items": {
                    "type": "long"
                  }
                },
                "monitor_name_stats": {
                  "properties": {
                    "avg_length": {
                      "type": "float",
                      "_meta": {
                        "description": "This field represents the average length of monitor names"
                      }
                    },
                    "max_length": {
                      "type": "long",
                      "_meta": {
                        "description": "This field represents the max length of monitor names"
                      }
                    },
                    "min_length": {
                      "type": "long",
                      "_meta": {
                        "description": "This field represents the min length of monitor names"
                      }
                    }
                  }
                },
                "monitor_page": {
                  "type": "long"
                },
                "no_of_unique_monitors": {
                  "type": "long",
                  "_meta": {
                    "description": "This field represents the number of unique configured monitors"
                  }
                },
                "no_of_unique_observer_locations": {
                  "type": "long",
                  "_meta": {
                    "description": "This field represents the number of unique monitor observer locations"
                  }
                },
                "observer_location_name_stats": {
                  "properties": {
                    "avg_length": {
                      "type": "float",
                      "_meta": {
                        "description": "This field represents the average length of monitor observer location names"
                      }
                    },
                    "max_length": {
                      "type": "long",
                      "_meta": {
                        "description": "This field represents the max length of monitor observer location names"
                      }
                    },
                    "min_length": {
                      "type": "long",
                      "_meta": {
                        "description": "This field represents the min length of monitor observer location names"
                      }
                    }
                  }
                },
                "overview_page": {
                  "type": "long"
                },
                "settings_page": {
                  "type": "long"
                },
                "fleet_monitor_name_stats": {
                  "properties": {
                    "avg_length": {
                      "type": "float",
                      "_meta": {
                        "description": "This field represents the average length of fleet managed monitor names"
                      }
                    },
                    "max_length": {
                      "type": "long",
                      "_meta": {
                        "description": "This field represents the max length of fleet managed monitor names"
                      }
                    },
                    "min_length": {
                      "type": "long",
                      "_meta": {
                        "description": "This field represents the min length of fleet managed monitor names"
                      }
                    }
                  }
                },
                "fleet_monitor_frequency": {
                  "type": "array",
                  "items": {
                    "type": "long",
                    "_meta": {
                      "description": "This field represents the average the monitor frequency of fleet managed monitors"
                    }
                  }
                },
                "fleet_no_of_unique_monitors": {
                  "type": "long",
                  "_meta": {
                    "description": "This field represents the number of unique configured fleet managed monitors"
                  }
                }
              }
            }
          }
        }
      }
    },
    "workplace_search": {
      "properties": {
        "ui_viewed": {
          "properties": {
            "setup_guide": {
              "type": "long"
            },
            "overview": {
              "type": "long"
            }
          }
        },
        "ui_error": {
          "properties": {
            "cannot_connect": {
              "type": "long"
            },
            "not_found": {
              "type": "long"
            }
          }
        },
        "ui_clicked": {
          "properties": {
            "header_launch_button": {
              "type": "long"
            },
            "org_name_change_button": {
              "type": "long"
            },
            "onboarding_card_button": {
              "type": "long"
            },
            "recent_activity_source_details_link": {
              "type": "long"
            }
          }
        }
      }
    }
  }
}<|MERGE_RESOLUTION|>--- conflicted
+++ resolved
@@ -2905,1977 +2905,6 @@
                 },
                 "xpack__ml__anomaly_detection_jobs_health": {
                   "type": "long"
-                }
-              }
-            }
-          }
-        }
-      }
-    },
-<<<<<<< HEAD
-    "apm": {
-      "properties": {
-        "services_per_agent": {
-          "properties": {
-            "android/java": {
-              "type": "long"
-            },
-            "dotnet": {
-              "type": "long"
-            },
-            "iOS/swift": {
-              "type": "long"
-            },
-            "go": {
-              "type": "long"
-            },
-            "java": {
-              "type": "long"
-            },
-            "js-base": {
-              "type": "long"
-            },
-            "nodejs": {
-              "type": "long"
-            },
-            "php": {
-              "type": "long"
-            },
-            "python": {
-              "type": "long"
-            },
-            "ruby": {
-              "type": "long"
-            },
-            "rum-js": {
-              "type": "long"
-            },
-            "otlp": {
-              "type": "long"
-            },
-            "opentelemetry/cpp": {
-              "type": "long"
-            },
-            "opentelemetry/dotnet": {
-              "type": "long"
-            },
-            "opentelemetry/erlang": {
-              "type": "long"
-            },
-            "opentelemetry/go": {
-              "type": "long"
-            },
-            "opentelemetry/java": {
-              "type": "long"
-            },
-            "opentelemetry/nodejs": {
-              "type": "long"
-            },
-            "opentelemetry/php": {
-              "type": "long"
-            },
-            "opentelemetry/python": {
-              "type": "long"
-            },
-            "opentelemetry/ruby": {
-              "type": "long"
-            },
-            "opentelemetry/swift": {
-              "type": "long"
-            },
-            "opentelemetry/webjs": {
-              "type": "long"
-            }
-          }
-        },
-        "agents": {
-          "properties": {
-            "android/java": {
-              "properties": {
-                "agent": {
-                  "properties": {
-                    "version": {
-                      "type": "array",
-                      "items": {
-                        "type": "keyword"
-                      }
-                    }
-                  }
-                },
-                "service": {
-                  "properties": {
-                    "framework": {
-                      "properties": {
-                        "name": {
-                          "type": "array",
-                          "items": {
-                            "type": "keyword"
-                          }
-                        },
-                        "version": {
-                          "type": "array",
-                          "items": {
-                            "type": "keyword"
-                          }
-                        },
-                        "composite": {
-                          "type": "array",
-                          "items": {
-                            "type": "keyword"
-                          }
-                        }
-                      }
-                    },
-                    "language": {
-                      "properties": {
-                        "name": {
-                          "type": "array",
-                          "items": {
-                            "type": "keyword"
-                          }
-                        },
-                        "version": {
-                          "type": "array",
-                          "items": {
-                            "type": "keyword"
-                          }
-                        },
-                        "composite": {
-                          "type": "array",
-                          "items": {
-                            "type": "keyword"
-                          }
-                        }
-                      }
-                    },
-                    "runtime": {
-                      "properties": {
-                        "name": {
-                          "type": "array",
-                          "items": {
-                            "type": "keyword"
-                          }
-                        },
-                        "version": {
-                          "type": "array",
-                          "items": {
-                            "type": "keyword"
-                          }
-                        },
-                        "composite": {
-                          "type": "array",
-                          "items": {
-                            "type": "keyword"
-                          }
-                        }
-                      }
-                    }
-                  }
-                }
-              }
-            },
-            "dotnet": {
-              "properties": {
-                "agent": {
-                  "properties": {
-                    "version": {
-                      "type": "array",
-                      "items": {
-                        "type": "keyword"
-                      }
-                    }
-                  }
-                },
-                "service": {
-                  "properties": {
-                    "framework": {
-                      "properties": {
-                        "name": {
-                          "type": "array",
-                          "items": {
-                            "type": "keyword"
-                          }
-                        },
-                        "version": {
-                          "type": "array",
-                          "items": {
-                            "type": "keyword"
-                          }
-                        },
-                        "composite": {
-                          "type": "array",
-                          "items": {
-                            "type": "keyword"
-                          }
-                        }
-                      }
-                    },
-                    "language": {
-                      "properties": {
-                        "name": {
-                          "type": "array",
-                          "items": {
-                            "type": "keyword"
-                          }
-                        },
-                        "version": {
-                          "type": "array",
-                          "items": {
-                            "type": "keyword"
-                          }
-                        },
-                        "composite": {
-                          "type": "array",
-                          "items": {
-                            "type": "keyword"
-                          }
-                        }
-                      }
-                    },
-                    "runtime": {
-                      "properties": {
-                        "name": {
-                          "type": "array",
-                          "items": {
-                            "type": "keyword"
-                          }
-                        },
-                        "version": {
-                          "type": "array",
-                          "items": {
-                            "type": "keyword"
-                          }
-                        },
-                        "composite": {
-                          "type": "array",
-                          "items": {
-                            "type": "keyword"
-                          }
-                        }
-                      }
-                    }
-                  }
-                }
-              }
-            },
-            "iOS/swift": {
-              "properties": {
-                "agent": {
-                  "properties": {
-                    "version": {
-                      "type": "array",
-                      "items": {
-                        "type": "keyword"
-                      }
-                    }
-                  }
-                },
-                "service": {
-                  "properties": {
-                    "framework": {
-                      "properties": {
-                        "name": {
-                          "type": "array",
-                          "items": {
-                            "type": "keyword"
-                          }
-                        },
-                        "version": {
-                          "type": "array",
-                          "items": {
-                            "type": "keyword"
-                          }
-                        },
-                        "composite": {
-                          "type": "array",
-                          "items": {
-                            "type": "keyword"
-                          }
-                        }
-                      }
-                    },
-                    "language": {
-                      "properties": {
-                        "name": {
-                          "type": "array",
-                          "items": {
-                            "type": "keyword"
-                          }
-                        },
-                        "version": {
-                          "type": "array",
-                          "items": {
-                            "type": "keyword"
-                          }
-                        },
-                        "composite": {
-                          "type": "array",
-                          "items": {
-                            "type": "keyword"
-                          }
-                        }
-                      }
-                    },
-                    "runtime": {
-                      "properties": {
-                        "name": {
-                          "type": "array",
-                          "items": {
-                            "type": "keyword"
-                          }
-                        },
-                        "version": {
-                          "type": "array",
-                          "items": {
-                            "type": "keyword"
-                          }
-                        },
-                        "composite": {
-                          "type": "array",
-                          "items": {
-                            "type": "keyword"
-                          }
-                        }
-                      }
-                    }
-                  }
-                }
-              }
-            },
-            "go": {
-              "properties": {
-                "agent": {
-                  "properties": {
-                    "version": {
-                      "type": "array",
-                      "items": {
-                        "type": "keyword"
-                      }
-                    }
-                  }
-                },
-                "service": {
-                  "properties": {
-                    "framework": {
-                      "properties": {
-                        "name": {
-                          "type": "array",
-                          "items": {
-                            "type": "keyword"
-                          }
-                        },
-                        "version": {
-                          "type": "array",
-                          "items": {
-                            "type": "keyword"
-                          }
-                        },
-                        "composite": {
-                          "type": "array",
-                          "items": {
-                            "type": "keyword"
-                          }
-                        }
-                      }
-                    },
-                    "language": {
-                      "properties": {
-                        "name": {
-                          "type": "array",
-                          "items": {
-                            "type": "keyword"
-                          }
-                        },
-                        "version": {
-                          "type": "array",
-                          "items": {
-                            "type": "keyword"
-                          }
-                        },
-                        "composite": {
-                          "type": "array",
-                          "items": {
-                            "type": "keyword"
-                          }
-                        }
-                      }
-                    },
-                    "runtime": {
-                      "properties": {
-                        "name": {
-                          "type": "array",
-                          "items": {
-                            "type": "keyword"
-                          }
-                        },
-                        "version": {
-                          "type": "array",
-                          "items": {
-                            "type": "keyword"
-                          }
-                        },
-                        "composite": {
-                          "type": "array",
-                          "items": {
-                            "type": "keyword"
-                          }
-                        }
-                      }
-                    }
-                  }
-                }
-              }
-            },
-            "java": {
-=======
-    "cases": {
-      "properties": {
-        "cases": {
-          "properties": {
-            "all": {
->>>>>>> b861fe16
-              "properties": {
-                "agent": {
-                  "properties": {
-                    "version": {
-                      "type": "array",
-                      "items": {
-                        "type": "keyword"
-                      }
-                    }
-                  }
-                },
-                "service": {
-                  "properties": {
-                    "framework": {
-                      "properties": {
-                        "name": {
-                          "type": "array",
-                          "items": {
-                            "type": "keyword"
-                          }
-                        },
-                        "version": {
-                          "type": "array",
-                          "items": {
-                            "type": "keyword"
-                          }
-                        },
-                        "composite": {
-                          "type": "array",
-                          "items": {
-                            "type": "keyword"
-                          }
-                        }
-                      }
-                    },
-                    "language": {
-                      "properties": {
-                        "name": {
-                          "type": "array",
-                          "items": {
-                            "type": "keyword"
-                          }
-                        },
-                        "version": {
-                          "type": "array",
-                          "items": {
-                            "type": "keyword"
-                          }
-                        },
-                        "composite": {
-                          "type": "array",
-                          "items": {
-                            "type": "keyword"
-                          }
-                        }
-                      }
-                    },
-                    "runtime": {
-                      "properties": {
-                        "name": {
-                          "type": "array",
-                          "items": {
-                            "type": "keyword"
-                          }
-                        },
-                        "version": {
-                          "type": "array",
-                          "items": {
-                            "type": "keyword"
-                          }
-                        },
-                        "composite": {
-                          "type": "array",
-                          "items": {
-                            "type": "keyword"
-                          }
-                        }
-                      }
-                    }
-                  }
-                }
-              }
-            },
-            "js-base": {
-              "properties": {
-                "agent": {
-                  "properties": {
-                    "version": {
-                      "type": "array",
-                      "items": {
-                        "type": "keyword"
-                      }
-                    }
-                  }
-                },
-                "service": {
-                  "properties": {
-                    "framework": {
-                      "properties": {
-                        "name": {
-                          "type": "array",
-                          "items": {
-                            "type": "keyword"
-                          }
-                        },
-                        "version": {
-                          "type": "array",
-                          "items": {
-                            "type": "keyword"
-                          }
-                        },
-                        "composite": {
-                          "type": "array",
-                          "items": {
-                            "type": "keyword"
-                          }
-                        }
-                      }
-                    },
-                    "language": {
-                      "properties": {
-                        "name": {
-                          "type": "array",
-                          "items": {
-                            "type": "keyword"
-                          }
-                        },
-                        "version": {
-                          "type": "array",
-                          "items": {
-                            "type": "keyword"
-                          }
-                        },
-                        "composite": {
-                          "type": "array",
-                          "items": {
-                            "type": "keyword"
-                          }
-                        }
-                      }
-                    },
-                    "runtime": {
-                      "properties": {
-                        "name": {
-                          "type": "array",
-                          "items": {
-                            "type": "keyword"
-                          }
-                        },
-                        "version": {
-                          "type": "array",
-                          "items": {
-                            "type": "keyword"
-                          }
-                        },
-                        "composite": {
-                          "type": "array",
-                          "items": {
-                            "type": "keyword"
-                          }
-                        }
-                      }
-                    }
-                  }
-                }
-              }
-            },
-            "nodejs": {
-              "properties": {
-                "agent": {
-                  "properties": {
-                    "version": {
-                      "type": "array",
-                      "items": {
-                        "type": "keyword"
-                      }
-                    }
-                  }
-                },
-                "service": {
-                  "properties": {
-                    "framework": {
-                      "properties": {
-                        "name": {
-                          "type": "array",
-                          "items": {
-                            "type": "keyword"
-                          }
-                        },
-                        "version": {
-                          "type": "array",
-                          "items": {
-                            "type": "keyword"
-                          }
-                        },
-                        "composite": {
-                          "type": "array",
-                          "items": {
-                            "type": "keyword"
-                          }
-                        }
-                      }
-                    },
-                    "language": {
-                      "properties": {
-                        "name": {
-                          "type": "array",
-                          "items": {
-                            "type": "keyword"
-                          }
-                        },
-                        "version": {
-                          "type": "array",
-                          "items": {
-                            "type": "keyword"
-                          }
-                        },
-                        "composite": {
-                          "type": "array",
-                          "items": {
-                            "type": "keyword"
-                          }
-                        }
-                      }
-                    },
-                    "runtime": {
-                      "properties": {
-                        "name": {
-                          "type": "array",
-                          "items": {
-                            "type": "keyword"
-                          }
-                        },
-                        "version": {
-                          "type": "array",
-                          "items": {
-                            "type": "keyword"
-                          }
-                        },
-                        "composite": {
-                          "type": "array",
-                          "items": {
-                            "type": "keyword"
-                          }
-                        }
-                      }
-                    }
-                  }
-                }
-              }
-            },
-            "php": {
-              "properties": {
-                "agent": {
-                  "properties": {
-                    "version": {
-                      "type": "array",
-                      "items": {
-                        "type": "keyword"
-                      }
-                    }
-                  }
-                },
-                "service": {
-                  "properties": {
-                    "framework": {
-                      "properties": {
-                        "name": {
-                          "type": "array",
-                          "items": {
-                            "type": "keyword"
-                          }
-                        },
-                        "version": {
-                          "type": "array",
-                          "items": {
-                            "type": "keyword"
-                          }
-                        },
-                        "composite": {
-                          "type": "array",
-                          "items": {
-                            "type": "keyword"
-                          }
-                        }
-                      }
-                    },
-                    "language": {
-                      "properties": {
-                        "name": {
-                          "type": "array",
-                          "items": {
-                            "type": "keyword"
-                          }
-                        },
-                        "version": {
-                          "type": "array",
-                          "items": {
-                            "type": "keyword"
-                          }
-                        },
-                        "composite": {
-                          "type": "array",
-                          "items": {
-                            "type": "keyword"
-                          }
-                        }
-                      }
-                    },
-                    "runtime": {
-                      "properties": {
-                        "name": {
-                          "type": "array",
-                          "items": {
-                            "type": "keyword"
-                          }
-                        },
-                        "version": {
-                          "type": "array",
-                          "items": {
-                            "type": "keyword"
-                          }
-                        },
-                        "composite": {
-                          "type": "array",
-                          "items": {
-                            "type": "keyword"
-                          }
-                        }
-                      }
-                    }
-                  }
-                }
-              }
-            },
-            "python": {
-              "properties": {
-                "agent": {
-                  "properties": {
-                    "version": {
-                      "type": "array",
-                      "items": {
-                        "type": "keyword"
-                      }
-                    }
-                  }
-                },
-                "service": {
-                  "properties": {
-                    "framework": {
-                      "properties": {
-                        "name": {
-                          "type": "array",
-                          "items": {
-                            "type": "keyword"
-                          }
-                        },
-                        "version": {
-                          "type": "array",
-                          "items": {
-                            "type": "keyword"
-                          }
-                        },
-                        "composite": {
-                          "type": "array",
-                          "items": {
-                            "type": "keyword"
-                          }
-                        }
-                      }
-                    },
-                    "language": {
-                      "properties": {
-                        "name": {
-                          "type": "array",
-                          "items": {
-                            "type": "keyword"
-                          }
-                        },
-                        "version": {
-                          "type": "array",
-                          "items": {
-                            "type": "keyword"
-                          }
-                        },
-                        "composite": {
-                          "type": "array",
-                          "items": {
-                            "type": "keyword"
-                          }
-                        }
-                      }
-                    },
-                    "runtime": {
-                      "properties": {
-                        "name": {
-                          "type": "array",
-                          "items": {
-                            "type": "keyword"
-                          }
-                        },
-                        "version": {
-                          "type": "array",
-                          "items": {
-                            "type": "keyword"
-                          }
-                        },
-                        "composite": {
-                          "type": "array",
-                          "items": {
-                            "type": "keyword"
-                          }
-                        }
-                      }
-                    }
-                  }
-                }
-              }
-            },
-            "ruby": {
-              "properties": {
-                "agent": {
-                  "properties": {
-                    "version": {
-                      "type": "array",
-                      "items": {
-                        "type": "keyword"
-                      }
-                    }
-                  }
-                },
-                "service": {
-                  "properties": {
-                    "framework": {
-                      "properties": {
-                        "name": {
-                          "type": "array",
-                          "items": {
-                            "type": "keyword"
-                          }
-                        },
-                        "version": {
-                          "type": "array",
-                          "items": {
-                            "type": "keyword"
-                          }
-                        },
-                        "composite": {
-                          "type": "array",
-                          "items": {
-                            "type": "keyword"
-                          }
-                        }
-                      }
-                    },
-                    "language": {
-                      "properties": {
-                        "name": {
-                          "type": "array",
-                          "items": {
-                            "type": "keyword"
-                          }
-                        },
-                        "version": {
-                          "type": "array",
-                          "items": {
-                            "type": "keyword"
-                          }
-                        },
-                        "composite": {
-                          "type": "array",
-                          "items": {
-                            "type": "keyword"
-                          }
-                        }
-                      }
-                    },
-                    "runtime": {
-                      "properties": {
-                        "name": {
-                          "type": "array",
-                          "items": {
-                            "type": "keyword"
-                          }
-                        },
-                        "version": {
-                          "type": "array",
-                          "items": {
-                            "type": "keyword"
-                          }
-                        },
-                        "composite": {
-                          "type": "array",
-                          "items": {
-                            "type": "keyword"
-                          }
-                        }
-                      }
-                    }
-                  }
-                }
-              }
-            },
-            "rum-js": {
-              "properties": {
-                "agent": {
-                  "properties": {
-                    "version": {
-                      "type": "array",
-                      "items": {
-                        "type": "keyword"
-                      }
-                    }
-                  }
-                },
-                "service": {
-                  "properties": {
-                    "framework": {
-                      "properties": {
-                        "name": {
-                          "type": "array",
-                          "items": {
-                            "type": "keyword"
-                          }
-                        },
-                        "version": {
-                          "type": "array",
-                          "items": {
-                            "type": "keyword"
-                          }
-                        },
-                        "composite": {
-                          "type": "array",
-                          "items": {
-                            "type": "keyword"
-                          }
-                        }
-                      }
-                    },
-                    "language": {
-                      "properties": {
-                        "name": {
-                          "type": "array",
-                          "items": {
-                            "type": "keyword"
-                          }
-                        },
-                        "version": {
-                          "type": "array",
-                          "items": {
-                            "type": "keyword"
-                          }
-                        },
-                        "composite": {
-                          "type": "array",
-                          "items": {
-                            "type": "keyword"
-                          }
-                        }
-                      }
-                    },
-                    "runtime": {
-                      "properties": {
-                        "name": {
-                          "type": "array",
-                          "items": {
-                            "type": "keyword"
-                          }
-                        },
-                        "version": {
-                          "type": "array",
-                          "items": {
-                            "type": "keyword"
-                          }
-                        },
-                        "composite": {
-                          "type": "array",
-                          "items": {
-                            "type": "keyword"
-                          }
-                        }
-                      }
-                    }
-                  }
-                }
-              }
-            }
-          }
-        },
-        "has_any_services": {
-          "type": "boolean"
-        },
-        "version": {
-          "properties": {
-            "apm_server": {
-              "properties": {
-                "major": {
-                  "type": "long"
-                },
-                "minor": {
-                  "type": "long"
-                },
-                "patch": {
-                  "type": "long"
-                }
-              }
-            }
-          }
-        },
-        "environments": {
-          "properties": {
-            "services_without_environment": {
-              "type": "long"
-            },
-            "services_with_multiple_environments": {
-              "type": "long"
-            },
-            "top_environments": {
-              "type": "array",
-              "items": {
-                "type": "keyword"
-              }
-            }
-          }
-        },
-        "aggregated_transactions": {
-          "properties": {
-            "current_implementation": {
-              "properties": {
-                "expected_metric_document_count": {
-                  "type": "long"
-                },
-                "transaction_count": {
-                  "type": "long"
-                }
-              }
-            },
-            "no_observer_name": {
-              "properties": {
-                "expected_metric_document_count": {
-                  "type": "long"
-                },
-                "transaction_count": {
-                  "type": "long"
-                }
-              }
-            },
-            "no_rum": {
-              "properties": {
-                "expected_metric_document_count": {
-                  "type": "long"
-                },
-                "transaction_count": {
-                  "type": "long"
-                }
-              }
-            },
-            "no_rum_no_observer_name": {
-              "properties": {
-                "expected_metric_document_count": {
-                  "type": "long"
-                },
-                "transaction_count": {
-                  "type": "long"
-                }
-              }
-            },
-            "only_rum": {
-              "properties": {
-                "expected_metric_document_count": {
-                  "type": "long"
-                },
-                "transaction_count": {
-                  "type": "long"
-                }
-              }
-            },
-            "only_rum_no_observer_name": {
-              "properties": {
-                "expected_metric_document_count": {
-                  "type": "long"
-                },
-                "transaction_count": {
-                  "type": "long"
-                }
-              }
-            }
-          }
-        },
-        "cloud": {
-          "properties": {
-            "availability_zone": {
-              "type": "array",
-              "items": {
-                "type": "keyword"
-              }
-            },
-            "provider": {
-              "type": "array",
-              "items": {
-                "type": "keyword"
-              }
-            },
-            "region": {
-              "type": "array",
-              "items": {
-                "type": "keyword"
-              }
-            }
-          }
-        },
-        "host": {
-          "properties": {
-            "os": {
-              "properties": {
-                "platform": {
-                  "type": "array",
-                  "items": {
-                    "type": "keyword"
-                  }
-                }
-              }
-            }
-          }
-        },
-        "counts": {
-          "properties": {
-            "transaction": {
-              "properties": {
-                "1d": {
-                  "type": "long"
-                },
-                "all": {
-                  "type": "long"
-                }
-              }
-            },
-            "span": {
-              "properties": {
-                "1d": {
-                  "type": "long"
-                },
-                "all": {
-                  "type": "long"
-                }
-              }
-            },
-            "error": {
-              "properties": {
-                "1d": {
-                  "type": "long"
-                },
-                "all": {
-                  "type": "long"
-                }
-              }
-            },
-            "metric": {
-              "properties": {
-                "1d": {
-                  "type": "long"
-                },
-                "all": {
-                  "type": "long"
-                }
-              }
-            },
-            "sourcemap": {
-              "properties": {
-                "1d": {
-                  "type": "long"
-                },
-                "all": {
-                  "type": "long"
-                }
-              }
-            },
-            "onboarding": {
-              "properties": {
-                "1d": {
-                  "type": "long"
-                },
-                "all": {
-                  "type": "long"
-                }
-              }
-            },
-            "agent_configuration": {
-              "properties": {
-                "all": {
-                  "type": "long"
-                }
-              }
-            },
-            "max_transaction_groups_per_service": {
-              "properties": {
-                "1d": {
-                  "type": "long"
-                },
-                "all": {
-                  "type": "long"
-                }
-              }
-            },
-            "max_error_groups_per_service": {
-              "properties": {
-                "1d": {
-                  "type": "long"
-                },
-                "all": {
-                  "type": "long"
-                }
-              }
-            },
-            "traces": {
-              "properties": {
-                "1d": {
-                  "type": "long"
-                },
-                "all": {
-                  "type": "long"
-                }
-              }
-            },
-            "services": {
-              "properties": {
-                "1d": {
-                  "type": "long"
-                },
-                "all": {
-                  "type": "long"
-                }
-              }
-            }
-          }
-        },
-        "cardinality": {
-          "properties": {
-            "client": {
-              "properties": {
-                "geo": {
-                  "properties": {
-                    "country_iso_code": {
-                      "properties": {
-                        "rum": {
-                          "properties": {
-                            "1d": {
-                              "type": "long"
-                            }
-                          }
-                        }
-                      }
-                    }
-                  }
-                }
-              }
-            },
-            "user_agent": {
-              "properties": {
-                "original": {
-                  "properties": {
-                    "all_agents": {
-                      "properties": {
-                        "1d": {
-                          "type": "long"
-                        }
-                      }
-                    },
-                    "rum": {
-                      "properties": {
-                        "1d": {
-                          "type": "long"
-                        }
-                      }
-                    }
-                  }
-                }
-              }
-            },
-            "transaction": {
-              "properties": {
-                "name": {
-                  "properties": {
-                    "all_agents": {
-                      "properties": {
-                        "1d": {
-                          "type": "long"
-                        }
-                      }
-                    },
-                    "rum": {
-                      "properties": {
-                        "1d": {
-                          "type": "long"
-                        }
-                      }
-                    }
-                  }
-                }
-              }
-            }
-          }
-<<<<<<< HEAD
-        },
-        "retainment": {
-          "properties": {
-            "span": {
-              "properties": {
-                "ms": {
-                  "type": "long"
-                }
-              }
-            },
-            "transaction": {
-=======
-        }
-      }
-    },
-    "reporting": {
-      "properties": {
-        "csv_searchsource": {
-          "properties": {
-            "available": {
-              "type": "boolean"
-            },
-            "total": {
-              "type": "long"
-            },
-            "deprecated": {
-              "type": "long"
-            },
-            "output_size": {
->>>>>>> b861fe16
-              "properties": {
-                "ms": {
-                  "type": "long"
-                }
-              }
-            },
-            "error": {
-              "properties": {
-                "ms": {
-                  "type": "long"
-                }
-              }
-            },
-            "metric": {
-              "properties": {
-                "ms": {
-                  "type": "long"
-                }
-              }
-            },
-            "sourcemap": {
-              "properties": {
-                "ms": {
-                  "type": "long"
-                }
-              }
-            },
-            "onboarding": {
-              "properties": {
-                "ms": {
-                  "type": "long"
-                }
-              }
-            }
-          }
-        },
-        "integrations": {
-          "properties": {
-            "ml": {
-              "properties": {
-                "all_jobs_count": {
-                  "type": "long"
-                }
-              }
-            }
-          }
-        },
-        "indices": {
-          "properties": {
-            "shards": {
-              "properties": {
-                "total": {
-                  "type": "long"
-                }
-              }
-            },
-            "all": {
-              "properties": {
-                "total": {
-                  "properties": {
-                    "docs": {
-                      "properties": {
-                        "count": {
-                          "type": "long"
-                        }
-                      }
-                    },
-                    "store": {
-                      "properties": {
-                        "size_in_bytes": {
-                          "type": "long"
-                        }
-                      }
-                    }
-                  }
-                }
-              }
-            }
-          }
-        },
-        "service_groups": {
-          "properties": {
-            "kuery_fields": {
-              "type": "array",
-              "items": {
-                "type": "keyword"
-              }
-            }
-          }
-        },
-        "per_service": {
-          "type": "array",
-          "items": {
-            "properties": {
-              "service_id": {
-                "type": "keyword"
-              },
-              "timed_out": {
-                "type": "boolean"
-              },
-              "cloud": {
-                "properties": {
-                  "availability_zones": {
-                    "type": "array",
-                    "items": {
-                      "type": "keyword"
-                    }
-                  },
-                  "regions": {
-                    "type": "array",
-                    "items": {
-                      "type": "keyword"
-                    }
-                  },
-                  "providers": {
-                    "type": "array",
-                    "items": {
-                      "type": "keyword"
-                    }
-                  }
-                }
-              },
-              "faas": {
-                "properties": {
-                  "trigger": {
-                    "properties": {
-                      "type": {
-                        "type": "array",
-                        "items": {
-                          "type": "keyword"
-                        }
-                      }
-                    }
-                  }
-                }
-              },
-              "agent": {
-                "properties": {
-                  "name": {
-                    "type": "keyword"
-                  },
-                  "version": {
-                    "type": "keyword"
-                  }
-                }
-              },
-              "service": {
-                "properties": {
-                  "language": {
-                    "properties": {
-                      "name": {
-                        "type": "keyword"
-                      },
-                      "version": {
-                        "type": "keyword"
-                      }
-                    }
-                  },
-                  "framework": {
-                    "properties": {
-                      "name": {
-                        "type": "keyword"
-                      },
-                      "version": {
-                        "type": "keyword"
-                      }
-                    }
-                  },
-                  "runtime": {
-                    "properties": {
-                      "name": {
-                        "type": "keyword"
-                      },
-                      "version": {
-                        "type": "keyword"
-                      }
-                    }
-                  }
-                }
-              },
-              "kubernetes": {
-                "properties": {
-                  "pod": {
-                    "properties": {
-                      "name": {
-                        "type": "keyword"
-                      }
-                    }
-                  }
-                }
-              },
-              "container": {
-                "properties": {
-                  "id": {
-                    "type": "keyword"
-                  }
-                }
-              }
-            }
-          }
-        },
-        "tasks": {
-          "properties": {
-            "aggregated_transactions": {
-              "properties": {
-                "took": {
-                  "properties": {
-                    "ms": {
-                      "type": "long"
-                    }
-                  }
-                }
-              }
-            },
-            "cloud": {
-              "properties": {
-                "took": {
-                  "properties": {
-                    "ms": {
-                      "type": "long"
-                    }
-                  }
-                }
-              }
-            },
-            "host": {
-              "properties": {
-                "took": {
-                  "properties": {
-                    "ms": {
-                      "type": "long"
-                    }
-                  }
-                }
-              }
-            },
-            "processor_events": {
-              "properties": {
-                "took": {
-                  "properties": {
-                    "ms": {
-                      "type": "long"
-                    }
-                  }
-                }
-              }
-            },
-            "agent_configuration": {
-              "properties": {
-                "took": {
-                  "properties": {
-                    "ms": {
-                      "type": "long"
-                    }
-                  }
-                }
-              }
-            },
-            "services": {
-              "properties": {
-                "took": {
-                  "properties": {
-                    "ms": {
-                      "type": "long"
-                    }
-                  }
-                }
-              }
-            },
-            "versions": {
-              "properties": {
-                "took": {
-                  "properties": {
-                    "ms": {
-                      "type": "long"
-                    }
-                  }
-                }
-              }
-            },
-            "groupings": {
-              "properties": {
-                "took": {
-                  "properties": {
-                    "ms": {
-                      "type": "long"
-                    }
-                  }
-                }
-              }
-            },
-            "integrations": {
-              "properties": {
-                "took": {
-                  "properties": {
-                    "ms": {
-                      "type": "long"
-                    }
-                  }
-                }
-              }
-            },
-            "agents": {
-              "properties": {
-                "took": {
-                  "properties": {
-                    "ms": {
-                      "type": "long"
-                    }
-                  }
-                }
-              }
-            },
-            "indices_stats": {
-              "properties": {
-                "took": {
-                  "properties": {
-                    "ms": {
-                      "type": "long"
-                    }
-                  }
-                }
-              }
-            },
-            "cardinality": {
-              "properties": {
-                "took": {
-                  "properties": {
-                    "ms": {
-                      "type": "long"
-                    }
-                  }
-                }
-              }
-            },
-            "environments": {
-              "properties": {
-                "took": {
-                  "properties": {
-                    "ms": {
-                      "type": "long"
-                    }
-                  }
-                }
-              }
-            },
-            "service_groups": {
-              "properties": {
-                "took": {
-                  "properties": {
-                    "ms": {
-                      "type": "long"
-                    }
-                  }
-                }
-              }
-            },
-            "per_service": {
-              "properties": {
-                "took": {
-                  "properties": {
-                    "ms": {
-                      "type": "long"
-                    }
-                  }
-                }
-              }
-            }
-          }
-        }
-      }
-    },
-    "app_search": {
-      "properties": {
-        "ui_viewed": {
-          "properties": {
-            "setup_guide": {
-              "type": "long"
-            },
-            "engines_overview": {
-              "type": "long"
-            }
-          }
-        },
-        "ui_error": {
-          "properties": {
-            "cannot_connect": {
-              "type": "long"
-            },
-            "not_found": {
-              "type": "long"
-            }
-          }
-        },
-        "ui_clicked": {
-          "properties": {
-            "create_first_engine_button": {
-              "type": "long"
-            },
-            "engine_table_link": {
-              "type": "long"
-            }
-          }
-        }
-      }
-    },
-    "canvas": {
-      "properties": {
-        "workpads": {
-          "properties": {
-            "total": {
-              "type": "long",
-              "_meta": {
-                "description": "The total number of Canvas Workpads in the cluster"
-              }
-            }
-          }
-        },
-        "pages": {
-          "properties": {
-            "total": {
-              "type": "long",
-              "_meta": {
-                "description": "The total number of pages across all Canvas Workpads"
-              }
-            },
-            "per_workpad": {
-              "properties": {
-                "avg": {
-                  "type": "float",
-                  "_meta": {
-                    "description": "The average number of pages across all Canvas Workpads"
-                  }
-                },
-                "min": {
-                  "type": "long",
-                  "_meta": {
-                    "description": "The minimum number of pages found in a Canvas Workpad"
-                  }
-                },
-                "max": {
-                  "type": "long",
-                  "_meta": {
-                    "description": "The maximum number of pages found in a Canvas Workpad"
-                  }
-                }
-              }
-            }
-          }
-        },
-        "elements": {
-          "properties": {
-            "total": {
-              "type": "long",
-              "_meta": {
-                "description": "The total number of elements across all Canvas Workpads"
-              }
-            },
-            "per_page": {
-              "properties": {
-                "avg": {
-                  "type": "float",
-                  "_meta": {
-                    "description": "The average number of elements per page across all Canvas Workpads"
-                  }
-                },
-                "min": {
-                  "type": "long",
-                  "_meta": {
-                    "description": "The minimum number of elements on a page across all Canvas Workpads"
-                  }
-                },
-                "max": {
-                  "type": "long",
-                  "_meta": {
-                    "description": "The maximum number of elements on a page across all Canvas Workpads"
-                  }
-                }
-              }
-            }
-          }
-        },
-        "functions": {
-          "properties": {
-            "total": {
-              "type": "long",
-              "_meta": {
-                "description": "The total number of functions in use across all Canvas Workpads"
-              }
-            },
-            "in_use": {
-              "type": "array",
-              "items": {
-                "type": "keyword",
-                "_meta": {
-                  "description": "A function in use in any Canvas Workpad"
-                }
-              }
-            },
-            "in_use_30d": {
-              "type": "array",
-              "items": {
-                "type": "keyword",
-                "_meta": {
-                  "description": "A function in use in a Canvas Workpad that has been modified in the last 30 days"
-                }
-              }
-            },
-            "in_use_90d": {
-              "type": "array",
-              "items": {
-                "type": "keyword",
-                "_meta": {
-                  "description": "A function in use in a Canvas Workpad that has been modified in the last 90 days"
-                }
-              }
-            },
-            "per_element": {
-              "properties": {
-                "avg": {
-                  "type": "float",
-                  "_meta": {
-                    "description": "Average number of functions used per element across all Canvas Workpads"
-                  }
-                },
-                "min": {
-                  "type": "long",
-                  "_meta": {
-                    "description": "The minimum number of functions used in an element across all Canvas Workpads"
-                  }
-                },
-                "max": {
-                  "type": "long",
-                  "_meta": {
-                    "description": "The maximum number of functions used in an element across all Canvas Workpads"
-                  }
-                }
-              }
-            }
-          }
-        },
-        "variables": {
-          "properties": {
-            "total": {
-              "type": "long",
-              "_meta": {
-                "description": "The total number of variables defined across all Canvas Workpads"
-              }
-            },
-            "per_workpad": {
-              "properties": {
-                "avg": {
-                  "type": "float",
-                  "_meta": {
-                    "description": "The average number of variables set per Canvas Workpad"
-                  }
-                },
-                "min": {
-                  "type": "long",
-                  "_meta": {
-                    "description": "The minimum number variables set across all Canvas Workpads"
-                  }
-                },
-                "max": {
-                  "type": "long",
-                  "_meta": {
-                    "description": "The maximum number of variables set across all Canvas Workpads"
-                  }
-                }
-              }
-            }
-          }
-        },
-        "custom_elements": {
-          "properties": {
-            "count": {
-              "type": "long",
-              "_meta": {
-                "description": "The total number of custom Canvas elements"
-              }
-            },
-            "elements": {
-              "properties": {
-                "min": {
-                  "type": "long",
-                  "_meta": {
-                    "description": "The minimum number of elements used across all Canvas Custom Elements"
-                  }
-                },
-                "max": {
-                  "type": "long",
-                  "_meta": {
-                    "description": "The maximum number of elements used across all Canvas Custom Elements"
-                  }
-                },
-                "avg": {
-                  "type": "float",
-                  "_meta": {
-                    "description": "The average number of elements used in Canvas Custom Element"
-                  }
-                }
-              }
-            },
-            "functions_in_use": {
-              "type": "array",
-              "items": {
-                "type": "keyword",
-                "_meta": {
-                  "description": "The functions in use by Canvas Custom Elements"
                 }
               }
             }
@@ -6013,72 +4042,6 @@
               }
             }
           }
-<<<<<<< HEAD
-=======
-        }
-      }
-    },
-    "rollups": {
-      "properties": {
-        "index_patterns": {
-          "properties": {
-            "total": {
-              "type": "long",
-              "_meta": {
-                "description": "Counts all the rollup index patterns"
-              }
-            }
-          }
-        },
-        "saved_searches": {
-          "properties": {
-            "total": {
-              "type": "long",
-              "_meta": {
-                "description": "Counts all the rollup saved searches"
-              }
-            }
-          }
-        },
-        "visualizations": {
-          "properties": {
-            "saved_searches": {
-              "properties": {
-                "total": {
-                  "type": "long",
-                  "_meta": {
-                    "description": "Counts all the visualizations that are based on rollup saved searches"
-                  }
-                },
-                "lens_total": {
-                  "type": "long",
-                  "_meta": {
-                    "description": "Counts all the lens visualizations that are based on rollup saved searches"
-                  }
-                }
-              }
-            },
-            "total": {
-              "type": "long",
-              "_meta": {
-                "description": "Counts all the visualizations that are based on rollup index patterns"
-              }
-            },
-            "lens_total": {
-              "type": "long",
-              "_meta": {
-                "description": "Counts all the lens visualizations that are based on rollup index patterns"
-              }
-            }
-          }
-        }
-      }
-    },
-    "saved_objects_tagging": {
-      "properties": {
-        "usedTags": {
-          "type": "integer"
->>>>>>> b861fe16
         },
         "scalingOptions": {
           "properties": {
