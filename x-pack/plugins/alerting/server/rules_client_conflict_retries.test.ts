--- conflicted
+++ resolved
@@ -67,12 +67,9 @@
   minimumScheduleInterval: { value: '1m', enforce: false },
   isAuthenticationTypeAPIKey: jest.fn(),
   getAuthenticationAPIKey: jest.fn(),
-<<<<<<< HEAD
-  connectorAdapterRegistry: new ConnectorAdapterRegistry(),
-=======
   getAlertIndicesAlias: jest.fn(),
   alertsService: null,
->>>>>>> c7b38885
+  connectorAdapterRegistry: new ConnectorAdapterRegistry(),
 };
 
 // this suite consists of two suites running tests against mutable RulesClient APIs:
