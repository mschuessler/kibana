--- conflicted
+++ resolved
@@ -52,12 +52,9 @@
   kibanaVersion,
   isAuthenticationTypeAPIKey: jest.fn(),
   getAuthenticationAPIKey: jest.fn(),
-<<<<<<< HEAD
   connectorAdapterRegistry: new ConnectorAdapterRegistry(),
-=======
   getAlertIndicesAlias: jest.fn(),
   alertsService: null,
->>>>>>> c7b38885
 };
 
 beforeEach(() => {
