/*
 * Copyright Elasticsearch B.V. and/or licensed to Elasticsearch B.V. under one
 * or more contributor license agreements. Licensed under the Elastic License
 * 2.0; you may not use this file except in compliance with the Elastic License
 * 2.0.
 */

import moment from 'moment';
import sinon from 'sinon';
import { RulesClient, ConstructorOptions } from '../rules_client';
import {
  savedObjectsClientMock,
  loggingSystemMock,
  savedObjectsRepositoryMock,
} from '@kbn/core/server/mocks';
import { taskManagerMock } from '@kbn/task-manager-plugin/server/mocks';
import { ruleTypeRegistryMock } from '../../rule_type_registry.mock';
import { alertingAuthorizationMock } from '../../authorization/alerting_authorization.mock';
import { encryptedSavedObjectsMock } from '@kbn/encrypted-saved-objects-plugin/server/mocks';
import { actionsAuthorizationMock } from '@kbn/actions-plugin/server/mocks';
import { AlertingAuthorization } from '../../authorization/alerting_authorization';
import { ActionsAuthorization } from '@kbn/actions-plugin/server';
import { auditLoggerMock } from '@kbn/security-plugin/server/audit/mocks';
import { getBeforeSetup, mockedDateString } from './lib';
import { eventLoggerMock } from '@kbn/event-log-plugin/server/event_logger.mock';
import { TaskStatus } from '@kbn/task-manager-plugin/server';
import { RuleSnooze } from '../../types';
import { ConnectorAdapterRegistry } from '../../connector_adapters/connector_adapter_registry';

jest.mock('../../invalidate_pending_api_keys/bulk_mark_api_keys_for_invalidation', () => ({
  bulkMarkApiKeysForInvalidation: jest.fn(),
}));

jest.mock('uuid', () => ({
  v4: () => '5f6aa57d-3e22-484e-bae8-cbed868f4d28',
}));

let clock: sinon.SinonFakeTimers;

const taskManager = taskManagerMock.createStart();
const ruleTypeRegistry = ruleTypeRegistryMock.create();
const unsecuredSavedObjectsClient = savedObjectsClientMock.create();
const encryptedSavedObjects = encryptedSavedObjectsMock.createClient();
const authorization = alertingAuthorizationMock.create();
const actionsAuthorization = actionsAuthorizationMock.create();
const auditLogger = auditLoggerMock.create();
const eventLogger = eventLoggerMock.create();
const internalSavedObjectsRepository = savedObjectsRepositoryMock.create();

const kibanaVersion = 'v7.10.0';
const rulesClientParams: jest.Mocked<ConstructorOptions> = {
  taskManager,
  ruleTypeRegistry,
  unsecuredSavedObjectsClient,
  authorization: authorization as unknown as AlertingAuthorization,
  actionsAuthorization: actionsAuthorization as unknown as ActionsAuthorization,
  spaceId: 'default',
  namespace: 'default',
  maxScheduledPerMinute: 10000,
  minimumScheduleInterval: { value: '1m', enforce: false },
  getUserName: jest.fn(),
  createAPIKey: jest.fn(),
  logger: loggingSystemMock.create().get(),
  internalSavedObjectsRepository,
  encryptedSavedObjectsClient: encryptedSavedObjects,
  getActionsClient: jest.fn(),
  getEventLogClient: jest.fn(),
  kibanaVersion,
  auditLogger,
  eventLogger,
  isAuthenticationTypeAPIKey: jest.fn(),
  getAuthenticationAPIKey: jest.fn(),
<<<<<<< HEAD
  connectorAdapterRegistry: new ConnectorAdapterRegistry(),
=======
  getAlertIndicesAlias: jest.fn(),
  alertsService: null,
>>>>>>> c7b38885
};

describe('clearExpiredSnoozes()', () => {
  let rulesClient: RulesClient;

  beforeAll(() => {
    clock = sinon.useFakeTimers(new Date(mockedDateString));
  });
  afterAll(() => clock.restore());

  beforeEach(() => {
    clock.reset();
    getBeforeSetup(rulesClientParams, taskManager, ruleTypeRegistry);
    (auditLogger.log as jest.Mock).mockClear();
    rulesClient = new RulesClient(rulesClientParams);
    rulesClientParams.createAPIKey.mockResolvedValue({
      apiKeysEnabled: false,
    });
  });

  test('clears expired unscheduled snoozes and leaves unexpired scheduled snoozes', async () => {
    const { attributes, id } = setupTestWithSnoozeSchedule([
      {
        duration: 1000,
        rRule: {
          tzid: 'UTC',
          dtstart: moment().subtract(1, 'd').toISOString(),
          count: 1,
        },
      },
      {
        id: '1',
        duration: 1000,
        rRule: {
          tzid: 'UTC',
          dtstart: moment().add(1, 'd').toISOString(),
          count: 1,
        },
      },
    ]);
    await rulesClient.clearExpiredSnoozes({ rule: { ...attributes, id } });
    expect(unsecuredSavedObjectsClient.update).toHaveBeenCalledWith(
      'alert',
      '1',
      {
        updatedAt: '2019-02-12T21:01:22.479Z',
        updatedBy: 'elastic',
        snoozeSchedule: [
          {
            id: '1',
            duration: 1000,
            rRule: {
              tzid: 'UTC',
              dtstart: moment().add(1, 'd').toISOString(),
              count: 1,
            },
          },
        ],
      },
      {
        refresh: false,
      }
    );
  });
  test('clears expired scheduled snoozes and leaves unexpired ones', async () => {
    const { attributes, id } = setupTestWithSnoozeSchedule([
      {
        id: '1',
        duration: 1000,
        rRule: {
          tzid: 'UTC',
          dtstart: moment().subtract(1, 'd').toISOString(),
          count: 1,
        },
      },
      {
        id: '2',
        duration: 1000,
        rRule: {
          tzid: 'UTC',
          dtstart: moment().add(1, 'd').toISOString(),
          count: 1,
        },
      },
    ]);
    await rulesClient.clearExpiredSnoozes({ rule: { ...attributes, id } });
    expect(unsecuredSavedObjectsClient.update).toHaveBeenCalledWith(
      'alert',
      '1',
      {
        updatedAt: '2019-02-12T21:01:22.479Z',
        updatedBy: 'elastic',
        snoozeSchedule: [
          {
            id: '2',
            duration: 1000,
            rRule: {
              tzid: 'UTC',
              dtstart: moment().add(1, 'd').toISOString(),
              count: 1,
            },
          },
        ],
      },
      {
        refresh: false,
      }
    );
  });
  test('does nothing when no snoozes are expired', async () => {
    const { attributes, id } = setupTestWithSnoozeSchedule([
      {
        duration: 1000 * 24 * 60 * 60 * 3, // 3 days
        rRule: {
          tzid: 'UTC',
          dtstart: moment().subtract(1, 'd').toISOString(),
          count: 1,
        },
      },
      {
        id: '2',
        duration: 1000,
        rRule: {
          tzid: 'UTC',
          dtstart: moment().add(1, 'd').toISOString(),
          count: 1,
        },
      },
    ]);
    await rulesClient.clearExpiredSnoozes({ rule: { ...attributes, id } });
    expect(unsecuredSavedObjectsClient.update).not.toHaveBeenCalled();
  });
});

function setupTestWithSnoozeSchedule(snoozeSchedule: RuleSnooze) {
  const rule = {
    id: '1',
    type: 'alert',
    attributes: {
      name: 'name',
      consumer: 'myApp',
      schedule: { interval: '10s' },
      alertTypeId: 'myType',
      enabled: true,
      apiKey: 'MTIzOmFiYw==',
      apiKeyOwner: 'elastic',
      actions: [
        {
          group: 'default',
          id: '1',
          actionTypeId: '1',
          actionRef: '1',
          params: {
            foo: true,
          },
        },
      ],
      snoozeSchedule,
    },
    version: '123',
    references: [],
  };

  encryptedSavedObjects.getDecryptedAsInternalUser.mockResolvedValue(rule);
  unsecuredSavedObjectsClient.get.mockResolvedValue(rule);
  taskManager.schedule.mockResolvedValue({
    id: '1',
    scheduledAt: new Date(),
    attempts: 0,
    status: TaskStatus.Idle,
    runAt: new Date(),
    state: {},
    params: {},
    taskType: '',
    startedAt: null,
    retryAt: null,
    ownerId: null,
  });
  return rule;
}<|MERGE_RESOLUTION|>--- conflicted
+++ resolved
@@ -70,12 +70,9 @@
   eventLogger,
   isAuthenticationTypeAPIKey: jest.fn(),
   getAuthenticationAPIKey: jest.fn(),
-<<<<<<< HEAD
   connectorAdapterRegistry: new ConnectorAdapterRegistry(),
-=======
   getAlertIndicesAlias: jest.fn(),
   alertsService: null,
->>>>>>> c7b38885
 };
 
 describe('clearExpiredSnoozes()', () => {
