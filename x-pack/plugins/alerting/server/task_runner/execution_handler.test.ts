/*
 * Copyright Elasticsearch B.V. and/or licensed to Elasticsearch B.V. under one
 * or more contributor license agreements. Licensed under the Elastic License
 * 2.0; you may not use this file except in compliance with the Elastic License
 * 2.0.
 */

import { ExecutionHandler } from './execution_handler';
import { loggingSystemMock } from '@kbn/core/server/mocks';
import {
  actionsClientMock,
  actionsMock,
  renderActionParameterTemplatesDefault,
} from '@kbn/actions-plugin/server/mocks';
import { KibanaRequest } from '@kbn/core/server';
import { ActionsCompletion } from '@kbn/alerting-state-types';
import { InjectActionParamsOpts, injectActionParams } from './inject_action_params';
import { NormalizedRuleType } from '../rule_type_registry';
import {
  ThrottledActions,
  RuleTypeParams,
  RuleTypeState,
  SanitizedRule,
  GetViewInAppRelativeUrlFnOpts,
} from '../types';
import { RuleRunMetricsStore } from '../lib/rule_run_metrics_store';
import { alertingEventLoggerMock } from '../lib/alerting_event_logger/alerting_event_logger.mock';
import { TaskRunnerContext } from './task_runner_factory';
import { ConcreteTaskInstance } from '@kbn/task-manager-plugin/server';
import { Alert } from '../alert';
<<<<<<< HEAD
import { AlertInstanceState, AlertInstanceContext, RuleActionTypes } from '../../common';
=======
import { AlertInstanceState, AlertInstanceContext, RuleNotifyWhen } from '../../common';
>>>>>>> 01ad4c2b
import { asSavedObjectExecutionSource } from '@kbn/actions-plugin/server';
import sinon from 'sinon';
import { mockAAD } from './fixtures';
import { schema } from '@kbn/config-schema';
import { ConnectorAdapterRegistry } from '../connector_adapters/connector_adapter_registry';
import { alertsClientMock } from '../alerts_client/alerts_client.mock';
import { ExecutionResponseType } from '@kbn/actions-plugin/server/create_execute_function';

jest.mock('./inject_action_params', () => ({
  injectActionParams: jest.fn(),
}));

const injectActionParamsMock = injectActionParams as jest.Mock;

const alertingEventLogger = alertingEventLoggerMock.create();
const actionsClient = actionsClientMock.create();
const alertsClient = alertsClientMock.create();
const mockActionsPlugin = actionsMock.createStart();
const apiKey = Buffer.from('123:abc').toString('base64');
const ruleType: NormalizedRuleType<
  RuleTypeParams,
  RuleTypeParams,
  RuleTypeState,
  AlertInstanceState,
  AlertInstanceContext,
  'default' | 'other-group',
  'recovered',
  {}
> = {
  id: 'test',
  name: 'Test',
  actionGroups: [
    { id: 'default', name: 'Default' },
    { id: 'recovered', name: 'Recovered' },
    { id: 'other-group', name: 'Other Group' },
  ],
  defaultActionGroupId: 'default',
  minimumLicenseRequired: 'basic',
  isExportable: true,
  recoveryActionGroup: {
    id: 'recovered',
    name: 'Recovered',
  },
  executor: jest.fn(),
  producer: 'alerts',
  validate: {
    params: schema.any(),
  },
  alerts: {
    context: 'context',
    mappings: { fieldMap: { field: { type: 'fieldType', required: false } } },
  },
  autoRecoverAlerts: false,
};
const rule = {
  id: '1',
  name: 'name-of-alert',
  tags: ['tag-A', 'tag-B'],
  mutedInstanceIds: [],
  params: {
    foo: true,
    contextVal: 'My other {{context.value}} goes here',
    stateVal: 'My other {{state.value}} goes here',
  },
  schedule: { interval: '1m' },
  notifyWhen: 'onActiveAlert',
  actions: [
    {
      id: '1',
      group: 'default',
      actionTypeId: 'test',
      params: {
        foo: true,
        contextVal: 'My {{context.value}} goes here',
        stateVal: 'My {{state.value}} goes here',
        alertVal:
          'My {{rule.id}} {{rule.name}} {{rule.spaceId}} {{rule.tags}} {{alert.id}} goes here',
      },
      uuid: '111-111',
    },
  ],
} as unknown as SanitizedRule<RuleTypeParams>;

const defaultExecutionParams = {
  rule,
  ruleType,
  logger: loggingSystemMock.create().get(),
  taskRunnerContext: {
    actionsConfigMap: {
      default: {
        max: 1000,
      },
    },
    actionsPlugin: mockActionsPlugin,
    connectorAdapterRegistry: new ConnectorAdapterRegistry(),
  } as unknown as TaskRunnerContext,
  apiKey,
  ruleConsumer: 'rule-consumer',
  executionId: '5f6aa57d-3e22-484e-bae8-cbed868f4d28',
  alertUuid: 'uuid-1',
  ruleLabel: 'rule-label',
  request: {} as KibanaRequest,
  alertingEventLogger,
  previousStartedAt: null,
  taskInstance: {
    params: { spaceId: 'test1', alertId: '1' },
  } as unknown as ConcreteTaskInstance,
  actionsClient,
  alertsClient,
};

const defaultExecutionResponse = {
  errors: false,
  items: [{ actionTypeId: 'test', id: '1', response: ExecutionResponseType.SUCCESS }],
};

let ruleRunMetricsStore: RuleRunMetricsStore;
let clock: sinon.SinonFakeTimers;
type ActiveActionGroup = 'default' | 'other-group';
const generateAlert = ({
  id,
  group = 'default',
  context,
  state,
  scheduleActions = true,
  throttledActions = {},
  lastScheduledActionsGroup = 'default',
  maintenanceWindowIds,
  pendingRecoveredCount,
}: {
  id: number;
  group?: ActiveActionGroup | 'recovered';
  context?: AlertInstanceContext;
  state?: AlertInstanceState;
  scheduleActions?: boolean;
  throttledActions?: ThrottledActions;
  lastScheduledActionsGroup?: string;
  maintenanceWindowIds?: string[];
  pendingRecoveredCount?: number;
}) => {
  const alert = new Alert<AlertInstanceState, AlertInstanceContext, 'default' | 'other-group'>(
    String(id),
    {
      state: state || { test: true },
      meta: {
        maintenanceWindowIds,
        lastScheduledActions: {
          date: new Date().toISOString(),
          group: lastScheduledActionsGroup,
          actions: throttledActions,
        },
        pendingRecoveredCount,
      },
    }
  );
  if (scheduleActions) {
    alert.scheduleActions(group as ActiveActionGroup);
  }
  if (context) {
    alert.setContext(context);
  }

  return { [id]: alert };
};

const generateRecoveredAlert = ({ id, state }: { id: number; state?: AlertInstanceState }) => {
  const alert = new Alert<AlertInstanceState, AlertInstanceContext, 'recovered'>(String(id), {
    state: state || { test: true },
    meta: {
      lastScheduledActions: {
        date: new Date().toISOString(),
        group: 'recovered',
        actions: {},
      },
    },
  });
  return { [id]: alert };
};

// @ts-ignore
const generateExecutionParams = (params = {}) => {
  return {
    ...defaultExecutionParams,
    ...params,
    ruleRunMetricsStore,
  };
};

const DATE_1970 = new Date('1970-01-01T00:00:00.000Z');

describe('Execution Handler', () => {
  beforeEach(() => {
    jest.resetAllMocks();
    jest
      .requireMock('./inject_action_params')
      .injectActionParams.mockImplementation(
        ({ actionParams }: InjectActionParamsOpts) => actionParams
      );
    mockActionsPlugin.isActionTypeEnabled.mockReturnValue(true);
    mockActionsPlugin.isActionExecutable.mockReturnValue(true);
    mockActionsPlugin.getActionsClientWithRequest.mockResolvedValue(actionsClient);
    mockActionsPlugin.renderActionParameterTemplates.mockImplementation(
      renderActionParameterTemplatesDefault
    );
    ruleRunMetricsStore = new RuleRunMetricsStore();
    actionsClient.bulkEnqueueExecution.mockResolvedValue(defaultExecutionResponse);
  });
  beforeAll(() => {
    clock = sinon.useFakeTimers();
  });
  afterAll(() => clock.restore());

  test('enqueues execution per selected action', async () => {
    const alerts = generateAlert({ id: 1 });
    const executionHandler = new ExecutionHandler(generateExecutionParams());
    await executionHandler.run(alerts);

    expect(ruleRunMetricsStore.getNumberOfTriggeredActions()).toBe(1);
    expect(ruleRunMetricsStore.getNumberOfGeneratedActions()).toBe(1);
    expect(actionsClient.bulkEnqueueExecution).toHaveBeenCalledTimes(1);
    expect(actionsClient.bulkEnqueueExecution.mock.calls[0]).toMatchInlineSnapshot(`
      Array [
        Array [
          Object {
            "actionTypeId": "test",
            "apiKey": "MTIzOmFiYw==",
            "consumer": "rule-consumer",
            "executionId": "5f6aa57d-3e22-484e-bae8-cbed868f4d28",
            "id": "1",
            "params": Object {
              "alertVal": "My 1 name-of-alert test1 tag-A,tag-B 1 goes here",
              "contextVal": "My  goes here",
              "foo": true,
              "stateVal": "My  goes here",
            },
            "relatedSavedObjects": Array [
              Object {
                "id": "1",
                "namespace": "test1",
                "type": "alert",
                "typeId": "test",
              },
            ],
            "source": Object {
              "source": Object {
                "id": "1",
                "type": "alert",
              },
              "type": "SAVED_OBJECT",
            },
            "spaceId": "test1",
          },
        ],
      ]
    `);

    expect(alertingEventLogger.logAction).toHaveBeenCalledTimes(1);
    expect(alertingEventLogger.logAction).toHaveBeenNthCalledWith(1, {
      id: '1',
      typeId: 'test',
      alertId: '1',
      alertGroup: 'default',
    });

    expect(jest.requireMock('./inject_action_params').injectActionParams).toHaveBeenCalledWith({
      actionTypeId: 'test',
      actionParams: {
        alertVal: 'My 1 name-of-alert test1 tag-A,tag-B 1 goes here',
        contextVal: 'My  goes here',
        foo: true,
        stateVal: 'My  goes here',
      },
    });

    expect(ruleRunMetricsStore.getTriggeredActionsStatus()).toBe(ActionsCompletion.COMPLETE);
  });

  test(`doesn't call actionsPlugin.execute for disabled actionTypes`, async () => {
    // Mock two calls, one for check against actions[0] and the second for actions[1]
    mockActionsPlugin.isActionExecutable.mockReturnValueOnce(false);
    mockActionsPlugin.isActionTypeEnabled.mockReturnValueOnce(false);
    mockActionsPlugin.isActionTypeEnabled.mockReturnValueOnce(true);
    const executionHandler = new ExecutionHandler(
      generateExecutionParams({
        rule: {
          ...defaultExecutionParams.rule,
          actions: [
            {
              id: '2',
              group: 'default',
              actionTypeId: 'test2',
              params: {
                foo: true,
                contextVal: 'My other {{context.value}} goes here',
                stateVal: 'My other {{state.value}} goes here',
              },
            },
            {
              id: '2',
              group: 'default',
              actionTypeId: 'test2',
              params: {
                foo: true,
                contextVal: 'My other {{context.value}} goes here',
                stateVal: 'My other {{state.value}} goes here',
              },
            },
          ],
        },
      })
    );

    await executionHandler.run(generateAlert({ id: 1 }));
    expect(ruleRunMetricsStore.getNumberOfTriggeredActions()).toBe(1);
    expect(ruleRunMetricsStore.getNumberOfGeneratedActions()).toBe(2);
    expect(actionsClient.bulkEnqueueExecution).toHaveBeenCalledTimes(1);
    expect(actionsClient.bulkEnqueueExecution).toHaveBeenCalledWith([
      {
        actionTypeId: 'test2',
        consumer: 'rule-consumer',
        id: '2',
        params: {
          foo: true,
          contextVal: 'My other  goes here',
          stateVal: 'My other  goes here',
        },
        source: asSavedObjectExecutionSource({
          id: '1',
          type: 'alert',
        }),
        relatedSavedObjects: [
          {
            id: '1',
            namespace: 'test1',
            type: 'alert',
            typeId: 'test',
          },
        ],
        spaceId: 'test1',
        apiKey,
        executionId: '5f6aa57d-3e22-484e-bae8-cbed868f4d28',
      },
    ]);
  });

  test('throw error message when action type is disabled', async () => {
    mockActionsPlugin.inMemoryConnectors = [];
    mockActionsPlugin.isActionExecutable.mockReturnValue(false);
    mockActionsPlugin.isActionTypeEnabled.mockReturnValue(false);
    const executionHandler = new ExecutionHandler(
      generateExecutionParams({
        rule: {
          ...defaultExecutionParams.rule,
          actions: [
            {
              id: '2',
              group: 'default',
              actionTypeId: '.slack',
              params: {
                foo: true,
              },
            },
            {
              id: '3',
              group: 'default',
              actionTypeId: '.slack',
              params: {
                foo: true,
                contextVal: 'My other {{context.value}} goes here',
                stateVal: 'My other {{state.value}} goes here',
              },
            },
          ],
        },
      })
    );

    await executionHandler.run(generateAlert({ id: 2 }));

    expect(ruleRunMetricsStore.getNumberOfTriggeredActions()).toBe(0);
    expect(ruleRunMetricsStore.getNumberOfGeneratedActions()).toBe(2);
    expect(actionsClient.bulkEnqueueExecution).toHaveBeenCalledTimes(0);

    mockActionsPlugin.isActionExecutable.mockImplementation(() => true);
    const executionHandlerForPreconfiguredAction = new ExecutionHandler({
      ...defaultExecutionParams,
      ruleRunMetricsStore,
    });

    await executionHandlerForPreconfiguredAction.run(generateAlert({ id: 2 }));
    expect(actionsClient.bulkEnqueueExecution).toHaveBeenCalledTimes(1);
  });

  test('limits actionsPlugin.execute per action group', async () => {
    const executionHandler = new ExecutionHandler(generateExecutionParams());
    await executionHandler.run(generateAlert({ id: 2, group: 'other-group' }));
    expect(ruleRunMetricsStore.getNumberOfTriggeredActions()).toBe(0);
    expect(ruleRunMetricsStore.getNumberOfGeneratedActions()).toBe(0);
    expect(actionsClient.bulkEnqueueExecution).not.toHaveBeenCalled();
  });

  test('context attribute gets parameterized', async () => {
    const executionHandler = new ExecutionHandler(generateExecutionParams());
    await executionHandler.run(generateAlert({ id: 2, context: { value: 'context-val' } }));
    expect(ruleRunMetricsStore.getNumberOfTriggeredActions()).toBe(1);
    expect(ruleRunMetricsStore.getNumberOfGeneratedActions()).toBe(1);
    expect(actionsClient.bulkEnqueueExecution).toHaveBeenCalledTimes(1);
    expect(actionsClient.bulkEnqueueExecution.mock.calls[0]).toMatchInlineSnapshot(`
      Array [
        Array [
          Object {
            "actionTypeId": "test",
            "apiKey": "MTIzOmFiYw==",
            "consumer": "rule-consumer",
            "executionId": "5f6aa57d-3e22-484e-bae8-cbed868f4d28",
            "id": "1",
            "params": Object {
              "alertVal": "My 1 name-of-alert test1 tag-A,tag-B 2 goes here",
              "contextVal": "My context-val goes here",
              "foo": true,
              "stateVal": "My  goes here",
            },
            "relatedSavedObjects": Array [
              Object {
                "id": "1",
                "namespace": "test1",
                "type": "alert",
                "typeId": "test",
              },
            ],
            "source": Object {
              "source": Object {
                "id": "1",
                "type": "alert",
              },
              "type": "SAVED_OBJECT",
            },
            "spaceId": "test1",
          },
        ],
      ]
    `);
  });

  test('state attribute gets parameterized', async () => {
    const executionHandler = new ExecutionHandler(generateExecutionParams());
    await executionHandler.run(generateAlert({ id: 2, state: { value: 'state-val' } }));
    expect(actionsClient.bulkEnqueueExecution).toHaveBeenCalledTimes(1);
    expect(actionsClient.bulkEnqueueExecution.mock.calls[0]).toMatchInlineSnapshot(`
      Array [
        Array [
          Object {
            "actionTypeId": "test",
            "apiKey": "MTIzOmFiYw==",
            "consumer": "rule-consumer",
            "executionId": "5f6aa57d-3e22-484e-bae8-cbed868f4d28",
            "id": "1",
            "params": Object {
              "alertVal": "My 1 name-of-alert test1 tag-A,tag-B 2 goes here",
              "contextVal": "My  goes here",
              "foo": true,
              "stateVal": "My state-val goes here",
            },
            "relatedSavedObjects": Array [
              Object {
                "id": "1",
                "namespace": "test1",
                "type": "alert",
                "typeId": "test",
              },
            ],
            "source": Object {
              "source": Object {
                "id": "1",
                "type": "alert",
              },
              "type": "SAVED_OBJECT",
            },
            "spaceId": "test1",
          },
        ],
      ]
    `);
  });

  test(`logs an error when action group isn't part of actionGroups available for the ruleType`, async () => {
    const executionHandler = new ExecutionHandler(generateExecutionParams());
    await executionHandler.run(
      generateAlert({ id: 2, group: 'invalid-group' as 'default' | 'other-group' })
    );

    expect(defaultExecutionParams.logger.error).toHaveBeenCalledWith(
      'Invalid action group "invalid-group" for rule "test".'
    );

    expect(ruleRunMetricsStore.getNumberOfTriggeredActions()).toBe(0);
    expect(ruleRunMetricsStore.getNumberOfGeneratedActions()).toBe(0);
    expect(ruleRunMetricsStore.getTriggeredActionsStatus()).toBe(ActionsCompletion.COMPLETE);
  });

  test('Stops triggering actions when the number of total triggered actions is reached the number of max executable actions', async () => {
    actionsClient.bulkEnqueueExecution.mockResolvedValueOnce({
      errors: false,
      items: [
        {
          actionTypeId: 'test2',
          id: '1',
          response: ExecutionResponseType.SUCCESS,
        },
        {
          actionTypeId: 'test2',
          id: '2',
          response: ExecutionResponseType.SUCCESS,
        },
      ],
    });
    const actions = [
      {
        id: '1',
        group: 'default',
        actionTypeId: 'test2',
        params: {
          foo: true,
          contextVal: 'My other {{context.value}} goes here',
          stateVal: 'My other {{state.value}} goes here',
        },
      },
      {
        id: '2',
        group: 'default',
        actionTypeId: 'test2',
        params: {
          foo: true,
          contextVal: 'My other {{context.value}} goes here',
          stateVal: 'My other {{state.value}} goes here',
        },
      },
      {
        id: '3',
        group: 'default',
        actionTypeId: 'test3',
        params: {
          foo: true,
          contextVal: '{{context.value}} goes here',
          stateVal: '{{state.value}} goes here',
        },
      },
    ];
    const executionHandler = new ExecutionHandler(
      generateExecutionParams({
        ...defaultExecutionParams,
        taskRunnerContext: {
          ...defaultExecutionParams.taskRunnerContext,
          actionsConfigMap: {
            default: {
              max: 2,
            },
          },
        },
        rule: {
          ...defaultExecutionParams.rule,
          actions,
        },
      })
    );
    await executionHandler.run(generateAlert({ id: 2, state: { value: 'state-val' } }));

    expect(ruleRunMetricsStore.getNumberOfTriggeredActions()).toBe(2);
    expect(ruleRunMetricsStore.getNumberOfGeneratedActions()).toBe(3);
    expect(ruleRunMetricsStore.getTriggeredActionsStatus()).toBe(ActionsCompletion.PARTIAL);
    expect(defaultExecutionParams.logger.debug).toHaveBeenCalledTimes(1);
    expect(actionsClient.bulkEnqueueExecution).toHaveBeenCalledTimes(1);
  });

  test('Skips triggering actions for a specific action type when it reaches the limit for that specific action type', async () => {
    actionsClient.bulkEnqueueExecution.mockResolvedValueOnce({
      errors: false,
      items: [
        { actionTypeId: 'test', id: '1', response: ExecutionResponseType.SUCCESS },
        {
          actionTypeId: 'test-action-type-id',
          id: '2',
          response: ExecutionResponseType.SUCCESS,
        },
        {
          actionTypeId: 'another-action-type-id',
          id: '4',
          response: ExecutionResponseType.SUCCESS,
        },
        {
          actionTypeId: 'another-action-type-id',
          id: '5',
          response: ExecutionResponseType.SUCCESS,
        },
      ],
    });
    const actions = [
      ...defaultExecutionParams.rule.actions,
      {
        id: '2',
        group: 'default',
        actionTypeId: 'test-action-type-id',
        params: {
          foo: true,
          contextVal: 'My other {{context.value}} goes here',
          stateVal: 'My other {{state.value}} goes here',
        },
      },
      {
        id: '3',
        group: 'default',
        actionTypeId: 'test-action-type-id',
        params: {
          foo: true,
          contextVal: '{{context.value}} goes here',
          stateVal: '{{state.value}} goes here',
        },
      },
      {
        id: '4',
        group: 'default',
        actionTypeId: 'another-action-type-id',
        params: {
          foo: true,
          contextVal: '{{context.value}} goes here',
          stateVal: '{{state.value}} goes here',
        },
      },
      {
        id: '5',
        group: 'default',
        actionTypeId: 'another-action-type-id',
        params: {
          foo: true,
          contextVal: '{{context.value}} goes here',
          stateVal: '{{state.value}} goes here',
        },
      },
    ];
    const executionHandler = new ExecutionHandler(
      generateExecutionParams({
        ...defaultExecutionParams,
        taskRunnerContext: {
          ...defaultExecutionParams.taskRunnerContext,
          actionsConfigMap: {
            default: {
              max: 4,
            },
            'test-action-type-id': {
              max: 1,
            },
          },
        },
        rule: {
          ...defaultExecutionParams.rule,
          actions,
        },
      })
    );
    await executionHandler.run(generateAlert({ id: 2, state: { value: 'state-val' } }));

    expect(ruleRunMetricsStore.getNumberOfTriggeredActions()).toBe(4);
    expect(ruleRunMetricsStore.getNumberOfGeneratedActions()).toBe(5);
    expect(ruleRunMetricsStore.getStatusByConnectorType('test').numberOfTriggeredActions).toBe(1);
    expect(
      ruleRunMetricsStore.getStatusByConnectorType('test-action-type-id').numberOfTriggeredActions
    ).toBe(1);
    expect(
      ruleRunMetricsStore.getStatusByConnectorType('another-action-type-id')
        .numberOfTriggeredActions
    ).toBe(2);
    expect(ruleRunMetricsStore.getTriggeredActionsStatus()).toBe(ActionsCompletion.PARTIAL);
    expect(actionsClient.bulkEnqueueExecution).toHaveBeenCalledTimes(1);
  });

  test('Stops triggering actions when the number of total queued actions is reached the number of max queued actions', async () => {
    actionsClient.bulkEnqueueExecution.mockResolvedValueOnce({
      errors: true,
      items: [
        {
          actionTypeId: 'test',
          id: '1',
          response: ExecutionResponseType.SUCCESS,
        },
        {
          actionTypeId: 'test',
          id: '2',
          response: ExecutionResponseType.SUCCESS,
        },
        {
          actionTypeId: 'test',
          id: '3',
          response: ExecutionResponseType.QUEUED_ACTIONS_LIMIT_ERROR,
        },
      ],
    });
    const actions = [
      {
        id: '1',
        group: 'default',
        actionTypeId: 'test',
        params: {
          foo: true,
          contextVal: 'My other {{context.value}} goes here',
          stateVal: 'My other {{state.value}} goes here',
        },
      },
      {
        id: '2',
        group: 'default',
        actionTypeId: 'test',
        params: {
          foo: true,
          contextVal: 'My other {{context.value}} goes here',
          stateVal: 'My other {{state.value}} goes here',
        },
      },
      {
        id: '3',
        group: 'default',
        actionTypeId: 'test',
        params: {
          foo: true,
          contextVal: '{{context.value}} goes here',
          stateVal: '{{state.value}} goes here',
        },
      },
    ];
    const executionHandler = new ExecutionHandler(
      generateExecutionParams({
        ...defaultExecutionParams,
        rule: {
          ...defaultExecutionParams.rule,
          actions,
        },
      })
    );
    await executionHandler.run(generateAlert({ id: 2, state: { value: 'state-val' } }));

    expect(ruleRunMetricsStore.getNumberOfTriggeredActions()).toBe(2);
    expect(ruleRunMetricsStore.getNumberOfGeneratedActions()).toBe(3);
    expect(ruleRunMetricsStore.getTriggeredActionsStatus()).toBe(ActionsCompletion.PARTIAL);
    expect(defaultExecutionParams.logger.debug).toHaveBeenCalledTimes(1);
    expect(actionsClient.bulkEnqueueExecution).toHaveBeenCalledTimes(1);
  });

  test('schedules alerts with recovered actions', async () => {
    const actions = [
      {
        id: '1',
        group: 'recovered',
        actionTypeId: 'test',
        params: {
          foo: true,
          contextVal: 'My {{context.value}} goes here',
          stateVal: 'My {{state.value}} goes here',
          alertVal:
            'My {{rule.id}} {{rule.name}} {{rule.spaceId}} {{rule.tags}} {{alert.id}} goes here',
        },
      },
    ];
    const executionHandler = new ExecutionHandler(
      generateExecutionParams({
        ...defaultExecutionParams,
        rule: {
          ...defaultExecutionParams.rule,
          actions,
        },
      })
    );
    await executionHandler.run(generateRecoveredAlert({ id: 1 }));

    expect(actionsClient.bulkEnqueueExecution).toHaveBeenCalledTimes(1);
    expect(actionsClient.bulkEnqueueExecution.mock.calls[0]).toMatchInlineSnapshot(`
      Array [
        Array [
          Object {
            "actionTypeId": "test",
            "apiKey": "MTIzOmFiYw==",
            "consumer": "rule-consumer",
            "executionId": "5f6aa57d-3e22-484e-bae8-cbed868f4d28",
            "id": "1",
            "params": Object {
              "alertVal": "My 1 name-of-alert test1 tag-A,tag-B 1 goes here",
              "contextVal": "My  goes here",
              "foo": true,
              "stateVal": "My  goes here",
            },
            "relatedSavedObjects": Array [
              Object {
                "id": "1",
                "namespace": "test1",
                "type": "alert",
                "typeId": "test",
              },
            ],
            "source": Object {
              "source": Object {
                "id": "1",
                "type": "alert",
              },
              "type": "SAVED_OBJECT",
            },
            "spaceId": "test1",
          },
        ],
      ]
    `);
  });

  test('does not schedule alerts with recovered actions that are muted', async () => {
    const executionHandler = new ExecutionHandler(
      generateExecutionParams({
        ...defaultExecutionParams,
        rule: {
          ...defaultExecutionParams.rule,
          mutedInstanceIds: ['1'],
          actions: [
            {
              id: '1',
              group: 'recovered',
              actionTypeId: 'test',
              params: {
                foo: true,
                contextVal: 'My {{context.value}} goes here',
                stateVal: 'My {{state.value}} goes here',
                alertVal:
                  'My {{rule.id}} {{rule.name}} {{rule.spaceId}} {{rule.tags}} {{alert.id}} goes here',
              },
            },
          ],
        },
      })
    );
    await executionHandler.run(generateRecoveredAlert({ id: 1 }));

    expect(actionsClient.bulkEnqueueExecution).toHaveBeenCalledTimes(0);
    expect(defaultExecutionParams.logger.debug).nthCalledWith(
      1,
      `skipping scheduling of actions for '1' in rule ${defaultExecutionParams.ruleLabel}: rule is muted`
    );
  });

  test('does not schedule active alerts that are throttled', async () => {
    const executionHandler = new ExecutionHandler(
      generateExecutionParams({
        ...defaultExecutionParams,
        rule: {
          ...defaultExecutionParams.rule,
          notifyWhen: 'onThrottleInterval',
          throttle: '1m',
        },
      })
    );
    await executionHandler.run(generateAlert({ id: 1 }));

    clock.tick(30000);

    expect(actionsClient.bulkEnqueueExecution).toHaveBeenCalledTimes(0);
    expect(defaultExecutionParams.logger.debug).nthCalledWith(
      1,
      `skipping scheduling of actions for '1' in rule ${defaultExecutionParams.ruleLabel}: rule is throttled`
    );
  });

  test('does not schedule actions that are throttled', async () => {
    const executionHandler = new ExecutionHandler(
      generateExecutionParams({
        ...defaultExecutionParams,
        rule: {
          ...defaultExecutionParams.rule,
          actions: [
            {
              ...defaultExecutionParams.rule.actions[0],
              frequency: {
                summary: false,
                notifyWhen: 'onThrottleInterval',
                throttle: '1h',
              },
            },
          ],
        },
      })
    );
    await executionHandler.run(
      generateAlert({
        id: 1,
        throttledActions: { '111-111': { date: new Date(DATE_1970).toISOString() } },
      })
    );

    clock.tick(30000);

    expect(actionsClient.bulkEnqueueExecution).toHaveBeenCalledTimes(0);
    expect(defaultExecutionParams.logger.debug).nthCalledWith(
      1,
      `skipping scheduling of actions for '1' in rule ${defaultExecutionParams.ruleLabel}: rule is throttled`
    );
  });

  test('schedule actions that are throttled but alert has a changed action group', async () => {
    const executionHandler = new ExecutionHandler(
      generateExecutionParams({
        ...defaultExecutionParams,
        rule: {
          ...defaultExecutionParams.rule,
          actions: [
            {
              ...defaultExecutionParams.rule.actions[0],
              frequency: {
                summary: false,
                notifyWhen: 'onThrottleInterval',
                throttle: '1h',
              },
            },
          ],
        },
      })
    );
    await executionHandler.run(generateAlert({ id: 1, lastScheduledActionsGroup: 'recovered' }));

    clock.tick(30000);

    expect(actionsClient.bulkEnqueueExecution).toHaveBeenCalledTimes(1);
    expect(alertingEventLogger.logAction).toHaveBeenCalledTimes(1);
  });

  test('does not schedule active alerts that are muted', async () => {
    const executionHandler = new ExecutionHandler(
      generateExecutionParams({
        ...defaultExecutionParams,
        rule: {
          ...defaultExecutionParams.rule,
          mutedInstanceIds: ['1'],
        },
      })
    );
    await executionHandler.run(generateAlert({ id: 1 }));

    expect(actionsClient.bulkEnqueueExecution).toHaveBeenCalledTimes(0);
    expect(defaultExecutionParams.logger.debug).nthCalledWith(
      1,
      `skipping scheduling of actions for '1' in rule ${defaultExecutionParams.ruleLabel}: rule is muted`
    );
  });

  test('triggers summary actions (per rule run)', async () => {
    actionsClient.bulkEnqueueExecution.mockResolvedValueOnce({
      errors: false,
      items: [
        {
          actionTypeId: 'testActionTypeId',
          id: '1',
          response: ExecutionResponseType.SUCCESS,
        },
      ],
    });
    alertsClient.getSummarizedAlerts.mockResolvedValue({
      new: {
        count: 1,
        data: [mockAAD],
      },
      ongoing: { count: 0, data: [] },
      recovered: { count: 0, data: [] },
    });
    const executionHandler = new ExecutionHandler(
      generateExecutionParams({
        rule: {
          ...defaultExecutionParams.rule,
          mutedInstanceIds: ['foo'],
          actions: [
            {
              id: '1',
              group: null,
              actionTypeId: 'testActionTypeId',
              frequency: {
                summary: true,
                notifyWhen: 'onActiveAlert',
                throttle: null,
              },
              params: {
                message:
                  'New: {{alerts.new.count}} Ongoing: {{alerts.ongoing.count}} Recovered: {{alerts.recovered.count}}',
              },
            },
          ],
        },
      })
    );

    await executionHandler.run(generateAlert({ id: 1 }));

    expect(alertsClient.getSummarizedAlerts).toHaveBeenCalledWith({
      executionUuid: '5f6aa57d-3e22-484e-bae8-cbed868f4d28',
      ruleId: '1',
      spaceId: 'test1',
      excludedAlertInstanceIds: ['foo'],
    });
    expect(actionsClient.bulkEnqueueExecution).toHaveBeenCalledTimes(1);
    expect(actionsClient.bulkEnqueueExecution.mock.calls[0]).toMatchInlineSnapshot(`
      Array [
        Array [
          Object {
            "actionTypeId": "testActionTypeId",
            "apiKey": "MTIzOmFiYw==",
            "consumer": "rule-consumer",
            "executionId": "5f6aa57d-3e22-484e-bae8-cbed868f4d28",
            "id": "1",
            "params": Object {
              "message": "New: 1 Ongoing: 0 Recovered: 0",
            },
            "relatedSavedObjects": Array [
              Object {
                "id": "1",
                "namespace": "test1",
                "type": "alert",
                "typeId": "test",
              },
            ],
            "source": Object {
              "source": Object {
                "id": "1",
                "type": "alert",
              },
              "type": "SAVED_OBJECT",
            },
            "spaceId": "test1",
          },
        ],
      ]
    `);
    expect(alertingEventLogger.logAction).toBeCalledWith({
      alertSummary: { new: 1, ongoing: 0, recovered: 0 },
      id: '1',
      typeId: 'testActionTypeId',
    });
  });

  test('skips summary actions (per rule run) when there is no alerts', async () => {
    alertsClient.getSummarizedAlerts.mockResolvedValue({
      new: { count: 0, data: [] },
      ongoing: { count: 0, data: [] },
      recovered: { count: 0, data: [] },
    });
    const executionHandler = new ExecutionHandler(
      generateExecutionParams({
        rule: {
          ...defaultExecutionParams.rule,
          actions: [
            {
              id: '1',
              group: null,
              actionTypeId: 'testActionTypeId',
              frequency: {
                summary: true,
                notifyWhen: 'onActiveAlert',
                throttle: null,
              },
              params: {
                message:
                  'New: {{alerts.new.count}} Ongoing: {{alerts.ongoing.count}} Recovered: {{alerts.recovered.count}}',
              },
              alertsFilter: { query: { kql: 'test:1', dsl: '{}', filters: [] } },
            },
          ],
        },
      })
    );

    await executionHandler.run({});

    expect(actionsClient.bulkEnqueueExecution).not.toHaveBeenCalled();
    expect(alertingEventLogger.logAction).not.toHaveBeenCalled();
  });

  test('triggers summary actions (custom interval)', async () => {
    actionsClient.bulkEnqueueExecution.mockResolvedValueOnce({
      errors: false,
      items: [
        {
          actionTypeId: 'testActionTypeId',
          id: '1',
          response: ExecutionResponseType.SUCCESS,
        },
      ],
    });
    alertsClient.getSummarizedAlerts.mockResolvedValue({
      new: {
        count: 1,
        data: [mockAAD],
      },
      ongoing: { count: 0, data: [] },
      recovered: { count: 0, data: [] },
    });
    const executionHandler = new ExecutionHandler(
      generateExecutionParams({
        rule: {
          ...defaultExecutionParams.rule,
          mutedInstanceIds: ['foo'],
          actions: [
            {
              id: '1',
              group: null,
              actionTypeId: 'testActionTypeId',
              frequency: {
                summary: true,
                notifyWhen: 'onThrottleInterval',
                throttle: '1d',
              },
              params: {
                message:
                  'New: {{alerts.new.count}} Ongoing: {{alerts.ongoing.count}} Recovered: {{alerts.recovered.count}}',
              },
              uuid: '111-111',
            },
          ],
        },
      })
    );

    const result = await executionHandler.run({});

    expect(alertsClient.getSummarizedAlerts).toHaveBeenCalledWith({
      start: new Date('1969-12-31T00:01:30.000Z'),
      end: new Date(),
      ruleId: '1',
      spaceId: 'test1',
      excludedAlertInstanceIds: ['foo'],
    });
    expect(result).toEqual({
      throttledSummaryActions: {
        '111-111': {
          date: new Date().toISOString(),
        },
      },
    });
    expect(actionsClient.bulkEnqueueExecution).toHaveBeenCalledTimes(1);
    expect(actionsClient.bulkEnqueueExecution.mock.calls[0]).toMatchInlineSnapshot(`
      Array [
        Array [
          Object {
            "actionTypeId": "testActionTypeId",
            "apiKey": "MTIzOmFiYw==",
            "consumer": "rule-consumer",
            "executionId": "5f6aa57d-3e22-484e-bae8-cbed868f4d28",
            "id": "1",
            "params": Object {
              "message": "New: 1 Ongoing: 0 Recovered: 0",
            },
            "relatedSavedObjects": Array [
              Object {
                "id": "1",
                "namespace": "test1",
                "type": "alert",
                "typeId": "test",
              },
            ],
            "source": Object {
              "source": Object {
                "id": "1",
                "type": "alert",
              },
              "type": "SAVED_OBJECT",
            },
            "spaceId": "test1",
          },
        ],
      ]
    `);
    expect(alertingEventLogger.logAction).toBeCalledWith({
      alertSummary: { new: 1, ongoing: 0, recovered: 0 },
      id: '1',
      typeId: 'testActionTypeId',
    });
  });

  test('does not trigger summary actions if it is still being throttled (custom interval)', async () => {
    alertsClient.getSummarizedAlerts.mockResolvedValue({
      new: { count: 0, alerts: [] },
      ongoing: { count: 0, alerts: [] },
      recovered: { count: 0, alerts: [] },
    });
    const executionHandler = new ExecutionHandler(
      generateExecutionParams({
        rule: {
          ...defaultExecutionParams.rule,
          actions: [
            {
              id: '1',
              group: null,
              actionTypeId: 'testActionTypeId',
              frequency: {
                summary: true,
                notifyWhen: 'onThrottleInterval',
                throttle: '1d',
              },
              params: {
                message:
                  'New: {{alerts.new.count}} Ongoing: {{alerts.ongoing.count}} Recovered: {{alerts.recovered.count}}',
              },
              uuid: '111-111',
            },
          ],
        },
        taskInstance: {
          ...defaultExecutionParams.taskInstance,
          state: {
            ...defaultExecutionParams.taskInstance.state,
            summaryActions: { '111-111': { date: new Date() } },
          },
        } as unknown as ConcreteTaskInstance,
      })
    );

    await executionHandler.run({});
    expect(defaultExecutionParams.logger.debug).toHaveBeenCalledTimes(1);
    expect(defaultExecutionParams.logger.debug).toHaveBeenCalledWith(
      "skipping scheduling the action 'testActionTypeId:1', summary action is still being throttled"
    );
    expect(alertsClient.getSummarizedAlerts).not.toHaveBeenCalled();
    expect(actionsClient.bulkEnqueueExecution).not.toHaveBeenCalled();
    expect(alertingEventLogger.logAction).not.toHaveBeenCalled();
  });

  test('removes the obsolete actions from the task state', async () => {
    alertsClient.getSummarizedAlerts.mockResolvedValue({
      new: { count: 0, data: [] },
      ongoing: { count: 0, data: [] },
      recovered: { count: 0, data: [] },
    });
    const executionHandler = new ExecutionHandler(
      generateExecutionParams({
        rule: {
          ...defaultExecutionParams.rule,
          actions: [
            {
              id: '1',
              group: null,
              actionTypeId: 'testActionTypeId',
              frequency: {
                summary: true,
                notifyWhen: 'onThrottleInterval',
                throttle: '1d',
              },
              params: {
                message: 'New: {{alerts.new.count}}',
              },
              uuid: '111-111',
            },
            {
              id: '2',
              group: null,
              actionTypeId: 'testActionTypeId',
              frequency: {
                summary: true,
                notifyWhen: 'onThrottleInterval',
                throttle: '10d',
              },
              uuid: '222-222',
            },
          ],
        },
        taskInstance: {
          ...defaultExecutionParams.taskInstance,
          state: {
            ...defaultExecutionParams.taskInstance.state,
            summaryActions: {
              '111-111': { date: new Date() },
              '222-222': { date: new Date() },
              '333-333': { date: new Date() }, // does not exist in the actions list
            },
          },
        } as unknown as ConcreteTaskInstance,
      })
    );

    const result = await executionHandler.run({});
    expect(result).toEqual({
      throttledSummaryActions: {
        '111-111': {
          date: new Date(),
        },
        '222-222': {
          date: new Date(),
        },
      },
    });
  });

  test(`skips scheduling actions if the ruleType doesn't have alerts mapping`, async () => {
    const { alerts, ...ruleTypeWithoutAlertsMapping } = ruleType;

    const executionHandler = new ExecutionHandler(
      generateExecutionParams({
        ...defaultExecutionParams,
        ruleType: ruleTypeWithoutAlertsMapping,
        rule: {
          ...defaultExecutionParams.rule,
          actions: [
            {
              ...defaultExecutionParams.rule.actions[0],
              frequency: {
                summary: true,
                notifyWhen: 'onThrottleInterval',
                throttle: null,
              },
            },
          ],
        },
      })
    );
    await executionHandler.run(generateAlert({ id: 2 }));

    expect(defaultExecutionParams.logger.error).toHaveBeenCalledWith(
      'Skipping action "1" for rule "1" because the rule type "Test" does not support alert-as-data.'
    );

    expect(ruleRunMetricsStore.getNumberOfTriggeredActions()).toBe(0);
    expect(ruleRunMetricsStore.getNumberOfGeneratedActions()).toBe(0);
    expect(ruleRunMetricsStore.getTriggeredActionsStatus()).toBe(ActionsCompletion.COMPLETE);
  });

  test('schedules alerts with multiple recovered actions', async () => {
    actionsClient.bulkEnqueueExecution.mockResolvedValueOnce({
      errors: false,
      items: [
        { actionTypeId: 'test', id: '1', response: ExecutionResponseType.SUCCESS },
        {
          actionTypeId: 'test',
          id: '2',
          response: ExecutionResponseType.SUCCESS,
        },
      ],
    });
    const actions = [
      {
        id: '1',
        group: 'recovered',
        actionTypeId: 'test',
        params: {
          foo: true,
          contextVal: 'My {{context.value}} goes here',
          stateVal: 'My {{state.value}} goes here',
          alertVal:
            'My {{rule.id}} {{rule.name}} {{rule.spaceId}} {{rule.tags}} {{alert.id}} goes here',
        },
      },
      {
        id: '2',
        group: 'recovered',
        actionTypeId: 'test',
        params: {
          foo: true,
          contextVal: 'My {{context.value}} goes here',
          stateVal: 'My {{state.value}} goes here',
          alertVal:
            'My {{rule.id}} {{rule.name}} {{rule.spaceId}} {{rule.tags}} {{alert.id}} goes here',
        },
      },
    ];
    const executionHandler = new ExecutionHandler(
      generateExecutionParams({
        ...defaultExecutionParams,
        rule: {
          ...defaultExecutionParams.rule,
          actions,
        },
      })
    );
    await executionHandler.run(generateRecoveredAlert({ id: 1 }));

    expect(actionsClient.bulkEnqueueExecution).toHaveBeenCalledTimes(1);
    expect(actionsClient.bulkEnqueueExecution.mock.calls[0]).toMatchInlineSnapshot(`
      Array [
        Array [
          Object {
            "actionTypeId": "test",
            "apiKey": "MTIzOmFiYw==",
            "consumer": "rule-consumer",
            "executionId": "5f6aa57d-3e22-484e-bae8-cbed868f4d28",
            "id": "1",
            "params": Object {
              "alertVal": "My 1 name-of-alert test1 tag-A,tag-B 1 goes here",
              "contextVal": "My  goes here",
              "foo": true,
              "stateVal": "My  goes here",
            },
            "relatedSavedObjects": Array [
              Object {
                "id": "1",
                "namespace": "test1",
                "type": "alert",
                "typeId": "test",
              },
            ],
            "source": Object {
              "source": Object {
                "id": "1",
                "type": "alert",
              },
              "type": "SAVED_OBJECT",
            },
            "spaceId": "test1",
          },
          Object {
            "actionTypeId": "test",
            "apiKey": "MTIzOmFiYw==",
            "consumer": "rule-consumer",
            "executionId": "5f6aa57d-3e22-484e-bae8-cbed868f4d28",
            "id": "2",
            "params": Object {
              "alertVal": "My 1 name-of-alert test1 tag-A,tag-B 1 goes here",
              "contextVal": "My  goes here",
              "foo": true,
              "stateVal": "My  goes here",
            },
            "relatedSavedObjects": Array [
              Object {
                "id": "1",
                "namespace": "test1",
                "type": "alert",
                "typeId": "test",
              },
            ],
            "source": Object {
              "source": Object {
                "id": "1",
                "type": "alert",
              },
              "type": "SAVED_OBJECT",
            },
            "spaceId": "test1",
          },
        ],
      ]
    `);
  });

  test('does not schedule actions for the summarized alerts that are filtered out (for each alert)', async () => {
    actionsClient.bulkEnqueueExecution.mockResolvedValueOnce({
      errors: false,
      items: [
        {
          actionTypeId: 'testActionTypeId',
          id: '1',
          response: ExecutionResponseType.SUCCESS,
        },
      ],
    });
    alertsClient.getSummarizedAlerts.mockResolvedValue({
      new: {
        count: 0,
        data: [],
      },
      ongoing: {
        count: 0,
        data: [],
      },
      recovered: { count: 0, data: [] },
    });
    const executionHandler = new ExecutionHandler(
      generateExecutionParams({
        rule: {
          ...defaultExecutionParams.rule,
          mutedInstanceIds: ['foo'],
          actions: [
            {
              id: '1',
              uuid: '111',
              group: null,
              actionTypeId: 'testActionTypeId',
              frequency: {
                summary: true,
                notifyWhen: 'onActiveAlert',
                throttle: null,
              },
              params: {
                message:
                  'New: {{alerts.new.count}} Ongoing: {{alerts.ongoing.count}} Recovered: {{alerts.recovered.count}}',
              },
              alertsFilter: {
                query: { kql: 'kibana.alert.rule.name:foo', dsl: '{}', filters: [] },
              },
            },
          ],
        },
      })
    );

    await executionHandler.run({
      ...generateAlert({ id: 1 }),
      ...generateAlert({ id: 2 }),
    });

    expect(alertsClient.getSummarizedAlerts).toHaveBeenCalledWith({
      executionUuid: '5f6aa57d-3e22-484e-bae8-cbed868f4d28',
      ruleId: '1',
      spaceId: 'test1',
      excludedAlertInstanceIds: ['foo'],
      alertsFilter: {
        query: { kql: 'kibana.alert.rule.name:foo', dsl: '{}', filters: [] },
      },
    });
    expect(actionsClient.bulkEnqueueExecution).not.toHaveBeenCalled();
    expect(alertingEventLogger.logAction).not.toHaveBeenCalled();
    expect(defaultExecutionParams.logger.debug).toHaveBeenCalledTimes(1);
    expect(defaultExecutionParams.logger.debug).toHaveBeenCalledWith(
      '(2) alerts have been filtered out for: testActionTypeId:111'
    );
  });

  test('does not schedule actions for the summarized alerts that are filtered out (summary of alerts onThrottleInterval)', async () => {
    actionsClient.bulkEnqueueExecution.mockResolvedValueOnce({
      errors: false,
      items: [
        {
          actionTypeId: 'testActionTypeId',
          id: '1',
          response: ExecutionResponseType.SUCCESS,
        },
      ],
    });
    alertsClient.getSummarizedAlerts.mockResolvedValue({
      new: {
        count: 0,
        data: [],
      },
      ongoing: {
        count: 0,
        data: [],
      },
      recovered: { count: 0, data: [] },
    });
    const executionHandler = new ExecutionHandler(
      generateExecutionParams({
        rule: {
          ...defaultExecutionParams.rule,
          mutedInstanceIds: ['foo'],
          actions: [
            {
              id: '1',
              uuid: '111',
              group: null,
              actionTypeId: 'testActionTypeId',
              frequency: {
                summary: true,
                notifyWhen: 'onThrottleInterval',
                throttle: '1h',
              },
              params: {
                message:
                  'New: {{alerts.new.count}} Ongoing: {{alerts.ongoing.count}} Recovered: {{alerts.recovered.count}}',
              },
              alertsFilter: {
                query: { kql: 'kibana.alert.rule.name:foo', dsl: '{}', filters: [] },
              },
            },
          ],
        },
      })
    );

    await executionHandler.run({
      ...generateAlert({ id: 1 }),
      ...generateAlert({ id: 2 }),
    });

    expect(alertsClient.getSummarizedAlerts).toHaveBeenCalledWith({
      ruleId: '1',
      spaceId: 'test1',
      end: new Date('1970-01-01T00:01:30.000Z'),
      start: new Date('1969-12-31T23:01:30.000Z'),
      excludedAlertInstanceIds: ['foo'],
      alertsFilter: {
        query: { kql: 'kibana.alert.rule.name:foo', dsl: '{}', filters: [] },
      },
    });
    expect(actionsClient.bulkEnqueueExecution).not.toHaveBeenCalled();
    expect(alertingEventLogger.logAction).not.toHaveBeenCalled();
  });

  test('does not schedule actions for the for-each type alerts that are filtered out', async () => {
    actionsClient.bulkEnqueueExecution.mockResolvedValueOnce({
      errors: false,
      items: [
        {
          actionTypeId: 'testActionTypeId',
          id: '1',
          response: ExecutionResponseType.SUCCESS,
        },
      ],
    });
    alertsClient.getSummarizedAlerts.mockResolvedValue({
      new: {
        count: 1,
        data: [{ ...mockAAD, kibana: { alert: { uuid: '1' } } }],
      },
      ongoing: {
        count: 0,
        data: [],
      },
      recovered: { count: 0, data: [] },
    });
    const executionHandler = new ExecutionHandler(
      generateExecutionParams({
        rule: {
          ...defaultExecutionParams.rule,
          mutedInstanceIds: ['foo'],
          actions: [
            {
              id: '1',
              uuid: '111',
              group: 'default',
              actionTypeId: 'testActionTypeId',
              frequency: {
                summary: false,
                notifyWhen: 'onActiveAlert',
                throttle: null,
              },
              params: {},
              alertsFilter: {
                query: { kql: 'kibana.alert.instance.id:1', dsl: '{}', filters: [] },
              },
            },
          ],
        },
      })
    );

    await executionHandler.run({
      ...generateAlert({ id: 1 }),
      ...generateAlert({ id: 2 }),
      ...generateAlert({ id: 3 }),
    });

    expect(alertsClient.getSummarizedAlerts).toHaveBeenCalledWith({
      executionUuid: '5f6aa57d-3e22-484e-bae8-cbed868f4d28',
      ruleId: '1',
      spaceId: 'test1',
      excludedAlertInstanceIds: ['foo'],
      alertsFilter: {
        query: { kql: 'kibana.alert.instance.id:1', dsl: '{}', filters: [] },
      },
    });
    expect(actionsClient.bulkEnqueueExecution).toHaveBeenCalledWith([
      {
        actionTypeId: 'testActionTypeId',
        apiKey: 'MTIzOmFiYw==',
        consumer: 'rule-consumer',
        executionId: '5f6aa57d-3e22-484e-bae8-cbed868f4d28',
        id: '1',
        params: {},
        relatedSavedObjects: [{ id: '1', namespace: 'test1', type: 'alert', typeId: 'test' }],
        source: { source: { id: '1', type: 'alert' }, type: 'SAVED_OBJECT' },
        spaceId: 'test1',
      },
    ]);
    expect(alertingEventLogger.logAction).toHaveBeenCalledWith({
      alertGroup: 'default',
      alertId: '1',
      id: '1',
      typeId: 'testActionTypeId',
    });
    expect(defaultExecutionParams.logger.debug).toHaveBeenCalledTimes(1);
    expect(defaultExecutionParams.logger.debug).toHaveBeenCalledWith(
      '(2) alerts have been filtered out for: testActionTypeId:111'
    );
  });

  test('does not schedule summary actions when there is an active maintenance window', async () => {
    alertsClient.getSummarizedAlerts.mockResolvedValue({
      new: {
        count: 2,
        data: [
          { ...mockAAD, kibana: { alert: { uuid: '1' } } },
          { ...mockAAD, kibana: { alert: { uuid: '2' } } },
        ],
      },
      ongoing: { count: 0, data: [] },
      recovered: { count: 0, data: [] },
    });

    const executionHandler = new ExecutionHandler(
      generateExecutionParams({
        rule: {
          ...defaultExecutionParams.rule,
          mutedInstanceIds: ['foo'],
          actions: [
            {
              uuid: '1',
              id: '1',
              group: null,
              actionTypeId: 'testActionTypeId',
              frequency: {
                summary: true,
                notifyWhen: 'onActiveAlert',
                throttle: null,
              },
              params: {
                message:
                  'New: {{alerts.new.count}} Ongoing: {{alerts.ongoing.count}} Recovered: {{alerts.recovered.count}}',
              },
            },
          ],
        },
        maintenanceWindowIds: ['test-id-active'],
      })
    );

    await executionHandler.run({
      ...generateAlert({ id: 1, maintenanceWindowIds: ['test-id-1'] }),
      ...generateAlert({ id: 2, maintenanceWindowIds: ['test-id-2'] }),
      ...generateAlert({ id: 3, maintenanceWindowIds: ['test-id-3'] }),
    });

    expect(actionsClient.bulkEnqueueExecution).not.toHaveBeenCalled();
    expect(defaultExecutionParams.logger.debug).toHaveBeenCalledTimes(2);

    expect(defaultExecutionParams.logger.debug).toHaveBeenNthCalledWith(
      1,
      '(1) alert has been filtered out for: testActionTypeId:1'
    );
    expect(defaultExecutionParams.logger.debug).toHaveBeenNthCalledWith(
      2,
      'no scheduling of summary actions "1" for rule "1": has active maintenance windows test-id-active.'
    );
  });

  test('does not schedule actions for alerts with maintenance window IDs', async () => {
    const executionHandler = new ExecutionHandler(generateExecutionParams());

    await executionHandler.run({
      ...generateAlert({ id: 1, maintenanceWindowIds: ['test-id-1'] }),
      ...generateAlert({ id: 2, maintenanceWindowIds: ['test-id-2'] }),
      ...generateAlert({ id: 3, maintenanceWindowIds: ['test-id-3'] }),
    });

    expect(actionsClient.bulkEnqueueExecution).not.toHaveBeenCalled();
    expect(defaultExecutionParams.logger.debug).toHaveBeenCalledTimes(3);

    expect(defaultExecutionParams.logger.debug).toHaveBeenNthCalledWith(
      1,
      'no scheduling of actions "1" for rule "1": has active maintenance windows test-id-1.'
    );
    expect(defaultExecutionParams.logger.debug).toHaveBeenNthCalledWith(
      2,
      'no scheduling of actions "1" for rule "1": has active maintenance windows test-id-2.'
    );
    expect(defaultExecutionParams.logger.debug).toHaveBeenNthCalledWith(
      3,
      'no scheduling of actions "1" for rule "1": has active maintenance windows test-id-3.'
    );
  });

<<<<<<< HEAD
  describe('System actions', () => {
    beforeEach(() => {
      jest.clearAllMocks();
    });

    test('triggers system actions with summarization per rule run', async () => {
      const actionsParams = { myParams: 'test' };

      alertsClient.getSummarizedAlerts.mockResolvedValue({
        new: {
          count: 1,
          data: [mockAAD],
        },
        ongoing: { count: 0, data: [] },
        recovered: { count: 0, data: [] },
      });

      const executorParams = generateExecutionParams({
=======
  test('does not schedule actions with notifyWhen not set to "on status change" for alerts that are flapping', async () => {
    const executionHandler = new ExecutionHandler(
      generateExecutionParams({
        ...defaultExecutionParams,
>>>>>>> 01ad4c2b
        rule: {
          ...defaultExecutionParams.rule,
          actions: [
            {
<<<<<<< HEAD
              id: '1',
              actionTypeId: '.test-system-action',
              params: actionsParams,
              type: RuleActionTypes.SYSTEM,
              uui: 'test',
            },
          ],
        },
      });

      const buildActionParams = jest.fn().mockReturnValue({ ...actionsParams, foo: 'bar' });

      executorParams.taskRunnerContext.connectorAdapterRegistry.register({
        connectorTypeId: '.test-system-action',
        ruleActionParamsSchema: schema.object({}),
        buildActionParams,
      });

      executorParams.actionsClient.isSystemAction.mockReturnValue(true);
      executorParams.taskRunnerContext.kibanaBaseUrl = 'https://example.com';

      const executionHandler = new ExecutionHandler(generateExecutionParams(executorParams));

      const res = await executionHandler.run(generateAlert({ id: 1 }));

      /**
       * Verifies that system actions are not throttled
       */
      expect(res).toEqual({ throttledSummaryActions: {} });

      /**
       * Verifies that system actions
       * work only with summarized alerts
       */
      expect(alertsClient.getSummarizedAlerts).toHaveBeenCalledWith({
        executionUuid: '5f6aa57d-3e22-484e-bae8-cbed868f4d28',
        ruleId: '1',
        spaceId: 'test1',
        excludedAlertInstanceIds: [],
        alertsFilter: undefined,
      });

      expect(buildActionParams).toHaveBeenCalledWith({
        alerts: {
          all: {
            count: 1,
            data: [mockAAD],
          },
          new: {
            count: 1,
            data: [mockAAD],
          },
          ongoing: { count: 0, data: [] },
          recovered: { count: 0, data: [] },
        },
        params: actionsParams,
        rule: {
          id: rule.id,
          name: rule.name,
          tags: rule.tags,
        },
        ruleUrl:
          'https://example.com/s/test1/app/management/insightsAndAlerting/triggersActions/rule/1',
        spaceId: 'test1',
      });

      expect(actionsClient.bulkEnqueueExecution).toHaveBeenCalledTimes(1);
      expect(actionsClient.bulkEnqueueExecution.mock.calls[0]).toMatchInlineSnapshot(`
        Array [
          Array [
            Object {
              "actionTypeId": ".test-system-action",
              "apiKey": "MTIzOmFiYw==",
              "consumer": "rule-consumer",
              "executionId": "5f6aa57d-3e22-484e-bae8-cbed868f4d28",
              "id": "1",
              "params": Object {
                "foo": "bar",
                "myParams": "test",
              },
              "relatedSavedObjects": Array [
                Object {
                  "id": "1",
                  "namespace": "test1",
                  "type": "alert",
                  "typeId": "test",
                },
              ],
              "source": Object {
                "source": Object {
                  "id": "1",
                  "type": "alert",
                },
                "type": "SAVED_OBJECT",
              },
              "spaceId": "test1",
            },
          ],
        ]
      `);

      expect(alertingEventLogger.logAction).toBeCalledWith({
        alertSummary: { new: 1, ongoing: 0, recovered: 0 },
        id: '1',
        typeId: '.test-system-action',
      });
    });

    test('does not execute if the connector adapter is not configured', async () => {
      const actionsParams = { myParams: 'test' };

      alertsClient.getSummarizedAlerts.mockResolvedValue({
        new: {
          count: 1,
          data: [mockAAD],
        },
        ongoing: { count: 0, data: [] },
        recovered: { count: 0, data: [] },
      });

      const executorParams = generateExecutionParams({
=======
              ...defaultExecutionParams.rule.actions[0],
              frequency: {
                summary: false,
                notifyWhen: RuleNotifyWhen.ACTIVE,
                throttle: null,
              },
            },
          ],
        },
      })
    );

    await executionHandler.run({
      ...generateAlert({ id: 1, pendingRecoveredCount: 1, lastScheduledActionsGroup: 'recovered' }),
      ...generateAlert({ id: 2, pendingRecoveredCount: 1, lastScheduledActionsGroup: 'recovered' }),
      ...generateAlert({ id: 3, pendingRecoveredCount: 1, lastScheduledActionsGroup: 'recovered' }),
    });

    expect(actionsClient.bulkEnqueueExecution).not.toHaveBeenCalled();
  });

  test('does schedule actions with notifyWhen is set to "on status change" for alerts that are flapping', async () => {
    const executionHandler = new ExecutionHandler(
      generateExecutionParams({
        ...defaultExecutionParams,
>>>>>>> 01ad4c2b
        rule: {
          ...defaultExecutionParams.rule,
          actions: [
            {
<<<<<<< HEAD
              id: 'action-id',
              actionTypeId: '.connector-adapter-not-exists',
              params: actionsParams,
              type: RuleActionTypes.SYSTEM,
              uui: 'test',
            },
          ],
        },
      });

      const buildActionParams = jest.fn().mockReturnValue({ ...actionsParams, foo: 'bar' });

      executorParams.actionsClient.isSystemAction.mockReturnValue(true);
      executorParams.taskRunnerContext.kibanaBaseUrl = 'https://example.com';

      const executionHandler = new ExecutionHandler(generateExecutionParams(executorParams));

      const res = await executionHandler.run(generateAlert({ id: 1 }));

      /**
       * Verifies that system actions are not throttled
       */
      expect(res).toEqual({ throttledSummaryActions: {} });

      /**
       * Verifies that system actions
       * work only with summarized alerts
       */
      expect(alertsClient.getSummarizedAlerts).toHaveBeenCalledWith({
        executionUuid: '5f6aa57d-3e22-484e-bae8-cbed868f4d28',
        ruleId: '1',
        spaceId: 'test1',
        excludedAlertInstanceIds: [],
        alertsFilter: undefined,
      });

      expect(buildActionParams).not.toHaveBeenCalledWith();
      expect(actionsClient.ephemeralEnqueuedExecution).not.toHaveBeenCalled();
      expect(actionsClient.bulkEnqueueExecution).not.toHaveBeenCalled();
      expect(alertingEventLogger.logAction).not.toHaveBeenCalled();
      expect(executorParams.logger.warn).toHaveBeenCalledWith(
        'Rule "1" skipped scheduling system action "action-id" because no connector adapter is configured'
      );
    });

    test('do not execute if the rule type does not support summarized alerts', async () => {
      const actionsParams = { myParams: 'test' };

      const executorParams = generateExecutionParams({
        ruleType: {
          ...ruleType,
          alerts: undefined,
        },
        rule: {
          ...defaultExecutionParams.rule,
          actions: [
            {
              id: 'action-id',
              actionTypeId: '.test-system-action',
              params: actionsParams,
              type: RuleActionTypes.SYSTEM,
              uui: 'test',
            },
          ],
        },
      });

      const buildActionParams = jest.fn().mockReturnValue({ ...actionsParams, foo: 'bar' });

      executorParams.actionsClient.isSystemAction.mockReturnValue(true);
      executorParams.taskRunnerContext.kibanaBaseUrl = 'https://example.com';

      const executionHandler = new ExecutionHandler(generateExecutionParams(executorParams));

      const res = await executionHandler.run(generateAlert({ id: 1 }));

      expect(res).toEqual({ throttledSummaryActions: {} });
      expect(buildActionParams).not.toHaveBeenCalled();
      expect(alertsClient.getSummarizedAlerts).not.toHaveBeenCalled();
      expect(actionsClient.ephemeralEnqueuedExecution).not.toHaveBeenCalled();
      expect(actionsClient.bulkEnqueueExecution).not.toHaveBeenCalled();
      expect(alertingEventLogger.logAction).not.toHaveBeenCalled();
      expect(executorParams.logger.error).toHaveBeenCalledWith(
        'Skipping action "action-id" for rule "1" because the rule type "Test" does not support alert-as-data.'
      );
    });
=======
              ...defaultExecutionParams.rule.actions[0],
              frequency: {
                summary: false,
                notifyWhen: RuleNotifyWhen.CHANGE,
                throttle: null,
              },
            },
          ],
        },
      })
    );

    await executionHandler.run({
      ...generateAlert({ id: 1, pendingRecoveredCount: 1, lastScheduledActionsGroup: 'recovered' }),
      ...generateAlert({ id: 2, pendingRecoveredCount: 1, lastScheduledActionsGroup: 'recovered' }),
      ...generateAlert({ id: 3, pendingRecoveredCount: 1, lastScheduledActionsGroup: 'recovered' }),
    });

    expect(actionsClient.bulkEnqueueExecution).toHaveBeenCalledTimes(1);
    expect(actionsClient.bulkEnqueueExecution.mock.calls[0]).toMatchInlineSnapshot(`
      Array [
        Array [
          Object {
            "actionTypeId": "test",
            "apiKey": "MTIzOmFiYw==",
            "consumer": "rule-consumer",
            "executionId": "5f6aa57d-3e22-484e-bae8-cbed868f4d28",
            "id": "1",
            "params": Object {
              "alertVal": "My 1 name-of-alert test1 tag-A,tag-B 1 goes here",
              "contextVal": "My  goes here",
              "foo": true,
              "stateVal": "My  goes here",
            },
            "relatedSavedObjects": Array [
              Object {
                "id": "1",
                "namespace": "test1",
                "type": "alert",
                "typeId": "test",
              },
            ],
            "source": Object {
              "source": Object {
                "id": "1",
                "type": "alert",
              },
              "type": "SAVED_OBJECT",
            },
            "spaceId": "test1",
          },
          Object {
            "actionTypeId": "test",
            "apiKey": "MTIzOmFiYw==",
            "consumer": "rule-consumer",
            "executionId": "5f6aa57d-3e22-484e-bae8-cbed868f4d28",
            "id": "1",
            "params": Object {
              "alertVal": "My 1 name-of-alert test1 tag-A,tag-B 2 goes here",
              "contextVal": "My  goes here",
              "foo": true,
              "stateVal": "My  goes here",
            },
            "relatedSavedObjects": Array [
              Object {
                "id": "1",
                "namespace": "test1",
                "type": "alert",
                "typeId": "test",
              },
            ],
            "source": Object {
              "source": Object {
                "id": "1",
                "type": "alert",
              },
              "type": "SAVED_OBJECT",
            },
            "spaceId": "test1",
          },
          Object {
            "actionTypeId": "test",
            "apiKey": "MTIzOmFiYw==",
            "consumer": "rule-consumer",
            "executionId": "5f6aa57d-3e22-484e-bae8-cbed868f4d28",
            "id": "1",
            "params": Object {
              "alertVal": "My 1 name-of-alert test1 tag-A,tag-B 3 goes here",
              "contextVal": "My  goes here",
              "foo": true,
              "stateVal": "My  goes here",
            },
            "relatedSavedObjects": Array [
              Object {
                "id": "1",
                "namespace": "test1",
                "type": "alert",
                "typeId": "test",
              },
            ],
            "source": Object {
              "source": Object {
                "id": "1",
                "type": "alert",
              },
              "type": "SAVED_OBJECT",
            },
            "spaceId": "test1",
          },
        ],
      ]
    `);
>>>>>>> 01ad4c2b
  });

  describe('rule url', () => {
    const ruleWithUrl = {
      ...rule,
      actions: [
        {
          id: '1',
          group: 'default',
          actionTypeId: 'test',
          params: {
            val: 'rule url: {{rule.url}}',
          },
        },
      ],
    } as unknown as SanitizedRule<RuleTypeParams>;

    const summaryRuleWithUrl = {
      ...rule,
      actions: [
        {
          id: '1',
          group: null,
          actionTypeId: 'test',
          frequency: {
            summary: true,
            notifyWhen: 'onActiveAlert',
            throttle: null,
          },
          params: {
            val: 'rule url: {{rule.url}}',
          },
        },
      ],
    } as unknown as SanitizedRule<RuleTypeParams>;

    it('populates the rule.url in the action params when the base url and rule id are specified', async () => {
      const execParams = {
        ...defaultExecutionParams,
        rule: ruleWithUrl,
        taskRunnerContext: {
          ...defaultExecutionParams.taskRunnerContext,
          kibanaBaseUrl: 'http://localhost:12345',
        },
      };

      const executionHandler = new ExecutionHandler(generateExecutionParams(execParams));
      await executionHandler.run(generateAlert({ id: 1 }));

      expect(injectActionParamsMock.mock.calls[0]).toMatchInlineSnapshot(`
        Array [
          Object {
            "actionParams": Object {
              "val": "rule url: http://localhost:12345/s/test1/app/management/insightsAndAlerting/triggersActions/rule/1",
            },
            "actionTypeId": "test",
            "ruleUrl": Object {
              "absoluteUrl": "http://localhost:12345/s/test1/app/management/insightsAndAlerting/triggersActions/rule/1",
              "basePathname": "",
              "kibanaBaseUrl": "http://localhost:12345",
              "relativePath": "/app/management/insightsAndAlerting/triggersActions/rule/1",
              "spaceIdSegment": "/s/test1",
            },
          },
        ]
      `);
    });

    it('populates the rule.url in the action params when the base url contains pathname', async () => {
      const execParams = {
        ...defaultExecutionParams,
        rule: ruleWithUrl,
        taskRunnerContext: {
          ...defaultExecutionParams.taskRunnerContext,
          kibanaBaseUrl: 'http://localhost:12345/kbn',
        },
      };

      const executionHandler = new ExecutionHandler(generateExecutionParams(execParams));
      await executionHandler.run(generateAlert({ id: 1 }));

      expect(injectActionParamsMock.mock.calls[0][0].actionParams).toEqual({
        val: 'rule url: http://localhost:12345/kbn/s/test1/app/management/insightsAndAlerting/triggersActions/rule/1',
      });
    });

    it('populates the rule.url with start and stop time when available', async () => {
      clock.reset();
      clock.tick(90000);
      alertsClient.getSummarizedAlerts.mockResolvedValue({
        new: {
          count: 2,
          data: [
            mockAAD,
            {
              ...mockAAD,
              '@timestamp': '2022-12-07T15:45:41.4672Z',
              alert: { instance: { id: 'all' } },
            },
          ],
        },
        ongoing: { count: 0, data: [] },
        recovered: { count: 0, data: [] },
      });
      const execParams = {
        ...defaultExecutionParams,
        ruleType: {
          ...ruleType,
          getViewInAppRelativeUrl: (opts: GetViewInAppRelativeUrlFnOpts<RuleTypeParams>) =>
            `/app/test/rule/${opts.rule.id}?start=${opts.start ?? 0}&end=${opts.end ?? 0}`,
        },
        rule: summaryRuleWithUrl,
        taskRunnerContext: {
          ...defaultExecutionParams.taskRunnerContext,
          kibanaBaseUrl: 'http://localhost:12345/basePath',
        },
      };

      const executionHandler = new ExecutionHandler(generateExecutionParams(execParams));
      await executionHandler.run(generateAlert({ id: 1 }));

      expect(injectActionParamsMock.mock.calls[0]).toMatchInlineSnapshot(`
        Array [
          Object {
            "actionParams": Object {
              "val": "rule url: http://localhost:12345/basePath/s/test1/app/test/rule/1?start=30000&end=90000",
            },
            "actionTypeId": "test",
            "ruleUrl": Object {
              "absoluteUrl": "http://localhost:12345/basePath/s/test1/app/test/rule/1?start=30000&end=90000",
              "basePathname": "/basePath",
              "kibanaBaseUrl": "http://localhost:12345/basePath",
              "relativePath": "/app/test/rule/1?start=30000&end=90000",
              "spaceIdSegment": "/s/test1",
            },
          },
        ]
      `);
    });

    it('populates the rule.url without the space specifier when the spaceId is the string "default"', async () => {
      const execParams = {
        ...defaultExecutionParams,
        rule: ruleWithUrl,
        taskRunnerContext: {
          ...defaultExecutionParams.taskRunnerContext,
          kibanaBaseUrl: 'http://localhost:12345',
        },
        taskInstance: {
          params: { spaceId: 'default', alertId: '1' },
        } as unknown as ConcreteTaskInstance,
      };

      const executionHandler = new ExecutionHandler(generateExecutionParams(execParams));
      await executionHandler.run(generateAlert({ id: 1 }));

      expect(injectActionParamsMock.mock.calls[0]).toMatchInlineSnapshot(`
        Array [
          Object {
            "actionParams": Object {
              "val": "rule url: http://localhost:12345/app/management/insightsAndAlerting/triggersActions/rule/1",
            },
            "actionTypeId": "test",
            "ruleUrl": Object {
              "absoluteUrl": "http://localhost:12345/app/management/insightsAndAlerting/triggersActions/rule/1",
              "basePathname": "",
              "kibanaBaseUrl": "http://localhost:12345",
              "relativePath": "/app/management/insightsAndAlerting/triggersActions/rule/1",
              "spaceIdSegment": "",
            },
          },
        ]
      `);
    });

    it('populates the rule.url in the action params when the base url has a trailing slash and removes the trailing slash', async () => {
      const execParams = {
        ...defaultExecutionParams,
        rule: ruleWithUrl,
        taskRunnerContext: {
          ...defaultExecutionParams.taskRunnerContext,
          kibanaBaseUrl: 'http://localhost:12345/',
        },
      };

      const executionHandler = new ExecutionHandler(generateExecutionParams(execParams));
      await executionHandler.run(generateAlert({ id: 1 }));

      expect(injectActionParamsMock.mock.calls[0]).toMatchInlineSnapshot(`
        Array [
          Object {
            "actionParams": Object {
              "val": "rule url: http://localhost:12345/s/test1/app/management/insightsAndAlerting/triggersActions/rule/1",
            },
            "actionTypeId": "test",
            "ruleUrl": Object {
              "absoluteUrl": "http://localhost:12345/s/test1/app/management/insightsAndAlerting/triggersActions/rule/1",
              "basePathname": "",
              "kibanaBaseUrl": "http://localhost:12345/",
              "relativePath": "/app/management/insightsAndAlerting/triggersActions/rule/1",
              "spaceIdSegment": "/s/test1",
            },
          },
        ]
      `);
    });

    it('does not populate the rule.url when the base url is not specified', async () => {
      const execParams = {
        ...defaultExecutionParams,
        rule: ruleWithUrl,
        taskRunnerContext: {
          ...defaultExecutionParams.taskRunnerContext,
          kibanaBaseUrl: undefined,
        },
      };

      const executionHandler = new ExecutionHandler(generateExecutionParams(execParams));
      await executionHandler.run(generateAlert({ id: 1 }));

      expect(injectActionParamsMock.mock.calls[0]).toMatchInlineSnapshot(`
        Array [
          Object {
            "actionParams": Object {
              "val": "rule url: ",
            },
            "actionTypeId": "test",
            "ruleUrl": undefined,
          },
        ]
      `);
    });

    it('does not populate the rule.url when base url is not a valid url', async () => {
      const execParams = {
        ...defaultExecutionParams,
        rule: ruleWithUrl,
        taskRunnerContext: {
          ...defaultExecutionParams.taskRunnerContext,
          kibanaBaseUrl: 'localhost12345',
        },
        taskInstance: {
          params: { spaceId: 'test1', alertId: '1' },
        } as unknown as ConcreteTaskInstance,
      };

      const executionHandler = new ExecutionHandler(generateExecutionParams(execParams));
      await executionHandler.run(generateAlert({ id: 1 }));

      expect(injectActionParamsMock.mock.calls[0]).toMatchInlineSnapshot(`
        Array [
          Object {
            "actionParams": Object {
              "val": "rule url: ",
            },
            "actionTypeId": "test",
            "ruleUrl": undefined,
          },
        ]
      `);
    });

    it('does not populate the rule.url when base url is a number', async () => {
      const execParams = {
        ...defaultExecutionParams,
        rule: ruleWithUrl,
        taskRunnerContext: {
          ...defaultExecutionParams.taskRunnerContext,
          kibanaBaseUrl: 1,
        },
        taskInstance: {
          params: { spaceId: 'test1', alertId: '1' },
        } as unknown as ConcreteTaskInstance,
      };

      const executionHandler = new ExecutionHandler(generateExecutionParams(execParams));
      await executionHandler.run(generateAlert({ id: 1 }));

      expect(injectActionParamsMock.mock.calls[0]).toMatchInlineSnapshot(`
        Array [
          Object {
            "actionParams": Object {
              "val": "rule url: ",
            },
            "actionTypeId": "test",
            "ruleUrl": undefined,
          },
        ]
      `);
    });

    it('sets the rule.url to the value from getViewInAppRelativeUrl when the rule type has it defined', async () => {
      const execParams = {
        ...defaultExecutionParams,
        rule: ruleWithUrl,
        taskRunnerContext: {
          ...defaultExecutionParams.taskRunnerContext,
          kibanaBaseUrl: 'http://localhost:12345',
        },
        ruleType: {
          ...ruleType,
          getViewInAppRelativeUrl() {
            return '/app/management/some/other/place';
          },
        },
      };

      const executionHandler = new ExecutionHandler(generateExecutionParams(execParams));
      await executionHandler.run(generateAlert({ id: 1 }));

      expect(injectActionParamsMock.mock.calls[0]).toMatchInlineSnapshot(`
        Array [
          Object {
            "actionParams": Object {
              "val": "rule url: http://localhost:12345/s/test1/app/management/some/other/place",
            },
            "actionTypeId": "test",
            "ruleUrl": Object {
              "absoluteUrl": "http://localhost:12345/s/test1/app/management/some/other/place",
              "basePathname": "",
              "kibanaBaseUrl": "http://localhost:12345",
              "relativePath": "/app/management/some/other/place",
              "spaceIdSegment": "/s/test1",
            },
          },
        ]
      `);
    });
  });
});<|MERGE_RESOLUTION|>--- conflicted
+++ resolved
@@ -28,11 +28,12 @@
 import { TaskRunnerContext } from './task_runner_factory';
 import { ConcreteTaskInstance } from '@kbn/task-manager-plugin/server';
 import { Alert } from '../alert';
-<<<<<<< HEAD
-import { AlertInstanceState, AlertInstanceContext, RuleActionTypes } from '../../common';
-=======
-import { AlertInstanceState, AlertInstanceContext, RuleNotifyWhen } from '../../common';
->>>>>>> 01ad4c2b
+import {
+  AlertInstanceState,
+  AlertInstanceContext,
+  RuleActionTypes,
+  RuleNotifyWhen,
+} from '../../common';
 import { asSavedObjectExecutionSource } from '@kbn/actions-plugin/server';
 import sinon from 'sinon';
 import { mockAAD } from './fixtures';
@@ -1787,158 +1788,14 @@
     );
   });
 
-<<<<<<< HEAD
-  describe('System actions', () => {
-    beforeEach(() => {
-      jest.clearAllMocks();
-    });
-
-    test('triggers system actions with summarization per rule run', async () => {
-      const actionsParams = { myParams: 'test' };
-
-      alertsClient.getSummarizedAlerts.mockResolvedValue({
-        new: {
-          count: 1,
-          data: [mockAAD],
-        },
-        ongoing: { count: 0, data: [] },
-        recovered: { count: 0, data: [] },
-      });
-
-      const executorParams = generateExecutionParams({
-=======
   test('does not schedule actions with notifyWhen not set to "on status change" for alerts that are flapping', async () => {
     const executionHandler = new ExecutionHandler(
       generateExecutionParams({
         ...defaultExecutionParams,
->>>>>>> 01ad4c2b
         rule: {
           ...defaultExecutionParams.rule,
           actions: [
             {
-<<<<<<< HEAD
-              id: '1',
-              actionTypeId: '.test-system-action',
-              params: actionsParams,
-              type: RuleActionTypes.SYSTEM,
-              uui: 'test',
-            },
-          ],
-        },
-      });
-
-      const buildActionParams = jest.fn().mockReturnValue({ ...actionsParams, foo: 'bar' });
-
-      executorParams.taskRunnerContext.connectorAdapterRegistry.register({
-        connectorTypeId: '.test-system-action',
-        ruleActionParamsSchema: schema.object({}),
-        buildActionParams,
-      });
-
-      executorParams.actionsClient.isSystemAction.mockReturnValue(true);
-      executorParams.taskRunnerContext.kibanaBaseUrl = 'https://example.com';
-
-      const executionHandler = new ExecutionHandler(generateExecutionParams(executorParams));
-
-      const res = await executionHandler.run(generateAlert({ id: 1 }));
-
-      /**
-       * Verifies that system actions are not throttled
-       */
-      expect(res).toEqual({ throttledSummaryActions: {} });
-
-      /**
-       * Verifies that system actions
-       * work only with summarized alerts
-       */
-      expect(alertsClient.getSummarizedAlerts).toHaveBeenCalledWith({
-        executionUuid: '5f6aa57d-3e22-484e-bae8-cbed868f4d28',
-        ruleId: '1',
-        spaceId: 'test1',
-        excludedAlertInstanceIds: [],
-        alertsFilter: undefined,
-      });
-
-      expect(buildActionParams).toHaveBeenCalledWith({
-        alerts: {
-          all: {
-            count: 1,
-            data: [mockAAD],
-          },
-          new: {
-            count: 1,
-            data: [mockAAD],
-          },
-          ongoing: { count: 0, data: [] },
-          recovered: { count: 0, data: [] },
-        },
-        params: actionsParams,
-        rule: {
-          id: rule.id,
-          name: rule.name,
-          tags: rule.tags,
-        },
-        ruleUrl:
-          'https://example.com/s/test1/app/management/insightsAndAlerting/triggersActions/rule/1',
-        spaceId: 'test1',
-      });
-
-      expect(actionsClient.bulkEnqueueExecution).toHaveBeenCalledTimes(1);
-      expect(actionsClient.bulkEnqueueExecution.mock.calls[0]).toMatchInlineSnapshot(`
-        Array [
-          Array [
-            Object {
-              "actionTypeId": ".test-system-action",
-              "apiKey": "MTIzOmFiYw==",
-              "consumer": "rule-consumer",
-              "executionId": "5f6aa57d-3e22-484e-bae8-cbed868f4d28",
-              "id": "1",
-              "params": Object {
-                "foo": "bar",
-                "myParams": "test",
-              },
-              "relatedSavedObjects": Array [
-                Object {
-                  "id": "1",
-                  "namespace": "test1",
-                  "type": "alert",
-                  "typeId": "test",
-                },
-              ],
-              "source": Object {
-                "source": Object {
-                  "id": "1",
-                  "type": "alert",
-                },
-                "type": "SAVED_OBJECT",
-              },
-              "spaceId": "test1",
-            },
-          ],
-        ]
-      `);
-
-      expect(alertingEventLogger.logAction).toBeCalledWith({
-        alertSummary: { new: 1, ongoing: 0, recovered: 0 },
-        id: '1',
-        typeId: '.test-system-action',
-      });
-    });
-
-    test('does not execute if the connector adapter is not configured', async () => {
-      const actionsParams = { myParams: 'test' };
-
-      alertsClient.getSummarizedAlerts.mockResolvedValue({
-        new: {
-          count: 1,
-          data: [mockAAD],
-        },
-        ongoing: { count: 0, data: [] },
-        recovered: { count: 0, data: [] },
-      });
-
-      const executorParams = generateExecutionParams({
-=======
               ...defaultExecutionParams.rule.actions[0],
               frequency: {
                 summary: false,
@@ -1964,99 +1821,10 @@
     const executionHandler = new ExecutionHandler(
       generateExecutionParams({
         ...defaultExecutionParams,
->>>>>>> 01ad4c2b
         rule: {
           ...defaultExecutionParams.rule,
           actions: [
             {
-<<<<<<< HEAD
-              id: 'action-id',
-              actionTypeId: '.connector-adapter-not-exists',
-              params: actionsParams,
-              type: RuleActionTypes.SYSTEM,
-              uui: 'test',
-            },
-          ],
-        },
-      });
-
-      const buildActionParams = jest.fn().mockReturnValue({ ...actionsParams, foo: 'bar' });
-
-      executorParams.actionsClient.isSystemAction.mockReturnValue(true);
-      executorParams.taskRunnerContext.kibanaBaseUrl = 'https://example.com';
-
-      const executionHandler = new ExecutionHandler(generateExecutionParams(executorParams));
-
-      const res = await executionHandler.run(generateAlert({ id: 1 }));
-
-      /**
-       * Verifies that system actions are not throttled
-       */
-      expect(res).toEqual({ throttledSummaryActions: {} });
-
-      /**
-       * Verifies that system actions
-       * work only with summarized alerts
-       */
-      expect(alertsClient.getSummarizedAlerts).toHaveBeenCalledWith({
-        executionUuid: '5f6aa57d-3e22-484e-bae8-cbed868f4d28',
-        ruleId: '1',
-        spaceId: 'test1',
-        excludedAlertInstanceIds: [],
-        alertsFilter: undefined,
-      });
-
-      expect(buildActionParams).not.toHaveBeenCalledWith();
-      expect(actionsClient.ephemeralEnqueuedExecution).not.toHaveBeenCalled();
-      expect(actionsClient.bulkEnqueueExecution).not.toHaveBeenCalled();
-      expect(alertingEventLogger.logAction).not.toHaveBeenCalled();
-      expect(executorParams.logger.warn).toHaveBeenCalledWith(
-        'Rule "1" skipped scheduling system action "action-id" because no connector adapter is configured'
-      );
-    });
-
-    test('do not execute if the rule type does not support summarized alerts', async () => {
-      const actionsParams = { myParams: 'test' };
-
-      const executorParams = generateExecutionParams({
-        ruleType: {
-          ...ruleType,
-          alerts: undefined,
-        },
-        rule: {
-          ...defaultExecutionParams.rule,
-          actions: [
-            {
-              id: 'action-id',
-              actionTypeId: '.test-system-action',
-              params: actionsParams,
-              type: RuleActionTypes.SYSTEM,
-              uui: 'test',
-            },
-          ],
-        },
-      });
-
-      const buildActionParams = jest.fn().mockReturnValue({ ...actionsParams, foo: 'bar' });
-
-      executorParams.actionsClient.isSystemAction.mockReturnValue(true);
-      executorParams.taskRunnerContext.kibanaBaseUrl = 'https://example.com';
-
-      const executionHandler = new ExecutionHandler(generateExecutionParams(executorParams));
-
-      const res = await executionHandler.run(generateAlert({ id: 1 }));
-
-      expect(res).toEqual({ throttledSummaryActions: {} });
-      expect(buildActionParams).not.toHaveBeenCalled();
-      expect(alertsClient.getSummarizedAlerts).not.toHaveBeenCalled();
-      expect(actionsClient.ephemeralEnqueuedExecution).not.toHaveBeenCalled();
-      expect(actionsClient.bulkEnqueueExecution).not.toHaveBeenCalled();
-      expect(alertingEventLogger.logAction).not.toHaveBeenCalled();
-      expect(executorParams.logger.error).toHaveBeenCalledWith(
-        'Skipping action "action-id" for rule "1" because the rule type "Test" does not support alert-as-data.'
-      );
-    });
-=======
               ...defaultExecutionParams.rule.actions[0],
               frequency: {
                 summary: false,
@@ -2169,7 +1937,6 @@
         ],
       ]
     `);
->>>>>>> 01ad4c2b
   });
 
   describe('rule url', () => {
@@ -2499,4 +2266,239 @@
       `);
     });
   });
+
+  describe('System actions', () => {
+    beforeEach(() => {
+      jest.clearAllMocks();
+    });
+
+    test('triggers system actions with summarization per rule run', async () => {
+      const actionsParams = { myParams: 'test' };
+
+      alertsClient.getSummarizedAlerts.mockResolvedValue({
+        new: {
+          count: 1,
+          data: [mockAAD],
+        },
+        ongoing: { count: 0, data: [] },
+        recovered: { count: 0, data: [] },
+      });
+
+      const executorParams = generateExecutionParams({
+        rule: {
+          ...defaultExecutionParams.rule,
+          actions: [
+            {
+              id: '1',
+              actionTypeId: '.test-system-action',
+              params: actionsParams,
+              type: RuleActionTypes.SYSTEM,
+              uui: 'test',
+            },
+          ],
+        },
+      });
+
+      const buildActionParams = jest.fn().mockReturnValue({ ...actionsParams, foo: 'bar' });
+
+      executorParams.taskRunnerContext.connectorAdapterRegistry.register({
+        connectorTypeId: '.test-system-action',
+        ruleActionParamsSchema: schema.object({}),
+        buildActionParams,
+      });
+
+      executorParams.actionsClient.isSystemAction.mockReturnValue(true);
+      executorParams.taskRunnerContext.kibanaBaseUrl = 'https://example.com';
+
+      const executionHandler = new ExecutionHandler(generateExecutionParams(executorParams));
+
+      const res = await executionHandler.run(generateAlert({ id: 1 }));
+
+      /**
+       * Verifies that system actions are not throttled
+       */
+      expect(res).toEqual({ throttledSummaryActions: {} });
+
+      /**
+       * Verifies that system actions
+       * work only with summarized alerts
+       */
+      expect(alertsClient.getSummarizedAlerts).toHaveBeenCalledWith({
+        executionUuid: '5f6aa57d-3e22-484e-bae8-cbed868f4d28',
+        ruleId: '1',
+        spaceId: 'test1',
+        excludedAlertInstanceIds: [],
+        alertsFilter: undefined,
+      });
+
+      expect(buildActionParams).toHaveBeenCalledWith({
+        alerts: {
+          all: {
+            count: 1,
+            data: [mockAAD],
+          },
+          new: {
+            count: 1,
+            data: [mockAAD],
+          },
+          ongoing: { count: 0, data: [] },
+          recovered: { count: 0, data: [] },
+        },
+        params: actionsParams,
+        rule: {
+          id: rule.id,
+          name: rule.name,
+          tags: rule.tags,
+        },
+        ruleUrl:
+          'https://example.com/s/test1/app/management/insightsAndAlerting/triggersActions/rule/1',
+        spaceId: 'test1',
+      });
+
+      expect(actionsClient.bulkEnqueueExecution).toHaveBeenCalledTimes(1);
+      expect(actionsClient.bulkEnqueueExecution.mock.calls[0]).toMatchInlineSnapshot(`
+        Array [
+          Array [
+            Object {
+              "actionTypeId": ".test-system-action",
+              "apiKey": "MTIzOmFiYw==",
+              "consumer": "rule-consumer",
+              "executionId": "5f6aa57d-3e22-484e-bae8-cbed868f4d28",
+              "id": "1",
+              "params": Object {
+                "foo": "bar",
+                "myParams": "test",
+              },
+              "relatedSavedObjects": Array [
+                Object {
+                  "id": "1",
+                  "namespace": "test1",
+                  "type": "alert",
+                  "typeId": "test",
+                },
+              ],
+              "source": Object {
+                "source": Object {
+                  "id": "1",
+                  "type": "alert",
+                },
+                "type": "SAVED_OBJECT",
+              },
+              "spaceId": "test1",
+            },
+          ],
+        ]
+      `);
+
+      expect(alertingEventLogger.logAction).toBeCalledWith({
+        alertSummary: { new: 1, ongoing: 0, recovered: 0 },
+        id: '1',
+        typeId: '.test-system-action',
+      });
+    });
+
+    test('does not execute if the connector adapter is not configured', async () => {
+      const actionsParams = { myParams: 'test' };
+
+      alertsClient.getSummarizedAlerts.mockResolvedValue({
+        new: {
+          count: 1,
+          data: [mockAAD],
+        },
+        ongoing: { count: 0, data: [] },
+        recovered: { count: 0, data: [] },
+      });
+
+      const executorParams = generateExecutionParams({
+        rule: {
+          ...defaultExecutionParams.rule,
+          actions: [
+            {
+              id: 'action-id',
+              actionTypeId: '.connector-adapter-not-exists',
+              params: actionsParams,
+              type: RuleActionTypes.SYSTEM,
+              uui: 'test',
+            },
+          ],
+        },
+      });
+
+      const buildActionParams = jest.fn().mockReturnValue({ ...actionsParams, foo: 'bar' });
+
+      executorParams.actionsClient.isSystemAction.mockReturnValue(true);
+      executorParams.taskRunnerContext.kibanaBaseUrl = 'https://example.com';
+
+      const executionHandler = new ExecutionHandler(generateExecutionParams(executorParams));
+
+      const res = await executionHandler.run(generateAlert({ id: 1 }));
+
+      /**
+       * Verifies that system actions are not throttled
+       */
+      expect(res).toEqual({ throttledSummaryActions: {} });
+
+      /**
+       * Verifies that system actions
+       * work only with summarized alerts
+       */
+      expect(alertsClient.getSummarizedAlerts).toHaveBeenCalledWith({
+        executionUuid: '5f6aa57d-3e22-484e-bae8-cbed868f4d28',
+        ruleId: '1',
+        spaceId: 'test1',
+        excludedAlertInstanceIds: [],
+        alertsFilter: undefined,
+      });
+
+      expect(buildActionParams).not.toHaveBeenCalledWith();
+      expect(actionsClient.ephemeralEnqueuedExecution).not.toHaveBeenCalled();
+      expect(actionsClient.bulkEnqueueExecution).not.toHaveBeenCalled();
+      expect(alertingEventLogger.logAction).not.toHaveBeenCalled();
+      expect(executorParams.logger.warn).toHaveBeenCalledWith(
+        'Rule "1" skipped scheduling system action "action-id" because no connector adapter is configured'
+      );
+    });
+
+    test('do not execute if the rule type does not support summarized alerts', async () => {
+      const actionsParams = { myParams: 'test' };
+
+      const executorParams = generateExecutionParams({
+        ruleType: {
+          ...ruleType,
+          alerts: undefined,
+        },
+        rule: {
+          ...defaultExecutionParams.rule,
+          actions: [
+            {
+              id: 'action-id',
+              actionTypeId: '.test-system-action',
+              params: actionsParams,
+              type: RuleActionTypes.SYSTEM,
+              uui: 'test',
+            },
+          ],
+        },
+      });
+
+      const buildActionParams = jest.fn().mockReturnValue({ ...actionsParams, foo: 'bar' });
+
+      executorParams.actionsClient.isSystemAction.mockReturnValue(true);
+      executorParams.taskRunnerContext.kibanaBaseUrl = 'https://example.com';
+
+      const executionHandler = new ExecutionHandler(generateExecutionParams(executorParams));
+
+      const res = await executionHandler.run(generateAlert({ id: 1 }));
+
+      expect(res).toEqual({ throttledSummaryActions: {} });
+      expect(buildActionParams).not.toHaveBeenCalled();
+      expect(alertsClient.getSummarizedAlerts).not.toHaveBeenCalled();
+      expect(actionsClient.ephemeralEnqueuedExecution).not.toHaveBeenCalled();
+      expect(actionsClient.bulkEnqueueExecution).not.toHaveBeenCalled();
+      expect(alertingEventLogger.logAction).not.toHaveBeenCalled();
+      expect(executorParams.logger.error).toHaveBeenCalledWith(
+        'Skipping action "action-id" for rule "1" because the rule type "Test" does not support alert-as-data.'
+      );
+    });
+  });
 });