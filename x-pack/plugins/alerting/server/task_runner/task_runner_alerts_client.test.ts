--- conflicted
+++ resolved
@@ -68,9 +68,6 @@
 import { ReplaySubject } from 'rxjs';
 import { IAlertsClient } from '../alerts_client/types';
 import { getDataStreamAdapter } from '../alerts_service/lib/data_stream_adapter';
-<<<<<<< HEAD
-import { ConnectorAdapterRegistry } from '../connector_adapters/connector_adapter_registry';
-=======
 import {
   TIMESTAMP,
   EVENT_ACTION,
@@ -100,7 +97,7 @@
   TAGS,
   VERSION,
 } from '@kbn/rule-data-utils';
->>>>>>> c4777d4d
+import { ConnectorAdapterRegistry } from '../connector_adapters/connector_adapter_registry';
 
 jest.mock('uuid', () => ({
   v4: () => '5f6aa57d-3e22-484e-bae8-cbed868f4d28',
