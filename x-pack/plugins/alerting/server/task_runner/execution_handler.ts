/*
 * Copyright Elasticsearch B.V. and/or licensed to Elasticsearch B.V. under one
 * or more contributor license agreements. Licensed under the Elastic License
 * 2.0; you may not use this file except in compliance with the Elastic License
 * 2.0.
 */

import type { PublicMethodsOf } from '@kbn/utility-types';
import { Logger } from '@kbn/core/server';
import { getRuleDetailsRoute, triggersActionsRoute } from '@kbn/rule-data-utils';
import { asSavedObjectExecutionSource } from '@kbn/actions-plugin/server';
import { isEphemeralTaskRejectedDueToCapacityError } from '@kbn/task-manager-plugin/server';
import {
  ExecuteOptions as EnqueueExecutionOptions,
  ExecutionResponseItem,
  ExecutionResponseType,
} from '@kbn/actions-plugin/server/create_execute_function';
import { ActionsCompletion } from '@kbn/alerting-state-types';
import { ActionsClient } from '@kbn/actions-plugin/server/actions_client';
import { chunk } from 'lodash';
import { GetSummarizedAlertsParams, IAlertsClient } from '../alerts_client/types';
import {
  AlertingEventLogger,
  ActionOpts as EventLogAction,
} from '../lib/alerting_event_logger/alerting_event_logger';
import { parseDuration, CombinedSummarizedAlerts, ThrottledActions } from '../types';
import { RuleRunMetricsStore } from '../lib/rule_run_metrics_store';
import { injectActionParams } from './inject_action_params';
import { Executable, ExecutionHandlerOptions, RuleTaskInstance } from './types';
import { TaskRunnerContext } from './task_runner_factory';
import { transformActionParams, transformSummaryActionParams } from './transform_action_params';
import { Alert } from '../alert';
import { NormalizedRuleType } from '../rule_type_registry';
import {
  AlertInstanceContext,
  AlertInstanceState,
  RuleAction,
  RuleTypeParams,
  RuleTypeState,
  SanitizedRule,
  RuleAlertData,
<<<<<<< HEAD
  RuleActionTypes,
=======
  RuleNotifyWhen,
>>>>>>> 01ad4c2b
} from '../../common';
import {
  generateActionHash,
  getSummaryActionsFromTaskState,
  getSummaryActionTimeBounds,
  isActionOnInterval,
  isSummaryAction,
  isSummaryActionOnInterval,
  isSummaryActionThrottled,
} from './rule_action_helper';
import { ConnectorAdapter } from '../connector_adapters/types';

enum Reasons {
  MUTED = 'muted',
  THROTTLED = 'throttled',
  ACTION_GROUP_NOT_CHANGED = 'actionGroupHasNotChanged',
}

export interface RunResult {
  throttledSummaryActions: ThrottledActions;
}

interface RunSummarizedActionArgs {
  action: RuleAction;
  summarizedAlerts: CombinedSummarizedAlerts;
  spaceId: string;
}

interface RunActionArgs<
  State extends AlertInstanceState,
  Context extends AlertInstanceContext,
  ActionGroupIds extends string,
  RecoveryActionGroupId extends string
> {
  action: RuleAction;
  alert: Alert<State, Context, ActionGroupIds | RecoveryActionGroupId>;
  ruleId: string;
  spaceId: string;
}

interface RunSystemActionArgs<Params extends RuleTypeParams> {
  action: RuleAction;
  connectorAdapter: ConnectorAdapter;
  summarizedAlerts: CombinedSummarizedAlerts;
  rule: SanitizedRule<Params>;
  spaceId: string;
}

interface RunActionReturnValue {
  actionsToEnqueueForExecution: EnqueueExecutionOptions[];
  actionsToLog: Record<string, EventLogAction>;
}

export interface RuleUrl {
  absoluteUrl?: string;
  kibanaBaseUrl?: string;
  basePathname?: string;
  spaceIdSegment?: string;
  relativePath?: string;
}

export class ExecutionHandler<
  Params extends RuleTypeParams,
  ExtractedParams extends RuleTypeParams,
  RuleState extends RuleTypeState,
  State extends AlertInstanceState,
  Context extends AlertInstanceContext,
  ActionGroupIds extends string,
  RecoveryActionGroupId extends string,
  AlertData extends RuleAlertData
> {
  private logger: Logger;
  private alertingEventLogger: PublicMethodsOf<AlertingEventLogger>;
  private rule: SanitizedRule<Params>;
  private ruleType: NormalizedRuleType<
    Params,
    ExtractedParams,
    RuleState,
    State,
    Context,
    ActionGroupIds,
    RecoveryActionGroupId,
    AlertData
  >;
  private taskRunnerContext: TaskRunnerContext;
  private taskInstance: RuleTaskInstance;
  private ruleRunMetricsStore: RuleRunMetricsStore;
  private apiKey: string | null;
  private ruleConsumer: string;
  private executionId: string;
  private ruleLabel: string;
  private ephemeralActionsToSchedule: number;
  private CHUNK_SIZE = 1000;
  private skippedAlerts: { [key: string]: { reason: string } } = {};
  private actionsClient: PublicMethodsOf<ActionsClient>;
  private ruleTypeActionGroups?: Map<ActionGroupIds | RecoveryActionGroupId, string>;
  private mutedAlertIdsSet: Set<string> = new Set();
  private previousStartedAt: Date | null;
  private maintenanceWindowIds: string[] = [];
  private alertsClient: IAlertsClient<
    AlertData,
    State,
    Context,
    ActionGroupIds,
    RecoveryActionGroupId
  >;

  constructor({
    rule,
    ruleType,
    logger,
    alertingEventLogger,
    taskRunnerContext,
    taskInstance,
    ruleRunMetricsStore,
    apiKey,
    ruleConsumer,
    executionId,
    ruleLabel,
    previousStartedAt,
    actionsClient,
    maintenanceWindowIds,
    alertsClient,
  }: ExecutionHandlerOptions<
    Params,
    ExtractedParams,
    RuleState,
    State,
    Context,
    ActionGroupIds,
    RecoveryActionGroupId,
    AlertData
  >) {
    this.logger = logger;
    this.alertingEventLogger = alertingEventLogger;
    this.rule = rule;
    this.ruleType = ruleType;
    this.taskRunnerContext = taskRunnerContext;
    this.taskInstance = taskInstance;
    this.ruleRunMetricsStore = ruleRunMetricsStore;
    this.apiKey = apiKey;
    this.ruleConsumer = ruleConsumer;
    this.executionId = executionId;
    this.ruleLabel = ruleLabel;
    this.actionsClient = actionsClient;
    this.ephemeralActionsToSchedule = taskRunnerContext.maxEphemeralActionsPerRule;
    this.ruleTypeActionGroups = new Map(
      ruleType.actionGroups.map((actionGroup) => [actionGroup.id, actionGroup.name])
    );
    this.previousStartedAt = previousStartedAt;
    this.mutedAlertIdsSet = new Set(rule.mutedInstanceIds);
    this.maintenanceWindowIds = maintenanceWindowIds ?? [];
    this.alertsClient = alertsClient;
  }

  public async run(
    alerts: Record<string, Alert<State, Context, ActionGroupIds | RecoveryActionGroupId>>
  ): Promise<RunResult> {
    const throttledSummaryActions: ThrottledActions = getSummaryActionsFromTaskState({
      actions: this.rule.actions,
      summaryActions: this.taskInstance.state?.summaryActions,
    });

    const executables = await this.generateExecutables(alerts, throttledSummaryActions);

    if (executables.length === 0) {
      return { throttledSummaryActions };
    }

    const {
      logger,
      ruleRunMetricsStore,
      taskRunnerContext: { actionsConfigMap },
      taskInstance: {
        params: { spaceId, alertId: ruleId },
      },
    } = this;

    const logActions: Record<string, EventLogAction> = {};
    const enqueueActions: EnqueueExecutionOptions[] = [];

    this.ruleRunMetricsStore.incrementNumberOfGeneratedActions(executables.length);

    for (const { action, alert, summarizedAlerts } of executables) {
      const { actionTypeId } = action;

      ruleRunMetricsStore.incrementNumberOfGeneratedActionsByConnectorType(actionTypeId);

      if (ruleRunMetricsStore.hasReachedTheExecutableActionsLimit(actionsConfigMap)) {
        ruleRunMetricsStore.setTriggeredActionsStatusByConnectorType({
          actionTypeId,
          status: ActionsCompletion.PARTIAL,
        });

        logger.debug(
          `Rule "${this.rule.id}" skipped scheduling action "${action.id}" because the maximum number of allowed actions has been reached.`
        );

        break;
      }

      if (
        ruleRunMetricsStore.hasReachedTheExecutableActionsLimitByConnectorType({
          actionTypeId,
          actionsConfigMap,
        })
      ) {
        if (!ruleRunMetricsStore.hasConnectorTypeReachedTheLimit(actionTypeId)) {
          logger.debug(
            `Rule "${this.rule.id}" skipped scheduling action "${action.id}" because the maximum number of allowed actions for connector type ${actionTypeId} has been reached.`
          );
        }

        ruleRunMetricsStore.setTriggeredActionsStatusByConnectorType({
          actionTypeId,
          status: ActionsCompletion.PARTIAL,
        });

        continue;
      }

      if (!this.isExecutableAction(action)) {
        this.logger.warn(
          `Rule "${this.taskInstance.params.alertId}" skipped scheduling action "${action.id}" because it is disabled`
        );

        continue;
      }

      ruleRunMetricsStore.incrementNumberOfTriggeredActions();
      ruleRunMetricsStore.incrementNumberOfTriggeredActionsByConnectorType(actionTypeId);

      if (summarizedAlerts && !isSystemAction(action)) {
        const { actionsToEnqueueForExecution, actionsToLog } = await this.runSummarizedAction({
          action,
          summarizedAlerts,
          spaceId,
        });

        enqueueActions.push(...actionsToEnqueueForExecution);
        Object.assign(logActions, actionsToLog);

        if (isActionOnInterval(action)) {
          throttledSummaryActions[action.uuid!] = { date: new Date().toISOString() };
        }
      } else if (isSystemAction(action) && summarizedAlerts) {
        const hasConnectorAdapter = this.taskRunnerContext.connectorAdapterRegistry.has(
          action.actionTypeId
        );

        /**
         * System actions without an adapter
         * cannot be executed
         *
         */
        if (!hasConnectorAdapter) {
          this.logger.warn(
            `Rule "${this.taskInstance.params.alertId}" skipped scheduling system action "${action.id}" because no connector adapter is configured`
          );

          continue;
        }

        const connectorAdapter = this.taskRunnerContext.connectorAdapterRegistry.get(
          action.actionTypeId
        );

        const { actionsToEnqueueForExecution, actionsToLog } = await this.runSystemAction({
          action,
          connectorAdapter,
          summarizedAlerts,
          rule: this.rule,
          spaceId,
        });

        enqueueActions.push(...actionsToEnqueueForExecution);
        Object.assign(logActions, actionsToLog);
      } else if (!isSystemAction(action) && alert) {
        const { actionsToEnqueueForExecution, actionsToLog } = await this.runAction({
          action,
          spaceId,
          alert,
          ruleId,
        });

        enqueueActions.push(...actionsToEnqueueForExecution);
        Object.assign(logActions, actionsToLog);

        if (!this.isRecoveredAlert(action.group)) {
          if (isActionOnInterval(action)) {
            alert.updateLastScheduledActions(
              action.group as ActionGroupIds,
              generateActionHash(action),
              action.uuid
            );
          } else {
            alert.updateLastScheduledActions(action.group as ActionGroupIds);
          }
          alert.unscheduleActions();
        }
      }
    }

    const errorActionIds = await this.bulkEnqueueForExecution(enqueueActions);
    this.bulkLogActions(logActions, errorActionIds);

    return { throttledSummaryActions };
  }

  private async runSummarizedAction({
    action,
    summarizedAlerts,
    spaceId,
  }: RunSummarizedActionArgs): Promise<RunActionReturnValue> {
    const { start, end } = getSummaryActionTimeBounds(
      action,
      this.rule.schedule,
      this.previousStartedAt
    );
    const ruleUrl = this.buildRuleUrl(spaceId, start, end);
    const actionToRun = {
      ...action,
      params: injectActionParams({
        actionTypeId: action.actionTypeId,
        ruleUrl,
        actionParams: transformSummaryActionParams({
          alerts: summarizedAlerts,
          rule: this.rule,
          ruleTypeId: this.ruleType.id,
          actionId: action.id,
          actionParams: action.params,
          spaceId,
          actionsPlugin: this.taskRunnerContext.actionsPlugin,
          actionTypeId: action.actionTypeId,
          kibanaBaseUrl: this.taskRunnerContext.kibanaBaseUrl,
          ruleUrl: ruleUrl?.absoluteUrl,
        }),
      }),
    };

    const actionsToEnqueueForExecution = await this.actionRunOrAddToBulk({
      enqueueOptions: this.getEnqueueOptions(actionToRun),
    });

    return {
      actionsToEnqueueForExecution,
      actionsToLog: {
        [action.id]: {
          id: action.id,
          typeId: action.actionTypeId,
          alertSummary: {
            new: summarizedAlerts.new.count,
            ongoing: summarizedAlerts.ongoing.count,
            recovered: summarizedAlerts.recovered.count,
          },
        },
      },
    };
  }

  private async runAction({
    action,
    spaceId,
    alert,
    ruleId,
  }: RunActionArgs<
    State,
    Context,
    ActionGroupIds,
    RecoveryActionGroupId
  >): Promise<RunActionReturnValue> {
    const ruleUrl = this.buildRuleUrl(spaceId);
    const actionToRun = {
      ...action,
      params: injectActionParams({
        actionTypeId: action.actionTypeId,
        ruleUrl,
        actionParams: transformActionParams({
          actionsPlugin: this.taskRunnerContext.actionsPlugin,
          alertId: ruleId,
          alertType: this.ruleType.id,
          actionTypeId: action.actionTypeId,
          alertName: this.rule.name,
          spaceId,
          tags: this.rule.tags,
          alertInstanceId: alert.getId(),
          alertUuid: alert.getUuid(),
          alertActionGroup: action.group,
          alertActionGroupName: this.ruleTypeActionGroups!.get(action.group as ActionGroupIds)!,
          context: alert.getContext(),
          actionId: action.id,
          state: alert.getState(),
          kibanaBaseUrl: this.taskRunnerContext.kibanaBaseUrl,
          alertParams: this.rule.params,
          actionParams: action.params,
          flapping: alert.getFlapping(),
          ruleUrl: ruleUrl?.absoluteUrl,
        }),
      }),
    };

    const actionsToEnqueueForExecution = await this.actionRunOrAddToBulk({
      enqueueOptions: this.getEnqueueOptions(actionToRun),
    });

    return {
      actionsToEnqueueForExecution,
      actionsToLog: {
        [action.id]: {
          id: action.id,
          typeId: action.actionTypeId,
          alertId: alert.getId(),
          alertGroup: action.group,
        },
      },
    };
  }

  private async runSystemAction({
    action,
    spaceId,
    connectorAdapter,
    summarizedAlerts,
    rule,
  }: RunSystemActionArgs<Params>): Promise<RunActionReturnValue> {
    const { start, end } = getSummaryActionTimeBounds(
      action,
      this.rule.schedule,
      this.previousStartedAt
    );

    const ruleUrl = this.buildRuleUrl(spaceId, start, end);

    const connectorAdapterActionParams = connectorAdapter.buildActionParams({
      alerts: summarizedAlerts,
      rule: { id: rule.id, tags: rule.tags, name: rule.name },
      ruleUrl: ruleUrl?.absoluteUrl,
      spaceId,
      params: action.params,
    });

    const actionToRun = Object.assign(action, { params: connectorAdapterActionParams });

    const actionsToEnqueueForExecution = await this.actionRunOrAddToBulk({
      enqueueOptions: this.getEnqueueOptions(actionToRun),
    });

    return {
      actionsToEnqueueForExecution,
      actionsToLog: {
        [action.id]: {
          id: action.id,
          typeId: action.actionTypeId,
          alertSummary: {
            new: summarizedAlerts.new.count,
            ongoing: summarizedAlerts.ongoing.count,
            recovered: summarizedAlerts.recovered.count,
          },
        },
      },
    };
  }

  private async bulkEnqueueForExecution(actions: EnqueueExecutionOptions[]): Promise<Set<string>> {
    const errorResponses: ExecutionResponseItem[] = [];
    const errorResponseActionIds = new Set<string>();

    if (!!actions.length) {
      for (const c of chunk(actions, this.CHUNK_SIZE)) {
        const res = await this.actionsClient!.bulkEnqueueExecution(c);

        if (res.errors) {
          const queuedActionsLimitErrors = res.items.filter(
            (resItem) => resItem.response === ExecutionResponseType.QUEUED_ACTIONS_LIMIT_ERROR
          );

          errorResponses.push(...queuedActionsLimitErrors);
        }
      }
    }

    if (!!errorResponses.length) {
      for (const errorResponse of errorResponses) {
        if (errorResponse.response === ExecutionResponseType.QUEUED_ACTIONS_LIMIT_ERROR) {
          this.ruleRunMetricsStore.setHasReachedQueuedActionsLimit(true);
          this.ruleRunMetricsStore.decrementNumberOfTriggeredActions();

          this.ruleRunMetricsStore.decrementNumberOfTriggeredActionsByConnectorType(
            errorResponse.actionTypeId
          );

          this.ruleRunMetricsStore.setTriggeredActionsStatusByConnectorType({
            actionTypeId: errorResponse.actionTypeId,
            status: ActionsCompletion.PARTIAL,
          });

          this.logger.debug(
            `Rule "${this.rule.id}" skipped scheduling action "${errorResponse.id}" because the maximum number of queued actions has been reached.`
          );

          errorResponseActionIds.add(errorResponse.id);
        }
      }
    }

    return errorResponseActionIds;
  }

  private async bulkLogActions(
    logActions: Record<string, EventLogAction>,
    errorActionIds: Set<string>
  ) {
    const logActionsEntries = Object.entries(logActions);

    if (!!logActionsEntries.length) {
      for (const [id, actionToBeLogged] of logActionsEntries) {
        if (!errorActionIds.has(id)) {
          this.alertingEventLogger.logAction(actionToBeLogged);
        }
      }
    }
  }

  private logNumberOfFilteredAlerts({
    numberOfAlerts = 0,
    numberOfSummarizedAlerts = 0,
    action,
  }: {
    numberOfAlerts: number;
    numberOfSummarizedAlerts: number;
    action: RuleAction;
  }) {
    const count = numberOfAlerts - numberOfSummarizedAlerts;
    if (count > 0) {
      this.logger.debug(
        `(${count}) alert${count > 1 ? 's' : ''} ${
          count > 1 ? 'have' : 'has'
        } been filtered out for: ${action.actionTypeId}:${action.uuid}`
      );
    }
  }

  private isAlertMuted(alertId: string) {
    const muted = this.mutedAlertIdsSet.has(alertId);
    if (muted) {
      if (
        !this.skippedAlerts[alertId] ||
        (this.skippedAlerts[alertId] && this.skippedAlerts[alertId].reason !== Reasons.MUTED)
      ) {
        this.logger.debug(
          `skipping scheduling of actions for '${alertId}' in rule ${this.ruleLabel}: rule is muted`
        );
      }
      this.skippedAlerts[alertId] = { reason: Reasons.MUTED };
      return true;
    }
    return false;
  }

  private isExecutableAction(action: RuleAction) {
    return this.taskRunnerContext.actionsPlugin.isActionExecutable(action.id, action.actionTypeId, {
      notifyUsage: true,
    });
  }

  private isRecoveredAlert(actionGroup: string) {
    return actionGroup === this.ruleType.recoveryActionGroup.id;
  }

  private isExecutableActiveAlert({
    alert,
    action,
  }: {
    alert: Alert<AlertInstanceState, AlertInstanceContext, ActionGroupIds | RecoveryActionGroupId>;
    action: RuleAction;
  }) {
    const alertId = alert.getId();
    const { rule, ruleLabel, logger } = this;
    const notifyWhen = action.frequency?.notifyWhen || rule.notifyWhen;

    if (notifyWhen === 'onActionGroupChange' && !alert.scheduledActionGroupHasChanged()) {
      if (
        !this.skippedAlerts[alertId] ||
        (this.skippedAlerts[alertId] &&
          this.skippedAlerts[alertId].reason !== Reasons.ACTION_GROUP_NOT_CHANGED)
      ) {
        logger.debug(
          `skipping scheduling of actions for '${alertId}' in rule ${ruleLabel}: alert is active but action group has not changed`
        );
      }
      this.skippedAlerts[alertId] = { reason: Reasons.ACTION_GROUP_NOT_CHANGED };
      return false;
    }

    if (notifyWhen === 'onThrottleInterval') {
      const throttled = action.frequency?.throttle
        ? alert.isThrottled({
            throttle: action.frequency.throttle ?? null,
            actionHash: generateActionHash(action), // generateActionHash must be removed once all the hash identifiers removed from the task state
            uuid: action.uuid,
          })
        : alert.isThrottled({ throttle: rule.throttle ?? null });

      if (throttled) {
        if (
          !this.skippedAlerts[alertId] ||
          (this.skippedAlerts[alertId] && this.skippedAlerts[alertId].reason !== Reasons.THROTTLED)
        ) {
          logger.debug(
            `skipping scheduling of actions for '${alertId}' in rule ${ruleLabel}: rule is throttled`
          );
        }
        this.skippedAlerts[alertId] = { reason: Reasons.THROTTLED };
        return false;
      }
    }

    return alert.hasScheduledActions();
  }

  private getActionGroup(alert: Alert<State, Context, ActionGroupIds | RecoveryActionGroupId>) {
    return alert.getScheduledActionOptions()?.actionGroup || this.ruleType.recoveryActionGroup.id;
  }

  private buildRuleUrl(spaceId: string, start?: number, end?: number): RuleUrl | undefined {
    if (!this.taskRunnerContext.kibanaBaseUrl) {
      return;
    }

    const relativePath = this.ruleType.getViewInAppRelativeUrl
      ? this.ruleType.getViewInAppRelativeUrl({ rule: this.rule, start, end })
      : `${triggersActionsRoute}${getRuleDetailsRoute(this.rule.id)}`;

    try {
      const basePathname = new URL(this.taskRunnerContext.kibanaBaseUrl).pathname;
      const basePathnamePrefix = basePathname !== '/' ? `${basePathname}` : '';
      const spaceIdSegment = spaceId !== 'default' ? `/s/${spaceId}` : '';

      const ruleUrl = new URL(
        [basePathnamePrefix, spaceIdSegment, relativePath].join(''),
        this.taskRunnerContext.kibanaBaseUrl
      );

      return {
        absoluteUrl: ruleUrl.toString(),
        kibanaBaseUrl: this.taskRunnerContext.kibanaBaseUrl,
        basePathname: basePathnamePrefix,
        spaceIdSegment,
        relativePath,
      };
    } catch (error) {
      this.logger.debug(
        `Rule "${this.rule.id}" encountered an error while constructing the rule.url variable: ${error.message}`
      );
      return;
    }
  }

  private getEnqueueOptions(action: RuleAction): EnqueueExecutionOptions {
    const {
      apiKey,
      ruleConsumer,
      executionId,
      taskInstance: {
        params: { spaceId, alertId: ruleId },
      },
    } = this;

    const namespace = spaceId === 'default' ? {} : { namespace: spaceId };
    return {
      id: action.id,
      params: action.params,
      spaceId,
      apiKey: apiKey ?? null,
      consumer: ruleConsumer,
      source: asSavedObjectExecutionSource({
        id: ruleId,
        type: 'alert',
      }),
      executionId,
      relatedSavedObjects: [
        {
          id: ruleId,
          type: 'alert',
          namespace: namespace.namespace,
          typeId: this.ruleType.id,
        },
      ],
      actionTypeId: action.actionTypeId,
    };
  }

  private async generateExecutables(
    alerts: Record<string, Alert<State, Context, ActionGroupIds | RecoveryActionGroupId>>,
    throttledSummaryActions: ThrottledActions
  ): Promise<Array<Executable<State, Context, ActionGroupIds, RecoveryActionGroupId>>> {
    const executables = [];

    for (const action of this.rule.actions) {
      const alertsArray = Object.entries(alerts);
      let summarizedAlerts = null;

      if (this.shouldGetSummarizedAlerts({ action, throttledSummaryActions })) {
        summarizedAlerts = await this.getSummarizedAlerts({
          action,
          spaceId: this.taskInstance.params.spaceId,
          ruleId: this.taskInstance.params.alertId,
        });

        /**
         * System actions cannot be throttled
         */
        if (!isSummaryActionOnInterval(action) || isSystemAction(action)) {
          this.logNumberOfFilteredAlerts({
            numberOfAlerts: alertsArray.length,
            numberOfSummarizedAlerts: summarizedAlerts.all.count,
            action,
          });
        }
      }

      // By doing that we are not cancelling the summary action but just waiting
      // for the window maintenance to be over before sending the summary action
      if (isSummaryAction(action) && this.maintenanceWindowIds.length > 0) {
        this.logger.debug(
          `no scheduling of summary actions "${action.id}" for rule "${
            this.taskInstance.params.alertId
          }": has active maintenance windows ${this.maintenanceWindowIds.join()}.`
        );

        continue;
      } else if (isSummaryAction(action) || isSystemAction(action)) {
        if (summarizedAlerts && summarizedAlerts.all.count !== 0) {
          executables.push({ action, summarizedAlerts });
        }

        continue;
      }

      for (const [alertId, alert] of alertsArray) {
        if (alert.isFilteredOut(summarizedAlerts)) {
          continue;
        }

        if (alert.getMaintenanceWindowIds().length > 0) {
          this.logger.debug(
            `no scheduling of actions "${action.id}" for rule "${
              this.taskInstance.params.alertId
            }": has active maintenance windows ${alert.getMaintenanceWindowIds().join()}.`
          );
          continue;
        }

        const actionGroup = this.getActionGroup(alert);

        if (!this.ruleTypeActionGroups!.has(actionGroup)) {
          this.logger.error(
            `Invalid action group "${actionGroup}" for rule "${this.ruleType.id}".`
          );
          continue;
        }

        // only actions with notifyWhen set to "on status change" should return
        // notifications for flapping pending recovered alerts
        if (
          alert.getPendingRecoveredCount() > 0 &&
          action.frequency?.notifyWhen !== RuleNotifyWhen.CHANGE
        ) {
          continue;
        }

        if (action.group === actionGroup && !this.isAlertMuted(alertId)) {
          if (
            this.isRecoveredAlert(action.group) ||
            this.isExecutableActiveAlert({ alert, action })
          ) {
            executables.push({ action, alert });
          }
        }
      }
    }

    return executables;
  }

  private canGetSummarizedAlerts() {
    return !!this.ruleType.alerts && !!this.alertsClient.getSummarizedAlerts;
  }

  private shouldGetSummarizedAlerts({
    action,
    throttledSummaryActions,
  }: {
    action: RuleAction;
    throttledSummaryActions: ThrottledActions;
  }) {
    if (!this.canGetSummarizedAlerts()) {
      if (isSystemAction(action) || action.frequency?.summary) {
        this.logger.error(
          `Skipping action "${action.id}" for rule "${this.rule.id}" because the rule type "${this.ruleType.name}" does not support alert-as-data.`
        );
      }

      return false;
    }

    /**
     * System action should always get summarized alerts.
     * The above check ensures that the rule supports
     * alerts-as-data which are needed by system actions.
     */
    if (isSystemAction(action)) {
      return true;
    }

    // we fetch summarizedAlerts to filter alerts in memory as well
    if (!isSummaryAction(action) && !action.alertsFilter) {
      return false;
    }

    if (
      isSummaryAction(action) &&
      isSummaryActionThrottled({
        action,
        throttledSummaryActions,
        logger: this.logger,
      })
    ) {
      return false;
    }

    return true;
  }

  private async getSummarizedAlerts({
    action,
    ruleId,
    spaceId,
  }: {
    action: RuleAction;
    ruleId: string;
    spaceId: string;
  }): Promise<CombinedSummarizedAlerts> {
    const optionsBase = {
      ruleId,
      spaceId,
      excludedAlertInstanceIds: this.rule.mutedInstanceIds,
      alertsFilter: isSystemAction(action) ? undefined : action.alertsFilter,
    };

    let options: GetSummarizedAlertsParams;

    if (isActionOnInterval(action) && !isSystemAction(action)) {
      const throttleMills = parseDuration(action.frequency!.throttle!);
      const start = new Date(Date.now() - throttleMills);

      options = {
        ...optionsBase,
        start,
        end: new Date(),
      };
    } else {
      options = {
        ...optionsBase,
        executionUuid: this.executionId,
      };
    }
    const alerts = await this.alertsClient.getSummarizedAlerts!(options);

    const total = alerts.new.count + alerts.ongoing.count + alerts.recovered.count;
    return {
      ...alerts,
      all: {
        count: total,
        data: [...alerts.new.data, ...alerts.ongoing.data, ...alerts.recovered.data],
      },
    };
  }

  private async actionRunOrAddToBulk({
    enqueueOptions,
  }: {
    enqueueOptions: EnqueueExecutionOptions;
  }): Promise<EnqueueExecutionOptions[]> {
    const bulkActions: EnqueueExecutionOptions[] = [];

    if (this.taskRunnerContext.supportsEphemeralTasks && this.ephemeralActionsToSchedule > 0) {
      this.ephemeralActionsToSchedule--;
      try {
        await this.actionsClient!.ephemeralEnqueuedExecution(enqueueOptions);
      } catch (err) {
        if (isEphemeralTaskRejectedDueToCapacityError(err)) {
          bulkActions.push(enqueueOptions);
        }
      }
    } else {
      bulkActions.push(enqueueOptions);
    }

    return bulkActions;
  }
}

/**
 * TODO: Substitute with a function which takes into
 * account system actions.
 *
 * Because RuleAction has the type set as RuleActionTypes.DEFAULT
 * TS produce an error as the check below will always return false.
 * We need the check to be able to test.
 */

// @ts-expect-error
const isSystemAction = (action: RuleAction) => action.type === RuleActionTypes.SYSTEM;<|MERGE_RESOLUTION|>--- conflicted
+++ resolved
@@ -39,11 +39,8 @@
   RuleTypeState,
   SanitizedRule,
   RuleAlertData,
-<<<<<<< HEAD
   RuleActionTypes,
-=======
   RuleNotifyWhen,
->>>>>>> 01ad4c2b
 } from '../../common';
 import {
   generateActionHash,
