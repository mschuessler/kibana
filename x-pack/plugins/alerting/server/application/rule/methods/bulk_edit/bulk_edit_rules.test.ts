/*
 * Copyright Elasticsearch B.V. and/or licensed to Elasticsearch B.V. under one
 * or more contributor license agreements. Licensed under the Elastic License
 * 2.0; you may not use this file except in compliance with the Elastic License
 * 2.0.
 */

import { schema } from '@kbn/config-schema';
import { omit } from 'lodash';
import { v4 as uuidv4 } from 'uuid';
import { AlertConsumers } from '@kbn/rule-data-utils';
import { RulesClient, ConstructorOptions } from '../../../../rules_client/rules_client';
import {
  savedObjectsClientMock,
  loggingSystemMock,
  savedObjectsRepositoryMock,
} from '@kbn/core/server/mocks';
import { taskManagerMock } from '@kbn/task-manager-plugin/server/mocks';
import { ruleTypeRegistryMock } from '../../../../rule_type_registry.mock';
import { alertingAuthorizationMock } from '../../../../authorization/alerting_authorization.mock';
import { RecoveredActionGroup, RuleTypeParams } from '../../../../../common';
import { encryptedSavedObjectsMock } from '@kbn/encrypted-saved-objects-plugin/server/mocks';
import { actionsAuthorizationMock } from '@kbn/actions-plugin/server/mocks';
import { AlertingAuthorization } from '../../../../authorization/alerting_authorization';
import { ActionsAuthorization, ActionsClient } from '@kbn/actions-plugin/server';
import { auditLoggerMock } from '@kbn/security-plugin/server/audit/mocks';
import { getBeforeSetup, setGlobalDate } from '../../../../rules_client/tests/lib';
import { bulkMarkApiKeysForInvalidation } from '../../../../invalidate_pending_api_keys/bulk_mark_api_keys_for_invalidation';
import { NormalizedAlertAction } from '../../../../rules_client/types';
import {
  enabledRule1,
  enabledRule2,
  siemRule1,
  siemRule2,
} from '../../../../rules_client/tests/test_helpers';
import { migrateLegacyActions } from '../../../../rules_client/lib';
import { migrateLegacyActionsMock } from '../../../../rules_client/lib/siem_legacy_actions/retrieve_migrated_legacy_actions.mock';
import { ConnectorAdapterRegistry } from '../../../../connector_adapters/connector_adapter_registry';

jest.mock('../../../../rules_client/lib/siem_legacy_actions/migrate_legacy_actions', () => {
  return {
    migrateLegacyActions: jest.fn(),
  };
});
(migrateLegacyActions as jest.Mock).mockResolvedValue({
  hasLegacyActions: false,
  resultedActions: [],
  resultedReferences: [],
});

jest.mock('../../../../invalidate_pending_api_keys/bulk_mark_api_keys_for_invalidation', () => ({
  bulkMarkApiKeysForInvalidation: jest.fn(),
}));

jest.mock('../../../../lib/snooze/is_snooze_active', () => ({
  isSnoozeActive: jest.fn(),
}));

jest.mock('uuid', () => {
  let uuid = 100;
  return { v4: () => `${uuid++}` };
});

jest.mock('../get_schedule_frequency', () => ({
  validateScheduleLimit: jest.fn(),
}));

const { isSnoozeActive } = jest.requireMock('../../../../lib/snooze/is_snooze_active');
const { validateScheduleLimit } = jest.requireMock('../get_schedule_frequency');

const taskManager = taskManagerMock.createStart();
const ruleTypeRegistry = ruleTypeRegistryMock.create();
const unsecuredSavedObjectsClient = savedObjectsClientMock.create();
const encryptedSavedObjects = encryptedSavedObjectsMock.createClient();
const authorization = alertingAuthorizationMock.create();
const actionsAuthorization = actionsAuthorizationMock.create();
const auditLogger = auditLoggerMock.create();
const internalSavedObjectsRepository = savedObjectsRepositoryMock.create();

const kibanaVersion = 'v8.2.0';
const createAPIKeyMock = jest.fn();
const isAuthenticationTypeApiKeyMock = jest.fn();
const getAuthenticationApiKeyMock = jest.fn();

const rulesClientParams: jest.Mocked<ConstructorOptions> = {
  taskManager,
  ruleTypeRegistry,
  unsecuredSavedObjectsClient,
  authorization: authorization as unknown as AlertingAuthorization,
  actionsAuthorization: actionsAuthorization as unknown as ActionsAuthorization,
  spaceId: 'default',
  namespace: 'default',
  getUserName: jest.fn(),
  createAPIKey: createAPIKeyMock,
  logger: loggingSystemMock.create().get(),
  internalSavedObjectsRepository,
  encryptedSavedObjectsClient: encryptedSavedObjects,
  getActionsClient: jest.fn(),
  getEventLogClient: jest.fn(),
  kibanaVersion,
  auditLogger,
  maxScheduledPerMinute: 10000,
  minimumScheduleInterval: { value: '1m', enforce: false },
  isAuthenticationTypeAPIKey: isAuthenticationTypeApiKeyMock,
  getAuthenticationAPIKey: getAuthenticationApiKeyMock,
<<<<<<< HEAD
  connectorAdapterRegistry: new ConnectorAdapterRegistry(),
=======
  getAlertIndicesAlias: jest.fn(),
  alertsService: null,
>>>>>>> c7b38885
};
const paramsModifier = jest.fn();

const MOCK_API_KEY = Buffer.from('123:abc').toString('base64');

beforeEach(() => {
  getBeforeSetup(rulesClientParams, taskManager, ruleTypeRegistry);
  (auditLogger.log as jest.Mock).mockClear();
});

setGlobalDate();

describe('bulkEdit()', () => {
  let rulesClient: RulesClient;
  let actionsClient: jest.Mocked<ActionsClient>;
  const existingRule = {
    id: '1',
    type: 'alert',
    attributes: {
      enabled: false,
      tags: ['foo'],
      createdBy: 'user',
      createdAt: '2019-02-12T21:01:22.479Z',
      updatedAt: '2019-02-12T21:01:22.479Z',
      legacyId: null,
      muteAll: false,
      mutedInstanceIds: [],
      snoozeSchedule: [],
      alertTypeId: 'myType',
      schedule: { interval: '1m' },
      consumer: 'myApp',
      scheduledTaskId: 'task-123',
      executionStatus: {
        lastExecutionDate: '2019-02-12T21:01:22.479Z',
        status: 'pending',
      },
      params: {},
      throttle: null,
      notifyWhen: null,
      actions: [],
      name: 'my rule name',
      revision: 0,
    },
    references: [],
    version: '123',
  };
  const existingDecryptedRule = {
    ...existingRule,
    attributes: {
      ...existingRule.attributes,
      apiKey: MOCK_API_KEY,
      apiKeyCreatedByUser: false,
    },
  };

  const mockCreatePointInTimeFinderAsInternalUser = (
    response = { saved_objects: [existingDecryptedRule] }
  ) => {
    encryptedSavedObjects.createPointInTimeFinderDecryptedAsInternalUser = jest
      .fn()
      .mockResolvedValue({
        close: jest.fn(),
        find: function* asyncGenerator() {
          yield response;
        },
      });
  };

  beforeEach(async () => {
    rulesClient = new RulesClient(rulesClientParams);

    actionsClient = (await rulesClientParams.getActionsClient()) as jest.Mocked<ActionsClient>;
    actionsClient.getBulk.mockReset();
    actionsClient.getBulk.mockResolvedValue([
      {
        id: '1',
        actionTypeId: 'test',
        config: {
          from: 'me@me.com',
          hasAuth: false,
          host: 'hello',
          port: 22,
          secure: null,
          service: null,
        },
        isMissingSecrets: false,
        name: 'email connector',
        isPreconfigured: false,
        isSystemAction: false,
        isDeprecated: false,
      },
    ]);
    rulesClientParams.getActionsClient.mockResolvedValue(actionsClient);

    authorization.getFindAuthorizationFilter.mockResolvedValue({
      ensureRuleTypeIsAuthorized() {},
    });

    unsecuredSavedObjectsClient.find.mockResolvedValue({
      aggregations: {
        alertTypeId: {
          buckets: [{ key: ['myType', 'myApp'], key_as_string: 'myType|myApp', doc_count: 1 }],
        },
      },
      saved_objects: [],
      per_page: 0,
      page: 0,
      total: 1,
    });

    mockCreatePointInTimeFinderAsInternalUser({
      saved_objects: [
        {
          ...existingDecryptedRule,
          attributes: { ...existingDecryptedRule.attributes, enabled: true },
        },
      ],
    });

    unsecuredSavedObjectsClient.bulkCreate.mockResolvedValue({
      saved_objects: [existingRule],
    });

    ruleTypeRegistry.get.mockReturnValue({
      id: 'myType',
      name: 'Test',
      actionGroups: [
        { id: 'default', name: 'Default' },
        { id: 'custom', name: 'Not the Default' },
      ],
      defaultActionGroupId: 'default',
      minimumLicenseRequired: 'basic',
      isExportable: true,
      recoveryActionGroup: RecoveredActionGroup,
      async executor() {
        return { state: {} };
      },
      category: 'test',
      producer: 'alerts',
      validate: {
        params: { validate: (params) => params },
      },
      validLegacyConsumers: [],
    });

    (migrateLegacyActions as jest.Mock).mockResolvedValue(migrateLegacyActionsMock);
  });

  describe('tags operations', () => {
    beforeEach(() => {
      mockCreatePointInTimeFinderAsInternalUser({
        saved_objects: [
          {
            ...existingDecryptedRule,
            attributes: { ...existingDecryptedRule.attributes, tags: ['foo'] },
          },
        ],
      });
    });

    test('should add new tag', async () => {
      unsecuredSavedObjectsClient.bulkCreate.mockResolvedValue({
        saved_objects: [
          {
            id: '1',
            type: 'alert',
            attributes: {
              enabled: true,
              tags: ['foo', 'test-1'],
              alertTypeId: 'myType',
              schedule: { interval: '1m' },
              consumer: 'myApp',
              scheduledTaskId: 'task-123',
              executionStatus: {
                lastExecutionDate: '2019-02-12T21:01:22.479Z',
                status: 'pending',
              },
              params: {},
              throttle: null,
              notifyWhen: null,
              actions: [],
              revision: 0,
            },
            references: [],
            version: '123',
          },
        ],
      });

      const result = await rulesClient.bulkEdit({
        filter: '',
        operations: [
          {
            field: 'tags',
            operation: 'add',
            value: ['test-1'],
          },
        ],
      });

      expect(result.total).toBe(1);
      expect(result.errors).toHaveLength(0);
      expect(result.rules).toHaveLength(1);
      expect(result.rules[0]).toHaveProperty('tags', ['foo', 'test-1']);

      expect(unsecuredSavedObjectsClient.bulkCreate).toHaveBeenCalledTimes(1);
      expect(unsecuredSavedObjectsClient.bulkCreate).toHaveBeenCalledWith(
        [
          expect.objectContaining({
            id: '1',
            type: 'alert',
            attributes: expect.objectContaining({
              tags: ['foo', 'test-1'],
              revision: 1,
            }),
          }),
        ],
        { overwrite: true }
      );
    });

    test('should delete tag', async () => {
      unsecuredSavedObjectsClient.bulkCreate.mockResolvedValue({
        saved_objects: [
          {
            id: '1',
            type: 'alert',
            attributes: {
              enabled: true,
              tags: [],
              alertTypeId: 'myType',
              schedule: { interval: '1m' },
              consumer: 'myApp',
              scheduledTaskId: 'task-123',
              executionStatus: {
                lastExecutionDate: '2019-02-12T21:01:22.479Z',
                status: 'pending',
              },
              params: {},
              throttle: null,
              notifyWhen: null,
              actions: [],
              revision: 0,
            },
            references: [],
            version: '123',
          },
        ],
      });
      const result = await rulesClient.bulkEdit({
        filter: '',
        operations: [
          {
            field: 'tags',
            operation: 'delete',
            value: ['foo'],
          },
        ],
      });

      expect(result.rules[0]).toHaveProperty('tags', []);

      expect(unsecuredSavedObjectsClient.bulkCreate).toHaveBeenCalledTimes(1);
      expect(unsecuredSavedObjectsClient.bulkCreate).toHaveBeenCalledWith(
        [
          expect.objectContaining({
            id: '1',
            type: 'alert',
            attributes: expect.objectContaining({
              tags: [],
              revision: 1,
            }),
          }),
        ],
        { overwrite: true }
      );
    });

    test('should set tags', async () => {
      unsecuredSavedObjectsClient.bulkCreate.mockResolvedValue({
        saved_objects: [
          {
            id: '1',
            type: 'alert',
            attributes: {
              enabled: true,
              tags: ['test-1', 'test-2'],
              alertTypeId: 'myType',
              schedule: { interval: '1m' },
              consumer: 'myApp',
              scheduledTaskId: 'task-123',
              executionStatus: {
                lastExecutionDate: '2019-02-12T21:01:22.479Z',
                status: 'pending',
              },
              params: {},
              throttle: null,
              notifyWhen: null,
              actions: [],
              revision: 0,
            },
            references: [],
            version: '123',
          },
        ],
      });

      const result = await rulesClient.bulkEdit({
        filter: '',
        operations: [
          {
            field: 'tags',
            operation: 'set',
            value: ['test-1', 'test-2'],
          },
        ],
      });

      expect(result.rules[0]).toHaveProperty('tags', ['test-1', 'test-2']);

      expect(unsecuredSavedObjectsClient.bulkCreate).toHaveBeenCalledTimes(1);
      expect(unsecuredSavedObjectsClient.bulkCreate).toHaveBeenCalledWith(
        [
          expect.objectContaining({
            id: '1',
            type: 'alert',
            attributes: expect.objectContaining({
              tags: ['test-1', 'test-2'],
              revision: 1,
            }),
          }),
        ],
        { overwrite: true }
      );
    });

    test('should skip operation when adding already existing tags', async () => {
      const result = await rulesClient.bulkEdit({
        filter: '',
        operations: [
          {
            field: 'tags',
            operation: 'add',
            value: ['foo'],
          },
        ],
      });

      expect(result.total).toBe(1);
      expect(result.errors).toHaveLength(0);
      expect(result.rules).toHaveLength(0);
      expect(result.skipped).toHaveLength(1);
      expect(result.skipped[0]).toHaveProperty('id', existingRule.id);
      expect(result.skipped[0]).toHaveProperty('skip_reason', 'RULE_NOT_MODIFIED');

      expect(unsecuredSavedObjectsClient.bulkCreate).toHaveBeenCalledTimes(0);
      expect(bulkMarkApiKeysForInvalidation).toHaveBeenCalledTimes(0);
    });

    test('should skip operation when adding no tags', async () => {
      const result = await rulesClient.bulkEdit({
        filter: '',
        operations: [
          {
            field: 'tags',
            operation: 'add',
            value: [],
          },
        ],
      });

      expect(result.total).toBe(1);
      expect(result.errors).toHaveLength(0);
      expect(result.rules).toHaveLength(0);
      expect(result.skipped).toHaveLength(1);
      expect(result.skipped[0]).toHaveProperty('id', existingRule.id);
      expect(result.skipped[0]).toHaveProperty('skip_reason', 'RULE_NOT_MODIFIED');

      expect(unsecuredSavedObjectsClient.bulkCreate).toHaveBeenCalledTimes(0);
      expect(bulkMarkApiKeysForInvalidation).toHaveBeenCalledTimes(0);
    });

    test('should skip operation when deleting non existing tags', async () => {
      const result = await rulesClient.bulkEdit({
        filter: '',
        operations: [
          {
            field: 'tags',
            operation: 'delete',
            value: ['bar'],
          },
        ],
      });

      expect(result.total).toBe(1);
      expect(result.errors).toHaveLength(0);
      expect(result.rules).toHaveLength(0);
      expect(result.skipped).toHaveLength(1);
      expect(result.skipped[0]).toHaveProperty('id', existingRule.id);
      expect(result.skipped[0]).toHaveProperty('skip_reason', 'RULE_NOT_MODIFIED');

      expect(unsecuredSavedObjectsClient.bulkCreate).toHaveBeenCalledTimes(0);
      expect(bulkMarkApiKeysForInvalidation).toHaveBeenCalledTimes(0);
    });

    test('should skip operation when deleting no tags', async () => {
      const result = await rulesClient.bulkEdit({
        filter: '',
        operations: [
          {
            field: 'tags',
            operation: 'delete',
            value: [],
          },
        ],
      });

      expect(result.total).toBe(1);
      expect(result.errors).toHaveLength(0);
      expect(result.rules).toHaveLength(0);
      expect(result.skipped).toHaveLength(1);
      expect(result.skipped[0]).toHaveProperty('id', existingRule.id);
      expect(result.skipped[0]).toHaveProperty('skip_reason', 'RULE_NOT_MODIFIED');

      expect(unsecuredSavedObjectsClient.bulkCreate).toHaveBeenCalledTimes(0);
      expect(bulkMarkApiKeysForInvalidation).toHaveBeenCalledTimes(0);
    });
  });

  describe('actions operations', () => {
    beforeEach(() => {
      mockCreatePointInTimeFinderAsInternalUser({
        saved_objects: [existingDecryptedRule],
      });
    });

    test('should add uuid to new actions', async () => {
      const existingAction = {
        frequency: {
          notifyWhen: 'onActiveAlert',
          summary: false,
          throttle: null,
        },
        group: 'default',
        id: '1',
        params: {},
        uuid: '111',
      };
      const newAction = {
        frequency: {
          notifyWhen: 'onActiveAlert',
          summary: false,
          throttle: null,
        },
        group: 'default',
        id: '2',
        params: {},
      };
      const newAction2 = {
        frequency: {
          notifyWhen: 'onActiveAlert',
          summary: false,
          throttle: null,
        },
        group: 'default',
        id: '3',
        params: {},
      };

      unsecuredSavedObjectsClient.bulkCreate.mockResolvedValue({
        saved_objects: [
          {
            ...existingRule,
            attributes: {
              ...existingRule.attributes,
              actions: [
                {
                  ...existingAction,
                  actionRef: 'action_0',
                },
                {
                  ...newAction,
                  actionRef: 'action_1',
                  uuid: '222',
                },
              ],
            },
            references: [
              {
                name: 'action_0',
                type: 'action',
                id: '1',
              },
              {
                name: 'action_1',
                type: 'action',
                id: '2',
              },
            ],
          },
        ],
      });

      const result = await rulesClient.bulkEdit({
        filter: '',
        operations: [
          {
            field: 'actions',
            operation: 'add',
            value: [existingAction, newAction, newAction2] as NormalizedAlertAction[],
          },
        ],
      });

      expect(unsecuredSavedObjectsClient.bulkCreate).toHaveBeenCalledWith(
        [
          {
            ...existingRule,
            attributes: {
              ...existingRule.attributes,
              actions: [
                {
                  actionRef: 'action_0',
                  actionTypeId: 'test',
                  frequency: { notifyWhen: 'onActiveAlert', summary: false, throttle: null },
                  group: 'default',
                  params: {},
                  uuid: '111',
                },
                {
                  actionRef: '',
                  actionTypeId: '',
                  frequency: { notifyWhen: 'onActiveAlert', summary: false, throttle: null },
                  group: 'default',
                  params: {},
                  uuid: '100',
                },
                {
                  actionRef: '',
                  actionTypeId: '',
                  frequency: { notifyWhen: 'onActiveAlert', summary: false, throttle: null },
                  group: 'default',
                  params: {},
                  uuid: '101',
                },
              ],
              apiKey: null,
              apiKeyOwner: null,
              apiKeyCreatedByUser: null,
              meta: { versionApiKeyLastmodified: 'v8.2.0' },
              name: 'my rule name',
              enabled: false,
              updatedAt: '2019-02-12T21:01:22.479Z',
              updatedBy: 'elastic',
              tags: ['foo'],
              revision: 1,
            },
            references: [{ id: '1', name: 'action_0', type: 'action' }],
          },
        ],
        { overwrite: true }
      );

      expect(result.rules[0]).toEqual({
        ...omit(existingRule.attributes, 'legacyId'),
        createdAt: new Date(existingRule.attributes.createdAt),
        updatedAt: new Date(existingRule.attributes.updatedAt),
        executionStatus: {
          ...existingRule.attributes.executionStatus,
          lastExecutionDate: new Date(existingRule.attributes.executionStatus.lastExecutionDate),
        },
        actions: [existingAction, { ...newAction, uuid: '222' }],
        id: existingRule.id,
        snoozeSchedule: [],
      });
    });

    test('should only increment revision once for multiple operations', async () => {
      unsecuredSavedObjectsClient.bulkCreate.mockResolvedValue({
        saved_objects: [
          {
            ...existingRule,
            attributes: {
              ...existingRule.attributes,
              revision: 1,
            },
          },
        ],
      });
      const result = await rulesClient.bulkEdit({
        filter: '',
        operations: [
          {
            field: 'actions',
            operation: 'add',
            value: [
              {
                id: '687300e0-b882-11ed-ad70-c74a8cf8f386',
                group: 'default',
                params: {
                  message: 'Rule {{context.rule.name}} generated {{state.signals_count}} alerts',
                },
              },
            ],
          },
          {
            field: 'throttle',
            operation: 'set',
            value: null,
          },
          {
            field: 'notifyWhen',
            operation: 'set',
            value: 'onActiveAlert',
          },
        ],
      });

      expect(result.rules[0]).toHaveProperty('revision', 1);
    });

    test("should set timeframe in alertsFilter null if doesn't exist", async () => {
      ruleTypeRegistry.get.mockReturnValue({
        id: 'myType',
        name: 'Test',
        actionGroups: [
          { id: 'default', name: 'Default' },
          { id: 'custom', name: 'Not the Default' },
        ],
        defaultActionGroupId: 'default',
        minimumLicenseRequired: 'basic',
        isExportable: true,
        recoveryActionGroup: RecoveredActionGroup,
        async executor() {
          return { state: {} };
        },
        category: 'test',
        producer: 'alerts',
        validate: {
          params: { validate: (params) => params },
        },
        alerts: {
          context: 'test',
          mappings: { fieldMap: { field: { type: 'keyword', required: false } } },
          shouldWrite: true,
        },
        validLegacyConsumers: [],
      });
      const existingAction = {
        frequency: {
          notifyWhen: 'onActiveAlert',
          summary: false,
          throttle: null,
        },
        group: 'default',
        id: '1',
        params: {},
        uuid: '111',
        alertsFilter: {
          query: {
            kql: 'name:test',
            dsl: '{"bool":{"must":[],"filter":[{"bool":{"should":[{"match":{"name":"test"}}],"minimum_should_match":1}}],"should":[],"must_not":[]}}',
            filters: [],
          },
          timeframe: {
            days: [1],
            hours: { start: '08:00', end: '17:00' },
            timezone: 'UTC',
          },
        },
      };
      const newAction = {
        frequency: {
          notifyWhen: 'onActiveAlert',
          summary: false,
          throttle: null,
        },
        group: 'default',
        id: '2',
        params: {},
        uuid: '222',
        alertsFilter: { query: { kql: 'test:1', dsl: 'test', filters: [] } },
      };

      unsecuredSavedObjectsClient.bulkCreate.mockResolvedValue({
        saved_objects: [
          {
            ...existingRule,
            attributes: {
              ...existingRule.attributes,
              actions: [
                {
                  ...existingAction,
                  actionRef: 'action_0',
                },
                {
                  ...newAction,
                  actionRef: 'action_1',
                  uuid: '222',
                  alertsFilter: {
                    query: { kql: 'test:1', dsl: 'test', filters: [] },
                  },
                },
              ],
            },
            references: [
              {
                name: 'action_0',
                type: 'action',
                id: '1',
              },
              {
                name: 'action_1',
                type: 'action',
                id: '2',
              },
            ],
          },
        ],
      });

      const result = await rulesClient.bulkEdit({
        filter: '',
        operations: [
          {
            field: 'actions',
            operation: 'add',
            value: [existingAction, newAction] as NormalizedAlertAction[],
          },
        ],
      });

      expect(unsecuredSavedObjectsClient.bulkCreate).toHaveBeenCalledWith(
        [
          {
            ...existingRule,
            attributes: {
              ...existingRule.attributes,
              actions: [
                {
                  actionRef: 'action_0',
                  actionTypeId: 'test',
                  frequency: { notifyWhen: 'onActiveAlert', summary: false, throttle: null },
                  group: 'default',
                  params: {},
                  uuid: '111',
                  alertsFilter: existingAction.alertsFilter,
                },
                {
                  actionRef: '',
                  actionTypeId: '',
                  frequency: { notifyWhen: 'onActiveAlert', summary: false, throttle: null },
                  group: 'default',
                  params: {},
                  uuid: '222',
                  alertsFilter: {
                    query: {
                      dsl: '{"bool":{"must":[],"filter":[{"bool":{"should":[{"match":{"test":"1"}}],"minimum_should_match":1}}],"should":[],"must_not":[]}}',
                      kql: 'test:1',
                      filters: [],
                    },
                  },
                },
              ],
              apiKey: null,
              apiKeyOwner: null,
              apiKeyCreatedByUser: null,
              meta: { versionApiKeyLastmodified: 'v8.2.0' },
              name: 'my rule name',
              enabled: false,
              updatedAt: '2019-02-12T21:01:22.479Z',
              updatedBy: 'elastic',
              tags: ['foo'],
              revision: 1,
            },
            references: [{ id: '1', name: 'action_0', type: 'action' }],
          },
        ],
        { overwrite: true }
      );
      expect(result.rules[0]).toEqual({
        ...omit(existingRule.attributes, 'legacyId'),
        createdAt: new Date(existingRule.attributes.createdAt),
        updatedAt: new Date(existingRule.attributes.updatedAt),
        executionStatus: {
          ...existingRule.attributes.executionStatus,
          lastExecutionDate: new Date(existingRule.attributes.executionStatus.lastExecutionDate),
        },
        actions: [
          existingAction,
          {
            ...newAction,
            alertsFilter: {
              query: {
                dsl: 'test',
                kql: 'test:1',
                filters: [],
              },
            },
          },
        ],
        id: existingRule.id,
        snoozeSchedule: [],
      });
    });
  });

  describe('index pattern operations', () => {
    beforeEach(() => {
      mockCreatePointInTimeFinderAsInternalUser({
        saved_objects: [
          {
            ...existingDecryptedRule,
            attributes: {
              ...existingDecryptedRule.attributes,
              params: { index: ['index-1', 'index-2'] },
            },
          },
        ],
      });
    });

    test('should add index patterns', async () => {
      unsecuredSavedObjectsClient.bulkCreate.mockResolvedValue({
        saved_objects: [
          {
            id: '1',
            type: 'alert',
            attributes: {
              enabled: true,
              tags: ['foo'],
              alertTypeId: 'myType',
              schedule: { interval: '1m' },
              consumer: 'myApp',
              scheduledTaskId: 'task-123',
              executionStatus: {
                lastExecutionDate: '2019-02-12T21:01:22.479Z',
                status: 'pending',
              },
              params: {
                index: ['test-1', 'test-2', 'test-4', 'test-5'],
              },
              throttle: null,
              notifyWhen: null,
              actions: [],
              revision: 0,
            },
            references: [],
            version: '123',
          },
        ],
      });

      paramsModifier.mockResolvedValue({
        modifiedParams: {
          index: ['test-1', 'test-2', 'test-4', 'test-5'],
        },
        isParamsUpdateSkipped: false,
      });

      const result = await rulesClient.bulkEdit({
        filter: '',
        operations: [],
        paramsModifier,
      });

      expect(result.rules[0].params).toHaveProperty('index', [
        'test-1',
        'test-2',
        'test-4',
        'test-5',
      ]);

      expect(unsecuredSavedObjectsClient.bulkCreate).toHaveBeenCalledTimes(1);
      expect(unsecuredSavedObjectsClient.bulkCreate).toHaveBeenCalledWith(
        [
          expect.objectContaining({
            id: '1',
            type: 'alert',
            attributes: expect.objectContaining({
              params: expect.objectContaining({
                index: ['test-1', 'test-2', 'test-4', 'test-5'],
              }),
              revision: 1,
            }),
          }),
        ],
        { overwrite: true }
      );
    });

    test('should delete index patterns', async () => {
      unsecuredSavedObjectsClient.bulkCreate.mockResolvedValue({
        saved_objects: [
          {
            id: '1',
            type: 'alert',
            attributes: {
              enabled: true,
              tags: ['foo'],
              alertTypeId: 'myType',
              schedule: { interval: '1m' },
              consumer: 'myApp',
              scheduledTaskId: 'task-123',
              executionStatus: {
                lastExecutionDate: '2019-02-12T21:01:22.479Z',
                status: 'pending',
              },
              params: {
                index: ['test-1'],
              },
              throttle: null,
              notifyWhen: null,
              actions: [],
              revision: 0,
            },
            references: [],
            version: '123',
          },
        ],
      });

      paramsModifier.mockResolvedValue({
        modifiedParams: {
          index: ['test-1'],
        },
        isParamsUpdateSkipped: false,
      });

      const result = await rulesClient.bulkEdit({
        filter: '',
        operations: [],
        paramsModifier,
      });

      expect(result.rules[0].params).toHaveProperty('index', ['test-1']);

      expect(unsecuredSavedObjectsClient.bulkCreate).toHaveBeenCalledTimes(1);
      expect(unsecuredSavedObjectsClient.bulkCreate).toHaveBeenCalledWith(
        [
          expect.objectContaining({
            id: '1',
            type: 'alert',
            attributes: expect.objectContaining({
              params: expect.objectContaining({
                index: ['test-1'],
              }),
              revision: 1,
            }),
          }),
        ],
        { overwrite: true }
      );
    });

    test('should skip operation when params modifiers does not modify index pattern array', async () => {
      paramsModifier.mockResolvedValue({
        modifiedParams: {
          index: ['test-1', 'test-2'],
        },
        isParamsUpdateSkipped: true,
      });

      const result = await rulesClient.bulkEdit({
        filter: '',
        operations: [],
        paramsModifier,
      });

      expect(result.rules).toHaveLength(0);
      expect(result.skipped[0].id).toBe(existingRule.id);

      expect(unsecuredSavedObjectsClient.bulkCreate).toHaveBeenCalledTimes(0);
      expect(bulkMarkApiKeysForInvalidation).toHaveBeenCalledTimes(0);
    });
  });

  describe('snoozeSchedule operations', () => {
    afterEach(() => {
      isSnoozeActive.mockImplementation(() => false);
    });

    const getSnoozeSchedule = (useId: boolean = true) => {
      return {
        ...(useId && { id: uuidv4() }),
        duration: 28800000,
        rRule: {
          dtstart: '2010-09-19T11:49:59.329Z',
          count: 1,
          tzid: 'UTC',
        },
      };
    };

    // eslint-disable-next-line @typescript-eslint/no-explicit-any
    const getMockAttribute = (override: Record<string, any> = {}) => {
      return {
        saved_objects: [
          {
            id: '1',
            type: 'alert',
            attributes: {
              enabled: true,
              tags: ['foo', 'test-1'],
              alertTypeId: 'myType',
              schedule: { interval: '1m' },
              consumer: 'myApp',
              scheduledTaskId: 'task-123',
              executionStatus: {
                lastExecutionDate: '2019-02-12T21:01:22.479Z',
                status: 'pending',
              },
              params: {},
              throttle: null,
              notifyWhen: null,
              actions: [],
              snoozeSchedule: [],
              ...override,
            },
            references: [],
            version: '123',
          },
        ],
      };
    };

    test('should snooze', async () => {
      unsecuredSavedObjectsClient.bulkCreate.mockResolvedValue(getMockAttribute());
      const snoozePayload = getSnoozeSchedule(false);
      await rulesClient.bulkEdit({
        filter: '',
        operations: [
          {
            operation: 'set',
            field: 'snoozeSchedule',
            value: snoozePayload,
          },
        ],
      });

      expect(unsecuredSavedObjectsClient.bulkCreate).toHaveBeenCalledTimes(1);
      expect(unsecuredSavedObjectsClient.bulkCreate).toHaveBeenCalledWith(
        [
          expect.objectContaining({
            id: '1',
            type: 'alert',
            attributes: expect.objectContaining({
              snoozeSchedule: [snoozePayload],
              revision: 0,
            }),
          }),
        ],
        { overwrite: true }
      );
    });

    test('should add snooze schedule', async () => {
      unsecuredSavedObjectsClient.bulkCreate.mockResolvedValue(getMockAttribute());

      const snoozePayload = getSnoozeSchedule();
      await rulesClient.bulkEdit({
        filter: '',
        operations: [
          {
            operation: 'set',
            field: 'snoozeSchedule',
            value: snoozePayload,
          },
        ],
      });

      expect(unsecuredSavedObjectsClient.bulkCreate).toHaveBeenCalledTimes(1);
      expect(unsecuredSavedObjectsClient.bulkCreate).toHaveBeenCalledWith(
        [
          expect.objectContaining({
            id: '1',
            type: 'alert',
            attributes: expect.objectContaining({
              revision: 0,
              snoozeSchedule: [snoozePayload],
            }),
          }),
        ],
        { overwrite: true }
      );
    });

    test('should not unsnooze a snoozed rule when bulk adding snooze schedules', async () => {
      const existingSnooze = [getSnoozeSchedule(false), getSnoozeSchedule()];

      mockCreatePointInTimeFinderAsInternalUser({
        saved_objects: [
          {
            ...existingDecryptedRule,
            attributes: {
              ...existingDecryptedRule.attributes,
              snoozeSchedule: existingSnooze,
              // eslint-disable-next-line @typescript-eslint/no-explicit-any
            } as any,
          },
        ],
      });

      unsecuredSavedObjectsClient.bulkCreate.mockResolvedValue(getMockAttribute());

      const snoozePayload = getSnoozeSchedule();
      await rulesClient.bulkEdit({
        filter: '',
        operations: [
          {
            operation: 'set',
            field: 'snoozeSchedule',
            value: snoozePayload,
          },
        ],
      });

      expect(unsecuredSavedObjectsClient.bulkCreate).toHaveBeenCalledTimes(1);
      expect(unsecuredSavedObjectsClient.bulkCreate).toHaveBeenCalledWith(
        [
          expect.objectContaining({
            id: '1',
            type: 'alert',
            attributes: expect.objectContaining({
              revision: 0,
              snoozeSchedule: [...existingSnooze, snoozePayload],
            }),
          }),
        ],
        { overwrite: true }
      );
    });

    test('should not unsnooze an indefinitely snoozed rule when bulk adding snooze schedules', async () => {
      mockCreatePointInTimeFinderAsInternalUser({
        saved_objects: [
          {
            ...existingDecryptedRule,
            attributes: {
              ...existingDecryptedRule.attributes,
              muteAll: true,
              snoozeSchedule: [],
              // eslint-disable-next-line @typescript-eslint/no-explicit-any
            } as any,
          },
        ],
      });

      unsecuredSavedObjectsClient.bulkCreate.mockResolvedValue(getMockAttribute());

      const snoozePayload = getSnoozeSchedule();
      await rulesClient.bulkEdit({
        filter: '',
        operations: [
          {
            operation: 'set',
            field: 'snoozeSchedule',
            value: snoozePayload,
          },
        ],
      });

      expect(unsecuredSavedObjectsClient.bulkCreate).toHaveBeenCalledTimes(1);
      expect(unsecuredSavedObjectsClient.bulkCreate).toHaveBeenCalledWith(
        [
          expect.objectContaining({
            id: '1',
            type: 'alert',
            attributes: expect.objectContaining({
              muteAll: true,
              revision: 0,
              snoozeSchedule: [snoozePayload],
            }),
          }),
        ],
        { overwrite: true }
      );
    });

    test('should unsnooze', async () => {
      const existingSnooze = [getSnoozeSchedule(false), getSnoozeSchedule(), getSnoozeSchedule()];

      mockCreatePointInTimeFinderAsInternalUser({
        saved_objects: [
          {
            ...existingDecryptedRule,
            attributes: {
              ...existingDecryptedRule.attributes,
              snoozeSchedule: existingSnooze,
              // eslint-disable-next-line @typescript-eslint/no-explicit-any
            } as any,
          },
        ],
      });

      unsecuredSavedObjectsClient.bulkCreate.mockResolvedValue(getMockAttribute());

      await rulesClient.bulkEdit({
        filter: '',
        operations: [
          {
            operation: 'delete',
            field: 'snoozeSchedule',
          },
        ],
      });

      expect(unsecuredSavedObjectsClient.bulkCreate).toHaveBeenCalledTimes(1);
      expect(unsecuredSavedObjectsClient.bulkCreate).toHaveBeenCalledWith(
        [
          expect.objectContaining({
            id: '1',
            type: 'alert',
            attributes: expect.objectContaining({
              revision: 0,
              snoozeSchedule: [existingSnooze[1], existingSnooze[2]],
            }),
          }),
        ],
        { overwrite: true }
      );
    });

    test('should remove snooze schedules', async () => {
      const existingSnooze = [getSnoozeSchedule(), getSnoozeSchedule()];

      mockCreatePointInTimeFinderAsInternalUser({
        saved_objects: [
          {
            ...existingDecryptedRule,
            attributes: {
              ...existingDecryptedRule.attributes,
              snoozeSchedule: existingSnooze,
              // eslint-disable-next-line @typescript-eslint/no-explicit-any
            } as any,
          },
        ],
      });

      unsecuredSavedObjectsClient.bulkCreate.mockResolvedValue(getMockAttribute());

      await rulesClient.bulkEdit({
        filter: '',
        operations: [
          {
            operation: 'delete',
            field: 'snoozeSchedule',
            value: [],
          },
        ],
      });

      expect(unsecuredSavedObjectsClient.bulkCreate).toHaveBeenCalledTimes(1);
      expect(unsecuredSavedObjectsClient.bulkCreate).toHaveBeenCalledWith(
        [
          expect.objectContaining({
            id: '1',
            type: 'alert',
            attributes: expect.objectContaining({
              revision: 0,
              snoozeSchedule: [],
            }),
          }),
        ],
        { overwrite: true }
      );
    });

    test('should not unsnooze rule when removing snooze schedules', async () => {
      const existingSnooze = [getSnoozeSchedule(false), getSnoozeSchedule(), getSnoozeSchedule()];

      mockCreatePointInTimeFinderAsInternalUser({
        saved_objects: [
          {
            ...existingDecryptedRule,
            attributes: {
              ...existingDecryptedRule.attributes,
              snoozeSchedule: existingSnooze,
              // eslint-disable-next-line @typescript-eslint/no-explicit-any
            } as any,
          },
        ],
      });

      unsecuredSavedObjectsClient.bulkCreate.mockResolvedValue(getMockAttribute());

      await rulesClient.bulkEdit({
        filter: '',
        operations: [
          {
            operation: 'delete',
            field: 'snoozeSchedule',
            value: [],
          },
        ],
      });

      expect(unsecuredSavedObjectsClient.bulkCreate).toHaveBeenCalledTimes(1);
      expect(unsecuredSavedObjectsClient.bulkCreate).toHaveBeenCalledWith(
        [
          expect.objectContaining({
            id: '1',
            type: 'alert',
            attributes: expect.objectContaining({
              revision: 0,
              snoozeSchedule: [existingSnooze[0]],
            }),
          }),
        ],
        { overwrite: true }
      );
    });

    test('should error if adding snooze schedule to rule with 5 schedules', async () => {
      const existingSnooze = [
        getSnoozeSchedule(),
        getSnoozeSchedule(),
        getSnoozeSchedule(),
        getSnoozeSchedule(),
        getSnoozeSchedule(),
      ];

      mockCreatePointInTimeFinderAsInternalUser({
        saved_objects: [
          {
            ...existingDecryptedRule,
            attributes: {
              ...existingDecryptedRule.attributes,
              snoozeSchedule: existingSnooze,
              // eslint-disable-next-line @typescript-eslint/no-explicit-any
            } as any,
          },
        ],
      });

      unsecuredSavedObjectsClient.bulkCreate.mockResolvedValue(getMockAttribute());

      const snoozePayload = getSnoozeSchedule();

      const response = await rulesClient.bulkEdit({
        filter: '',
        operations: [
          {
            operation: 'set',
            field: 'snoozeSchedule',
            value: snoozePayload,
          },
        ],
      });
      expect(response.errors.length).toEqual(1);
      expect(response.errors[0].message).toEqual(
        'Error updating rule: could not add snooze - Rule cannot have more than 5 snooze schedules'
      );
    });

    test('should ignore siem rules when bulk editing snooze', async () => {
      mockCreatePointInTimeFinderAsInternalUser({
        saved_objects: [
          {
            ...existingDecryptedRule,
            // eslint-disable-next-line @typescript-eslint/no-explicit-any
            attributes: { ...existingDecryptedRule.attributes, consumer: 'siem' } as any,
          },
        ],
      });

      unsecuredSavedObjectsClient.bulkCreate.mockResolvedValue(getMockAttribute());

      const snoozePayload = getSnoozeSchedule();

      await rulesClient.bulkEdit({
        filter: '',
        operations: [
          {
            operation: 'set',
            field: 'snoozeSchedule',
            value: snoozePayload,
          },
        ],
      });

      expect(unsecuredSavedObjectsClient.bulkCreate).toHaveBeenCalledTimes(1);
      expect(
        // eslint-disable-next-line @typescript-eslint/no-explicit-any
        (unsecuredSavedObjectsClient.bulkCreate.mock.calls[0][0][0].attributes as any)
          .snoozeSchedule
      ).toEqual([]);
    });
  });

  describe('apiKey operations', () => {
    beforeEach(() => {
      mockCreatePointInTimeFinderAsInternalUser({
        saved_objects: [
          {
            ...existingDecryptedRule,
            attributes: { ...existingDecryptedRule.attributes, tags: ['foo'] },
          },
        ],
      });
    });
    test('should bulk update API key', async () => {
      // Does not generate API key for disabled rules
      await rulesClient.bulkEdit({
        filter: 'alert.attributes.tags: "APM"',
        operations: [
          {
            field: 'tags',
            operation: 'add',
            value: ['test-1'],
          },
        ],
      });

      expect(createAPIKeyMock).not.toHaveBeenCalled();

      // Explicitly bulk editing the apiKey will set the api key, even if the rule is disabled
      const result = await rulesClient.bulkEdit({
        filter: 'alert.attributes.tags: "APM"',
        operations: [
          {
            field: 'apiKey',
            operation: 'set',
          },
        ],
      });

      expect(createAPIKeyMock).toHaveBeenCalled();

      // Just API key updates do not result in an increment to revision
      expect(result.rules[0]).toHaveProperty('revision', 0);
    });
  });

  describe('mixed operations', () => {
    beforeEach(() => {
      mockCreatePointInTimeFinderAsInternalUser({
        saved_objects: [
          {
            ...existingDecryptedRule,
            attributes: {
              ...existingDecryptedRule.attributes,
              tags: ['foo'],
              params: { index: ['index-1', 'index-2'] },
            },
          },
        ],
      });
    });

    it('should successfully update tags and index patterns and return updated rule', async () => {
      unsecuredSavedObjectsClient.bulkCreate.mockResolvedValue({
        saved_objects: [
          {
            id: '1',
            type: 'alert',
            attributes: {
              enabled: true,
              tags: ['foo', 'test-1'],
              alertTypeId: 'myType',
              schedule: { interval: '1m' },
              consumer: 'myApp',
              scheduledTaskId: 'task-123',
              executionStatus: {
                lastExecutionDate: '2019-02-12T21:01:22.479Z',
                status: 'pending',
              },
              params: {
                index: ['index-1', 'index-2', 'index-3'],
              },
              throttle: null,
              notifyWhen: null,
              actions: [],
              revision: 0,
            },
            references: [],
            version: '123',
          },
        ],
      });

      paramsModifier.mockResolvedValue({
        modifiedParams: {
          index: ['index-1', 'index-2', 'index-3'],
        },
        isParamsUpdateSkipped: false,
      });

      const result = await rulesClient.bulkEdit({
        filter: '',
        operations: [
          {
            field: 'tags',
            operation: 'add',
            value: ['test-1'],
          },
        ],
        paramsModifier,
      });

      expect(result.rules[0]).toHaveProperty('tags', ['foo', 'test-1']);
      expect(result.rules[0]).toHaveProperty('params.index', ['index-1', 'index-2', 'index-3']);

      expect(unsecuredSavedObjectsClient.bulkCreate).toHaveBeenCalledTimes(1);
      expect(unsecuredSavedObjectsClient.bulkCreate).toHaveBeenCalledWith(
        [
          expect.objectContaining({
            id: '1',
            type: 'alert',
            attributes: expect.objectContaining({
              tags: ['foo', 'test-1'],
              params: {
                index: ['index-1', 'index-2', 'index-3'],
              },
              revision: 1,
            }),
          }),
        ],
        { overwrite: true }
      );
    });

    it('should successfully update rule if tags are updated but index patterns are not', async () => {
      unsecuredSavedObjectsClient.bulkCreate.mockResolvedValue({
        saved_objects: [
          {
            id: '1',
            type: 'alert',
            attributes: {
              enabled: true,
              tags: ['foo', 'test-1'],
              alertTypeId: 'myType',
              schedule: { interval: '1m' },
              consumer: 'myApp',
              scheduledTaskId: 'task-123',
              executionStatus: {
                lastExecutionDate: '2019-02-12T21:01:22.479Z',
                status: 'pending',
              },
              params: {
                index: ['index-1', 'index-2'],
              },
              throttle: null,
              notifyWhen: null,
              actions: [],
              revision: 0,
            },
            references: [],
            version: '123',
          },
        ],
      });

      paramsModifier.mockResolvedValue({
        modifiedParams: {
          index: ['index-1', 'index-2'],
        },
        isParamsUpdateSkipped: true,
      });

      const result = await rulesClient.bulkEdit({
        filter: '',
        operations: [
          {
            field: 'tags',
            operation: 'add',
            value: ['test-1'],
          },
        ],
        paramsModifier,
      });

      expect(result.rules[0]).toHaveProperty('tags', ['foo', 'test-1']);
      expect(result.rules[0]).toHaveProperty('params.index', ['index-1', 'index-2']);
      expect(result.skipped).toHaveLength(0);

      expect(unsecuredSavedObjectsClient.bulkCreate).toHaveBeenCalledTimes(1);
      expect(unsecuredSavedObjectsClient.bulkCreate).toHaveBeenCalledWith(
        [
          expect.objectContaining({
            id: '1',
            type: 'alert',
            attributes: expect.objectContaining({
              tags: ['foo', 'test-1'],
              params: {
                index: ['index-1', 'index-2'],
              },
              revision: 1,
            }),
          }),
        ],
        { overwrite: true }
      );
    });

    it('should successfully update rule if index patterns are updated but tags are not', async () => {
      unsecuredSavedObjectsClient.bulkCreate.mockResolvedValue({
        saved_objects: [
          {
            id: '1',
            type: 'alert',
            attributes: {
              enabled: true,
              tags: ['foo'],
              alertTypeId: 'myType',
              schedule: { interval: '1m' },
              consumer: 'myApp',
              scheduledTaskId: 'task-123',
              executionStatus: {
                lastExecutionDate: '2019-02-12T21:01:22.479Z',
                status: 'pending',
              },
              params: {
                index: ['index-1', 'index-2', 'index-3'],
              },
              throttle: null,
              notifyWhen: null,
              actions: [],
              revision: 0,
            },
            references: [],
            version: '123',
          },
        ],
      });

      paramsModifier.mockResolvedValue({
        modifiedParams: {
          index: ['index-1', 'index-2', 'index-3'],
        },
        isParamsUpdateSkipped: false,
      });

      const result = await rulesClient.bulkEdit({
        filter: '',
        operations: [
          {
            field: 'tags',
            operation: 'add',
            value: ['foo'],
          },
        ],
        paramsModifier,
      });

      expect(result.rules[0]).toHaveProperty('tags', ['foo']);
      expect(result.rules[0]).toHaveProperty('params.index', ['index-1', 'index-2', 'index-3']);
      expect(result.skipped).toHaveLength(0);

      expect(unsecuredSavedObjectsClient.bulkCreate).toHaveBeenCalledTimes(1);
      expect(unsecuredSavedObjectsClient.bulkCreate).toHaveBeenCalledWith(
        [
          expect.objectContaining({
            id: '1',
            type: 'alert',
            attributes: expect.objectContaining({
              tags: ['foo'],
              params: {
                index: ['index-1', 'index-2', 'index-3'],
              },
              revision: 1,
            }),
          }),
        ],
        { overwrite: true }
      );
    });

    it('should skip rule update if neither index patterns nor tags are updated', async () => {
      paramsModifier.mockResolvedValue({
        modifiedParams: {
          index: ['index-1', 'index-2'],
        },
        isParamsUpdateSkipped: true,
      });

      const result = await rulesClient.bulkEdit({
        filter: '',
        operations: [
          {
            field: 'tags',
            operation: 'add',
            value: ['foo'],
          },
        ],
        paramsModifier,
      });

      expect(result.skipped[0]).toHaveProperty('id', existingRule.id);
      expect(result.skipped[0]).toHaveProperty('skip_reason', 'RULE_NOT_MODIFIED');

      expect(result.rules).toHaveLength(0);

      expect(unsecuredSavedObjectsClient.bulkCreate).toHaveBeenCalledTimes(0);
      expect(bulkMarkApiKeysForInvalidation).toHaveBeenCalledTimes(0);
    });
  });

  describe('ruleTypes aggregation and validation', () => {
    test('should call unsecuredSavedObjectsClient.find for aggregations by alertTypeId and consumer', async () => {
      await rulesClient.bulkEdit({
        filter: 'alert.attributes.tags: "APM"',
        operations: [
          {
            field: 'tags',
            operation: 'add',
            value: ['test-1'],
          },
        ],
      });

      expect(unsecuredSavedObjectsClient.find).toHaveBeenCalledWith({
        aggs: {
          alertTypeId: {
            multi_terms: {
              terms: [
                {
                  field: 'alert.attributes.alertTypeId',
                },
                {
                  field: 'alert.attributes.consumer',
                },
              ],
            },
          },
        },
        filter: {
          arguments: [
            {
              type: 'literal',
              value: 'alert.attributes.tags',
              isQuoted: false,
            },
            {
              type: 'literal',
              value: 'APM',
              isQuoted: true,
            },
          ],
          function: 'is',
          type: 'function',
        },
        page: 1,
        perPage: 0,
        type: 'alert',
      });
    });
    test('should call unsecuredSavedObjectsClient.find for aggregations when called with ids options', async () => {
      await rulesClient.bulkEdit({
        ids: ['2', '3'],
        operations: [
          {
            field: 'tags',
            operation: 'add',
            value: ['test-1'],
          },
        ],
      });

      expect(unsecuredSavedObjectsClient.find).toHaveBeenCalledWith({
        aggs: {
          alertTypeId: {
            multi_terms: {
              terms: [
                {
                  field: 'alert.attributes.alertTypeId',
                },
                {
                  field: 'alert.attributes.consumer',
                },
              ],
            },
          },
        },
        filter: {
          arguments: [
            {
              arguments: [
                {
                  type: 'literal',
                  value: 'alert.id',
                  isQuoted: false,
                },
                {
                  type: 'literal',
                  value: 'alert:2',
                  isQuoted: false,
                },
              ],
              function: 'is',
              type: 'function',
            },
            {
              arguments: [
                {
                  type: 'literal',
                  value: 'alert.id',
                  isQuoted: false,
                },
                {
                  type: 'literal',
                  value: 'alert:3',
                  isQuoted: false,
                },
              ],
              function: 'is',
              type: 'function',
            },
          ],
          function: 'or',
          type: 'function',
        },
        page: 1,
        perPage: 0,
        type: 'alert',
      });
    });
    test('should throw if number of matched rules greater than 10_000', async () => {
      unsecuredSavedObjectsClient.find.mockResolvedValueOnce({
        aggregations: {
          alertTypeId: {
            buckets: [{ key: ['myType', 'myApp'], key_as_string: 'myType|myApp', doc_count: 1 }],
          },
        },
        saved_objects: [],
        per_page: 0,
        page: 0,
        total: 10001,
      });

      await expect(
        rulesClient.bulkEdit({
          filter: 'alert.attributes.tags: "APM"',
          operations: [
            {
              field: 'tags',
              operation: 'add',
              value: ['test-1'],
            },
          ],
        })
      ).rejects.toThrow('More than 10000 rules matched for bulk edit');
    });

    test('should throw if aggregations result is invalid', async () => {
      unsecuredSavedObjectsClient.find.mockResolvedValueOnce({
        aggregations: {
          alertTypeId: {},
        },
        saved_objects: [],
        per_page: 0,
        page: 0,
        total: 0,
      });

      await expect(
        rulesClient.bulkEdit({
          filter: 'alert.attributes.tags: "APM"',
          operations: [
            {
              field: 'tags',
              operation: 'add',
              value: ['test-1'],
            },
          ],
        })
      ).rejects.toThrow('No rules found for bulk edit');
    });

    test('should throw if ruleType is not enabled', async () => {
      ruleTypeRegistry.ensureRuleTypeEnabled.mockImplementation(() => {
        throw new Error('Not enabled');
      });

      await expect(
        rulesClient.bulkEdit({
          filter: 'alert.attributes.tags: "APM"',
          operations: [
            {
              field: 'tags',
              operation: 'add',
              value: ['test-1'],
            },
          ],
        })
      ).rejects.toThrow('Not enabled');

      expect(ruleTypeRegistry.ensureRuleTypeEnabled).toHaveBeenLastCalledWith('myType');
    });

    test('should throw if ruleType is not authorized', async () => {
      authorization.ensureAuthorized.mockImplementation(() => {
        throw new Error('Unauthorized');
      });

      await expect(
        rulesClient.bulkEdit({
          filter: 'alert.attributes.tags: "APM"',
          operations: [
            {
              field: 'tags',
              operation: 'add',
              value: ['test-1'],
            },
          ],
        })
      ).rejects.toThrow('Unauthorized');

      expect(authorization.ensureAuthorized).toHaveBeenLastCalledWith({
        consumer: 'myApp',
        entity: 'rule',
        operation: 'bulkEdit',
        ruleTypeId: 'myType',
      });
    });
  });

  describe('apiKeys', () => {
    beforeEach(() => {
      createAPIKeyMock.mockResolvedValueOnce({ apiKeysEnabled: true, result: { api_key: '111' } });
      mockCreatePointInTimeFinderAsInternalUser({
        saved_objects: [
          {
            ...existingDecryptedRule,
            attributes: { ...existingDecryptedRule.attributes, enabled: true },
          },
        ],
      });
    });

    test('should call createPointInTimeFinderDecryptedAsInternalUser that returns api Keys', async () => {
      await rulesClient.bulkEdit({
        filter: 'alert.attributes.tags: "APM"',
        operations: [
          {
            field: 'tags',
            operation: 'add',
            value: ['test-1'],
          },
        ],
      });

      expect(
        encryptedSavedObjects.createPointInTimeFinderDecryptedAsInternalUser
      ).toHaveBeenCalledWith({
        filter: {
          arguments: [
            {
              type: 'literal',
              value: 'alert.attributes.tags',
              isQuoted: false,
            },
            {
              type: 'literal',
              value: 'APM',
              isQuoted: true,
            },
          ],
          function: 'is',
          type: 'function',
        },
        perPage: 100,
        type: 'alert',
        namespaces: ['default'],
      });
    });

    test('should call bulkMarkApiKeysForInvalidation with keys apiKeys to invalidate', async () => {
      await rulesClient.bulkEdit({
        filter: 'alert.attributes.tags: "APM"',
        operations: [
          {
            field: 'tags',
            operation: 'add',
            value: ['test-1'],
          },
        ],
      });

      expect(bulkMarkApiKeysForInvalidation).toHaveBeenCalledWith(
        { apiKeys: ['MTIzOmFiYw=='] },
        expect.any(Object),
        expect.any(Object)
      );
    });

    test('should call bulkMarkApiKeysForInvalidation to invalidate unused keys if bulkCreate failed', async () => {
      unsecuredSavedObjectsClient.bulkCreate.mockImplementation(() => {
        throw new Error('Fail');
      });

      await expect(
        rulesClient.bulkEdit({
          filter: 'alert.attributes.tags: "APM"',
          operations: [
            {
              field: 'tags',
              operation: 'add',
              value: ['test-1'],
            },
          ],
        })
      ).rejects.toThrow('Fail');

      expect(bulkMarkApiKeysForInvalidation).toHaveBeenCalledTimes(1);
      expect(bulkMarkApiKeysForInvalidation).toHaveBeenCalledWith(
        { apiKeys: ['dW5kZWZpbmVkOjExMQ=='] },
        expect.any(Object),
        expect.any(Object)
      );
    });

    test('should call bulkMarkApiKeysForInvalidation to invalidate unused keys if SO update failed', async () => {
      unsecuredSavedObjectsClient.bulkCreate.mockResolvedValue({
        saved_objects: [
          {
            id: '1',
            type: 'alert',
            attributes: {
              enabled: true,
              tags: ['foo'],
              alertTypeId: 'myType',
              schedule: { interval: '1m' },
              consumer: 'myApp',
              scheduledTaskId: 'task-123',
              executionStatus: {
                lastExecutionDate: '2019-02-12T21:01:22.479Z',
                status: 'pending',
              },
              params: { index: ['test-index-*'] },
              throttle: null,
              notifyWhen: null,
              actions: [],
            },
            references: [],
            version: '123',
            error: {
              error: 'test failure',
              statusCode: 500,
              message: 'test failure',
            },
          },
        ],
      });

      await rulesClient.bulkEdit({
        filter: 'alert.attributes.tags: "APM"',
        operations: [
          {
            field: 'tags',
            operation: 'add',
            value: ['test-1'],
          },
        ],
      });

      expect(bulkMarkApiKeysForInvalidation).toHaveBeenCalledWith(
        { apiKeys: ['dW5kZWZpbmVkOjExMQ=='] },
        expect.any(Object),
        expect.any(Object)
      );
    });

    test('should not call create apiKey if rule is disabled', async () => {
      await rulesClient.bulkEdit({
        filter: 'alert.attributes.tags: "APM"',
        operations: [
          {
            field: 'tags',
            operation: 'add',
            value: ['test-1'],
          },
        ],
      });
      expect(rulesClientParams.createAPIKey).not.toHaveBeenCalledWith();
    });

    test('should return error in rule errors if key is not generated', async () => {
      await rulesClient.bulkEdit({
        filter: 'alert.attributes.tags: "APM"',
        operations: [
          {
            field: 'tags',
            operation: 'add',
            value: ['test-1'],
          },
        ],
      });
      expect(rulesClientParams.createAPIKey).toHaveBeenCalledWith('Alerting: myType/my rule name');
    });

    describe('set by the user when authenticated using api keys', () => {
      beforeEach(() => {
        isAuthenticationTypeApiKeyMock.mockReturnValue(true);
        getAuthenticationApiKeyMock.mockReturnValue({
          apiKeysEnabled: true,
          result: { api_key: '111' },
        });
        mockCreatePointInTimeFinderAsInternalUser({
          saved_objects: [
            {
              ...existingDecryptedRule,
              attributes: {
                ...existingDecryptedRule.attributes,
                enabled: true,
                apiKeyCreatedByUser: true,
              },
            },
          ],
        });
      });

      test('should not call bulkMarkApiKeysForInvalidation', async () => {
        await rulesClient.bulkEdit({
          filter: 'alert.attributes.tags: "APM"',
          operations: [
            {
              field: 'tags',
              operation: 'add',
              value: ['test-1'],
            },
          ],
        });

        expect(bulkMarkApiKeysForInvalidation).not.toHaveBeenCalled();
      });

      test('should call bulkMarkApiKeysForInvalidation with empty array if bulkCreate failed', async () => {
        unsecuredSavedObjectsClient.bulkCreate.mockImplementation(() => {
          throw new Error('Fail');
        });

        await expect(
          rulesClient.bulkEdit({
            filter: 'alert.attributes.tags: "APM"',
            operations: [
              {
                field: 'tags',
                operation: 'add',
                value: ['test-1'],
              },
            ],
          })
        ).rejects.toThrow('Fail');

        expect(bulkMarkApiKeysForInvalidation).toHaveBeenCalledTimes(1);
        expect(bulkMarkApiKeysForInvalidation).toHaveBeenCalledWith(
          { apiKeys: [] },
          expect.any(Object),
          expect.any(Object)
        );
      });

      test('should call bulkMarkApiKeysForInvalidation with empty array if SO update failed', async () => {
        unsecuredSavedObjectsClient.bulkCreate.mockResolvedValue({
          saved_objects: [
            {
              id: '1',
              type: 'alert',
              attributes: {
                enabled: true,
                tags: ['foo'],
                alertTypeId: 'myType',
                schedule: { interval: '1m' },
                consumer: 'myApp',
                scheduledTaskId: 'task-123',
                params: { index: ['test-index-*'] },
                throttle: null,
                notifyWhen: null,
                actions: [],
              },
              references: [],
              version: '123',
              error: {
                error: 'test failure',
                statusCode: 500,
                message: 'test failure',
              },
            },
          ],
        });

        await rulesClient.bulkEdit({
          filter: 'alert.attributes.tags: "APM"',
          operations: [
            {
              field: 'tags',
              operation: 'add',
              value: ['test-1'],
            },
          ],
        });

        expect(bulkMarkApiKeysForInvalidation).not.toHaveBeenCalled();
      });

      test('should not call get apiKey if rule is disabled', async () => {
        await rulesClient.bulkEdit({
          filter: 'alert.attributes.tags: "APM"',
          operations: [
            {
              field: 'tags',
              operation: 'add',
              value: ['test-1'],
            },
          ],
        });
        expect(rulesClientParams.getAuthenticationAPIKey).not.toHaveBeenCalledWith();
      });

      test('should return error in rule errors if key is not generated', async () => {
        await rulesClient.bulkEdit({
          filter: 'alert.attributes.tags: "APM"',
          operations: [
            {
              field: 'tags',
              operation: 'add',
              value: ['test-1'],
            },
          ],
        });
        expect(rulesClientParams.getAuthenticationAPIKey).toHaveBeenCalledWith(
          'Alerting: myType/my rule name-user-created'
        );
      });
    });
  });

  describe('params validation', () => {
    beforeEach(() => {
      mockCreatePointInTimeFinderAsInternalUser({
        saved_objects: [existingDecryptedRule],
      });
    });

    test('should return error for rule that failed params validation', async () => {
      ruleTypeRegistry.get.mockReturnValue({
        id: '123',
        name: 'Test',
        actionGroups: [{ id: 'default', name: 'Default' }],
        defaultActionGroupId: 'default',
        minimumLicenseRequired: 'basic',
        isExportable: true,
        recoveryActionGroup: RecoveredActionGroup,
        validate: {
          params: schema.object({
            param1: schema.string(),
          }),
        },
        async executor() {
          return { state: {} };
        },
        category: 'test',
        producer: 'alerts',
        validLegacyConsumers: [],
      });

      const result = await rulesClient.bulkEdit({
        filter: 'alert.attributes.tags: "APM"',
        operations: [
          {
            field: 'tags',
            operation: 'add',
            value: ['test-1'],
          },
        ],
      });

      expect(result.errors).toHaveLength(1);

      expect(result.errors[0]).toHaveProperty(
        'message',
        'params invalid: [param1]: expected value of type [string] but got [undefined]'
      );
      expect(result.errors[0]).toHaveProperty('rule.id', '1');
      expect(result.errors[0]).toHaveProperty('rule.name', 'my rule name');
    });

    test('should validate mutatedParams for rules', async () => {
      ruleTypeRegistry.get.mockReturnValue({
        id: '123',
        name: 'Test',
        actionGroups: [{ id: 'default', name: 'Default' }],
        defaultActionGroupId: 'default',
        minimumLicenseRequired: 'basic',
        isExportable: true,
        recoveryActionGroup: RecoveredActionGroup,
        validate: {
          params: {
            validate: (rule) => rule as RuleTypeParams,
            validateMutatedParams: (rule: unknown) => {
              throw Error('Mutated error for rule');
            },
          },
        },
        async executor() {
          return { state: {} };
        },
        category: 'test',
        producer: 'alerts',
        validLegacyConsumers: [],
      });

      const result = await rulesClient.bulkEdit({
        filter: 'alert.attributes.tags: "APM"',
        operations: [
          {
            field: 'tags',
            operation: 'add',
            value: ['test-1', 'another-tag'],
          },
        ],
      });

      expect(result.errors).toHaveLength(1);

      expect(result.errors[0]).toHaveProperty(
        'message',
        'Mutated params invalid: Mutated error for rule'
      );
      expect(result.errors[0]).toHaveProperty('rule.id', '1');
      expect(result.errors[0]).toHaveProperty('rule.name', 'my rule name');
    });
  });

  describe('attributes validation', () => {
    test('should not update saved object and return error if SO has interval less than minimum configured one when enforce = true', async () => {
      rulesClient = new RulesClient({
        ...rulesClientParams,
        minimumScheduleInterval: { value: '3m', enforce: true },
      });

      unsecuredSavedObjectsClient.bulkCreate.mockResolvedValue({
        saved_objects: [],
      });

      const result = await rulesClient.bulkEdit({
        filter: '',
        operations: [],
        paramsModifier: async (params) => {
          params.index = ['test-index-*'];

          return { modifiedParams: params, isParamsUpdateSkipped: false, skipReasons: [] };
        },
      });

      expect(result.errors).toHaveLength(1);
      expect(result.rules).toHaveLength(0);
      expect(result.errors[0].message).toBe(
        'Error updating rule: the interval is less than the allowed minimum interval of 3m'
      );
    });

    test('should not update saved object and return error if schedule interval is shorter than any action frequency in the rule', async () => {
      mockCreatePointInTimeFinderAsInternalUser({
        saved_objects: [
          {
            ...existingDecryptedRule,
            attributes: {
              ...existingDecryptedRule.attributes,
              actions: [
                {
                  actionRef: 'action_0',
                  actionTypeId: 'test',
                  frequency: { notifyWhen: 'onThrottleInterval', summary: false, throttle: '5m' },
                  group: 'default',
                  params: {},
                  uuid: '111',
                },
                {
                  actionRef: 'action_1',
                  actionTypeId: '',
                  frequency: { notifyWhen: 'onThrottleInterval', summary: true, throttle: '10s' },
                  group: 'default',
                  params: {},
                  uuid: '100',
                },
              ],
              // eslint-disable-next-line @typescript-eslint/no-explicit-any
            } as any,
            references: [
              {
                name: 'action_0',
                type: 'action',
                id: '1',
              },
              {
                name: 'action_1',
                type: 'action',
                id: '2',
              },
              // eslint-disable-next-line @typescript-eslint/no-explicit-any
            ] as any,
          },
        ],
      });

      const result = await rulesClient.bulkEdit({
        operations: [
          {
            field: 'schedule',
            operation: 'set',
            value: { interval: '10m' },
          },
        ],
      });

      expect(result.errors).toHaveLength(1);
      expect(result.rules).toHaveLength(0);
      expect(result.errors[0].message).toBe(
        `Error updating rule with ID "${existingDecryptedRule.id}": the interval 10m is longer than the action frequencies`
      );
    });

    test('should only validate schedule limit if schedule is being modified', async () => {
      unsecuredSavedObjectsClient.bulkCreate.mockResolvedValue({
        saved_objects: [
          {
            id: '1',
            type: 'alert',
            attributes: {
              enabled: true,
              tags: ['foo', 'test-1'],
              alertTypeId: 'myType',
              schedule: { interval: '1m' },
              consumer: 'myApp',
              scheduledTaskId: 'task-123',
              executionStatus: {
                lastExecutionDate: '2019-02-12T21:01:22.479Z',
                status: 'pending',
              },
              params: {},
              throttle: null,
              notifyWhen: null,
              actions: [],
              revision: 0,
            },
            references: [],
            version: '123',
          },
        ],
      });

      await rulesClient.bulkEdit({
        filter: '',
        operations: [
          {
            field: 'tags',
            operation: 'add',
            value: ['test-1'],
          },
        ],
      });

      expect(validateScheduleLimit).toHaveBeenCalledTimes(0);

      await rulesClient.bulkEdit({
        operations: [
          {
            field: 'schedule',
            operation: 'set',
            value: { interval: '2m' },
          },
          {
            field: 'tags',
            operation: 'add',
            value: ['test-1'],
          },
        ],
      });

      expect(validateScheduleLimit).toHaveBeenCalledTimes(1);
    });
  });

  describe('paramsModifier', () => {
    test('should update index pattern params', async () => {
      unsecuredSavedObjectsClient.bulkCreate.mockResolvedValue({
        saved_objects: [
          {
            id: '1',
            type: 'alert',
            attributes: {
              enabled: true,
              tags: ['foo'],
              alertTypeId: 'myType',
              schedule: { interval: '1m' },
              consumer: 'myApp',
              scheduledTaskId: 'task-123',
              executionStatus: {
                lastExecutionDate: '2019-02-12T21:01:22.479Z',
                status: 'pending',
              },
              params: { index: ['test-index-*'] },
              throttle: null,
              notifyWhen: null,
              actions: [],
            },
            references: [],
            version: '123',
          },
        ],
      });

      const result = await rulesClient.bulkEdit({
        filter: '',
        operations: [],
        paramsModifier: async (params) => {
          params.index = ['test-index-*'];

          return { modifiedParams: params, isParamsUpdateSkipped: false, skipReasons: [] };
        },
      });

      expect(result.errors).toHaveLength(0);
      expect(result.rules).toHaveLength(1);
      expect(result.rules[0]).toHaveProperty('params.index', ['test-index-*']);

      expect(unsecuredSavedObjectsClient.bulkCreate).toHaveBeenCalledTimes(1);
      expect(unsecuredSavedObjectsClient.bulkCreate).toHaveBeenCalledWith(
        [
          expect.objectContaining({
            id: '1',
            type: 'alert',
            attributes: expect.objectContaining({
              params: expect.objectContaining({
                index: ['test-index-*'],
              }),
            }),
          }),
        ],
        { overwrite: true }
      );
    });
  });

  describe('method input validation', () => {
    test('should throw error when both ids and filter supplied in method call', async () => {
      await expect(
        rulesClient.bulkEdit({
          filter: 'alert.attributes.tags: "APM"',
          ids: ['1', '2'],
          operations: [
            {
              field: 'tags',
              operation: 'add',
              value: ['test-1'],
            },
          ],
        })
      ).rejects.toThrow(
        "Both 'filter' and 'ids' are supplied. Define either 'ids' or 'filter' properties in method arguments"
      );
    });
  });

  describe('task manager', () => {
    test('should call task manager method bulkCreateSchedules if operation set new schedules', async () => {
      unsecuredSavedObjectsClient.bulkCreate.mockResolvedValue({
        saved_objects: [
          {
            id: '1',
            type: 'alert',
            attributes: {
              enabled: true,
              tags: ['foo'],
              alertTypeId: 'myType',
              schedule: { interval: '1m' },
              consumer: 'myApp',
              scheduledTaskId: 'task-123',
              executionStatus: {
                lastExecutionDate: '2019-02-12T21:01:22.479Z',
                status: 'pending',
              },
              params: { index: ['test-index-*'] },
              throttle: null,
              notifyWhen: null,
              actions: [],
            },
            references: [],
            version: '123',
          },
        ],
      });

      await rulesClient.bulkEdit({
        operations: [
          {
            field: 'schedule',
            operation: 'set',
            value: { interval: '10m' },
          },
        ],
      });

      expect(taskManager.bulkUpdateSchedules).toHaveBeenCalledWith(['task-123'], {
        interval: '10m',
      });
    });

    test('should not call task manager method bulkCreateSchedules if operation is not set schedule', async () => {
      unsecuredSavedObjectsClient.bulkCreate.mockResolvedValue({
        saved_objects: [
          {
            id: '1',
            type: 'alert',
            attributes: {
              enabled: true,
              tags: ['foo'],
              alertTypeId: 'myType',
              schedule: { interval: '1m' },
              executionStatus: {
                lastExecutionDate: '2019-02-12T21:01:22.479Z',
                status: 'pending',
              },
              consumer: 'myApp',
              params: { index: ['test-index-*'] },
              throttle: null,
              notifyWhen: null,
              actions: [],
            },
            references: [],
            version: '123',
          },
        ],
      });

      await rulesClient.bulkEdit({
        operations: [
          {
            field: 'tags',
            operation: 'set',
            value: ['test-tag'],
          },
        ],
      });

      expect(taskManager.bulkUpdateSchedules).not.toHaveBeenCalled();
    });
  });

  describe('legacy actions migration for SIEM', () => {
    test('should call migrateLegacyActions', async () => {
      encryptedSavedObjects.createPointInTimeFinderDecryptedAsInternalUser = jest
        .fn()
        .mockResolvedValueOnce({
          close: jest.fn(),
          find: function* asyncGenerator() {
            yield { saved_objects: [enabledRule1, enabledRule2, siemRule1, siemRule2] };
          },
        });

      await rulesClient.bulkEdit({
        operations: [
          {
            field: 'tags',
            operation: 'set',
            value: ['test-tag'],
          },
        ],
      });

      expect(migrateLegacyActions).toHaveBeenCalledTimes(4);
      expect(migrateLegacyActions).toHaveBeenCalledWith(expect.any(Object), {
        attributes: enabledRule1.attributes,
        ruleId: enabledRule1.id,
        actions: [],
        references: [],
      });
      expect(migrateLegacyActions).toHaveBeenCalledWith(expect.any(Object), {
        attributes: enabledRule2.attributes,
        ruleId: enabledRule2.id,
        actions: [],
        references: [],
      });
      expect(migrateLegacyActions).toHaveBeenCalledWith(expect.any(Object), {
        attributes: expect.objectContaining({ consumer: AlertConsumers.SIEM }),
        ruleId: siemRule1.id,
        actions: [],
        references: [],
      });
      expect(migrateLegacyActions).toHaveBeenCalledWith(expect.any(Object), {
        attributes: expect.objectContaining({ consumer: AlertConsumers.SIEM }),
        ruleId: siemRule2.id,
        actions: [],
        references: [],
      });
    });
  });
});<|MERGE_RESOLUTION|>--- conflicted
+++ resolved
@@ -103,12 +103,9 @@
   minimumScheduleInterval: { value: '1m', enforce: false },
   isAuthenticationTypeAPIKey: isAuthenticationTypeApiKeyMock,
   getAuthenticationAPIKey: getAuthenticationApiKeyMock,
-<<<<<<< HEAD
   connectorAdapterRegistry: new ConnectorAdapterRegistry(),
-=======
   getAlertIndicesAlias: jest.fn(),
   alertsService: null,
->>>>>>> c7b38885
 };
 const paramsModifier = jest.fn();
 
