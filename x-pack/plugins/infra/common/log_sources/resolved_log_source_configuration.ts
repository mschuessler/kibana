--- conflicted
+++ resolved
@@ -107,16 +107,9 @@
 const resolveRuntimeMappings = (indexPattern: DataView): estypes.MappingRuntimeFields => {
   const { runtimeFields } = indexPattern.getComputedFields();
 
-<<<<<<< HEAD
-  const runtimeMappingsFromIndexPattern = (Object.entries(runtimeFields) as ObjectEntries<
-    typeof runtimeFields
-  >).reduce<estypes.MappingRuntimeFields>(
-    // @ts-expect-error @elasticsearch/elasticsearch does not support yet "composite" type for runtime fields
-=======
   const runtimeMappingsFromIndexPattern = (
     Object.entries(runtimeFields) as ObjectEntries<typeof runtimeFields>
   ).reduce<estypes.MappingRuntimeFields>(
->>>>>>> a0cf6d37
     (accumulatedMappings, [runtimeFieldName, runtimeFieldSpec]) => ({
       ...accumulatedMappings,
       [runtimeFieldName]: {
@@ -125,7 +118,7 @@
           ? {
               script: {
                 lang: 'painless', // required in the es types
-                source: (runtimeFieldSpec.script as estypes.InlineScript).source,
+                source: runtimeFieldSpec.script.source,
               },
             }
           : {}),
@@ -134,6 +127,5 @@
     {}
   );
 
-  // @ts-expect-error @elasticsearch/elasticsearch does not support yet "composite" type for runtime fields
   return runtimeMappingsFromIndexPattern;
 };