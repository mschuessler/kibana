/*
 * Copyright Elasticsearch B.V. and/or licensed to Elasticsearch B.V. under one
 * or more contributor license agreements. Licensed under the Elastic License
 * 2.0; you may not use this file except in compliance with the Elastic License
 * 2.0.
 */

import { UiActionsStart } from '@kbn/ui-actions-plugin/public';
<<<<<<< HEAD
import { IndexPatternServiceAPI } from '../../../data_views_service/service';
=======
import { IndexPatternServiceAPI } from '../../../indexpattern_service/service';
>>>>>>> d594e094

import {
  Visualization,
  FramePublicAPI,
  DatasourceDimensionEditorProps,
  VisualizationDimensionGroupConfig,
  DatasourceMap,
  VisualizationMap,
} from '../../../types';
export interface ConfigPanelWrapperProps {
  framePublicAPI: FramePublicAPI;
  datasourceMap: DatasourceMap;
  visualizationMap: VisualizationMap;
  core: DatasourceDimensionEditorProps['core'];
  indexPatternService: IndexPatternServiceAPI;
  uiActions: UiActionsStart;
}

export interface LayerPanelProps {
  visualizationState: unknown;
  datasourceMap: DatasourceMap;
  activeVisualization: Visualization;
  framePublicAPI: FramePublicAPI;
  core: DatasourceDimensionEditorProps['core'];
}

export interface LayerDatasourceDropProps {
  state: unknown;
  setState: (newState: unknown) => void;
}

export interface ActiveDimensionState {
  isNew: boolean;
  activeId?: string;
  activeGroup?: VisualizationDimensionGroupConfig;
}<|MERGE_RESOLUTION|>--- conflicted
+++ resolved
@@ -6,11 +6,7 @@
  */
 
 import { UiActionsStart } from '@kbn/ui-actions-plugin/public';
-<<<<<<< HEAD
-import { IndexPatternServiceAPI } from '../../../data_views_service/service';
-=======
 import { IndexPatternServiceAPI } from '../../../indexpattern_service/service';
->>>>>>> d594e094
 
 import {
   Visualization,
