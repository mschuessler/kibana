--- conflicted
+++ resolved
@@ -132,7 +132,6 @@
       });
     });
 
-<<<<<<< HEAD
     let persistibleVisualizationState = visualization.state;
     if (activeVisualization.getPersistableState) {
       const { state: persistableState, savedObjectReferences } =
@@ -140,7 +139,7 @@
       persistibleVisualizationState = persistableState;
       references.push(...savedObjectReferences);
     }
-=======
+
     const persistableAdHocDataViews = Object.fromEntries(
       Object.entries(adHocDataViews).map(([id, dataView]) => {
         const { references: dataViewReferences, state } =
@@ -157,7 +156,6 @@
     const referencedFilters = filters.filter((f) =>
       references.some((r) => r.type === 'index-pattern' && r.id === f.meta.index)
     );
->>>>>>> 1def7cba
 
     const { state: persistableFilters, references: filterReferences } =
       extractFilterReferences(referencedFilters);
