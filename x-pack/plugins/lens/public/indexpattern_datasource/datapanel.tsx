/*
 * Copyright Elasticsearch B.V. and/or licensed to Elasticsearch B.V. under one
 * or more contributor license agreements. Licensed under the Elastic License
 * 2.0; you may not use this file except in compliance with the Elastic License
 * 2.0.
 */

import './datapanel.scss';
import { uniq, groupBy } from 'lodash';
import React, { useState, memo, useCallback, useMemo, useRef, useEffect } from 'react';
import {
  EuiFlexGroup,
  EuiFlexItem,
  EuiContextMenuPanel,
  EuiContextMenuItem,
  EuiPopover,
  EuiCallOut,
  EuiFormControlLayout,
  EuiSpacer,
  EuiFilterGroup,
  EuiFilterButton,
  EuiScreenReaderOnly,
} from '@elastic/eui';
import { i18n } from '@kbn/i18n';
import type { EsQueryConfig, Query, Filter } from '@kbn/es-query';
import { FormattedMessage } from '@kbn/i18n-react';
import type { CoreStart } from '@kbn/core/public';
import type { DataPublicPluginStart } from '@kbn/data-plugin/public';
import type { FieldFormatsStart } from '@kbn/field-formats-plugin/public';
import { htmlIdGenerator } from '@elastic/eui';
import { buildEsQuery } from '@kbn/es-query';
import { getEsQueryConfig } from '@kbn/data-plugin/public';
import { IndexPatternFieldEditorStart } from '@kbn/data-view-field-editor-plugin/public';
import { VISUALIZE_GEO_FIELD_TRIGGER } from '@kbn/ui-actions-plugin/public';
import type { DataViewsPublicPluginStart } from '@kbn/data-views-plugin/public';
import { ChartsPluginSetup } from '@kbn/charts-plugin/public';
import type {
  DatasourceDataPanelProps,
  DataType,
  FramePublicAPI,
  IndexPattern,
  IndexPatternField,
<<<<<<< HEAD
  StateSetter,
} from '../types';
import { ChildDragDropProvider, DragContextState } from '../drag_drop';
import type { IndexPatternPrivateState } from './types';
import { trackUiEvent } from '../lens_ui_telemetry';
=======
  IndexPatternRef,
} from './types';
import { loadIndexPatterns, syncExistingFields } from './loader';
import { fieldExists } from './pure_helpers';
>>>>>>> 11d48661
import { Loader } from '../loader';
import { LensFieldIcon } from '../shared_components/field_picker/lens_field_icon';
import { FieldGroups, FieldList } from './field_list';
import { fieldContainsData, fieldExists } from '../shared_components';
import { IndexPatternServiceAPI } from '../data_views_service/service';

export type Props = Omit<
  DatasourceDataPanelProps<IndexPatternPrivateState>,
  'core' | 'onChangeIndexPattern'
> & {
  data: DataPublicPluginStart;
  dataViews: DataViewsPublicPluginStart;
  fieldFormats: FieldFormatsStart;
  changeIndexPattern: (
    id: string,
    state: IndexPatternPrivateState,
    setState: StateSetter<IndexPatternPrivateState, { applyImmediately?: boolean }>
  ) => void;
  charts: ChartsPluginSetup;
  core: CoreStart;
  indexPatternFieldEditor: IndexPatternFieldEditorStart;
  frame: FramePublicAPI;
  indexPatternService: IndexPatternServiceAPI;
  onIndexPatternRefresh: () => void;
};

function sortFields(fieldA: IndexPatternField, fieldB: IndexPatternField) {
  return fieldA.displayName.localeCompare(fieldB.displayName, undefined, { sensitivity: 'base' });
}

const supportedFieldTypes = new Set([
  'string',
  'number',
  'boolean',
  'date',
  'ip',
  'number_range',
  'date_range',
  'ip_range',
  'histogram',
  'document',
  'geo_point',
  'geo_shape',
  'murmur3',
]);

const fieldTypeNames: Record<DataType, string> = {
  document: i18n.translate('xpack.lens.datatypes.record', { defaultMessage: 'record' }),
  string: i18n.translate('xpack.lens.datatypes.string', { defaultMessage: 'string' }),
  number: i18n.translate('xpack.lens.datatypes.number', { defaultMessage: 'number' }),
  boolean: i18n.translate('xpack.lens.datatypes.boolean', { defaultMessage: 'boolean' }),
  date: i18n.translate('xpack.lens.datatypes.date', { defaultMessage: 'date' }),
  ip: i18n.translate('xpack.lens.datatypes.ipAddress', { defaultMessage: 'IP' }),
  histogram: i18n.translate('xpack.lens.datatypes.histogram', { defaultMessage: 'histogram' }),
  geo_point: i18n.translate('xpack.lens.datatypes.geoPoint', { defaultMessage: 'geo_point' }),
  geo_shape: i18n.translate('xpack.lens.datatypes.geoShape', { defaultMessage: 'geo_shape' }),
  murmur3: i18n.translate('xpack.lens.datatypes.murmur3', { defaultMessage: 'murmur3' }),
};

// Wrapper around buildEsQuery, handling errors (e.g. because a query can't be parsed) by
// returning a query dsl object not matching anything
function buildSafeEsQuery(
  indexPattern: IndexPattern,
  query: Query,
  filters: Filter[],
  queryConfig: EsQueryConfig
) {
  try {
    return buildEsQuery(indexPattern, query, filters, queryConfig);
  } catch (e) {
    return {
      bool: {
        must_not: {
          match_all: {},
        },
      },
    };
  }
}

export function IndexPatternDataPanel({
  setState,
  state,
  dragDropContext,
  core,
  data,
  dataViews,
  fieldFormats,
  query,
  filters,
  dateRange,
  changeIndexPattern,
  charts,
  indexPatternFieldEditor,
  showNoDataPopover,
  dropOntoWorkspace,
  hasSuggestionForField,
  uiActions,
  indexPatternService,
  frame,
  onIndexPatternRefresh,
}: Props) {
  const { indexPatterns, indexPatternRefs, existingFields, isFirstExistenceFetch } =
    frame.dataViews;
  const { currentIndexPatternId } = state;
  const onChangeIndexPattern = useCallback(
    (id: string) => changeIndexPattern(id, state, setState),
    [state, setState, changeIndexPattern]
  );

  const indexPatternList = uniq(
    Object.values(state.layers)
      .map((l) => l.indexPatternId)
      .concat(currentIndexPatternId)
  )
    .filter((id) => !!indexPatterns[id])
    .sort()
    .map((id) => indexPatterns[id]);

  const dslQuery = buildSafeEsQuery(
    indexPatterns[currentIndexPatternId],
    query,
    filters,
    getEsQueryConfig(core.uiSettings)
  );

  return (
    <>
      <Loader
        load={() =>
          indexPatternService.refreshExistingFields({
            dateRange,
            currentIndexPatternTitle: indexPatterns[currentIndexPatternId]?.title || '',
            onNoData: showNoDataPopover,
            dslQuery,
            indexPatternList,
            isFirstExistenceFetch,
            existingFields,
          })
        }
        loadDeps={[
          query,
          filters,
          dateRange.fromDate,
          dateRange.toDate,
          indexPatternList.map((x) => `${x.title}:${x.timeFieldName}`).join(','),
        ]}
      />

      {Object.keys(indexPatterns).length === 0 && indexPatternRefs.length === 0 ? (
        <EuiFlexGroup
          gutterSize="m"
          className="lnsInnerIndexPatternDataPanel"
          direction="column"
          responsive={false}
        >
          <EuiFlexItem grow={null}>
            <EuiCallOut
              data-test-subj="indexPattern-no-indexpatterns"
              title={i18n.translate('xpack.lens.indexPattern.noDataViewsLabel', {
                defaultMessage: 'No data views',
              })}
              color="warning"
              iconType="alert"
            >
              <p>
                <FormattedMessage
                  id="xpack.lens.indexPattern.noDataViewDescription"
                  defaultMessage="Please create a data view or switch to another data source"
                />
              </p>
            </EuiCallOut>
          </EuiFlexItem>
        </EuiFlexGroup>
      ) : (
        <MemoizedDataPanel
          currentIndexPatternId={currentIndexPatternId}
          query={query}
          dateRange={dateRange}
          filters={filters}
          dragDropContext={dragDropContext}
          core={core}
          data={data}
          dataViews={dataViews}
          fieldFormats={fieldFormats}
          charts={charts}
          indexPatternFieldEditor={indexPatternFieldEditor}
          onChangeIndexPattern={onChangeIndexPattern}
          dropOntoWorkspace={dropOntoWorkspace}
          hasSuggestionForField={hasSuggestionForField}
          uiActions={uiActions}
          indexPatternService={indexPatternService}
          onIndexPatternRefresh={onIndexPatternRefresh}
          frame={frame}
        />
      )}
    </>
  );
}

interface DataPanelState {
  nameFilter: string;
  typeFilter: DataType[];
  isTypeFilterOpen: boolean;
  isAvailableAccordionOpen: boolean;
  isEmptyAccordionOpen: boolean;
  isMetaAccordionOpen: boolean;
}

const defaultFieldGroups: {
  specialFields: IndexPatternField[];
  availableFields: IndexPatternField[];
  emptyFields: IndexPatternField[];
  metaFields: IndexPatternField[];
} = {
  specialFields: [],
  availableFields: [],
  emptyFields: [],
  metaFields: [],
};

const fieldFiltersLabel = i18n.translate('xpack.lens.indexPatterns.fieldFiltersLabel', {
  defaultMessage: 'Filter by type',
});

const htmlId = htmlIdGenerator('datapanel');
const fieldSearchDescriptionId = htmlId();

export const InnerIndexPatternDataPanel = function InnerIndexPatternDataPanel({
  currentIndexPatternId,
  query,
  dateRange,
  filters,
  dragDropContext,
  onChangeIndexPattern,
  core,
  data,
  dataViews,
  fieldFormats,
  indexPatternFieldEditor,
  charts,
  dropOntoWorkspace,
  hasSuggestionForField,
  uiActions,
  indexPatternService,
  frame,
  onIndexPatternRefresh,
}: Omit<DatasourceDataPanelProps, 'state' | 'setState' | 'showNoDataPopover' | 'core'> & {
  data: DataPublicPluginStart;
  dataViews: DataViewsPublicPluginStart;
  fieldFormats: FieldFormatsStart;
  core: CoreStart;
  currentIndexPatternId: string;
  dragDropContext: DragContextState;
  onChangeIndexPattern: (newId: string) => void;
  charts: ChartsPluginSetup;
  frame: FramePublicAPI;
  indexPatternFieldEditor: IndexPatternFieldEditorStart;
  onIndexPatternRefresh: () => void;
}) {
  const [localState, setLocalState] = useState<DataPanelState>({
    nameFilter: '',
    typeFilter: [],
    isTypeFilterOpen: false,
    isAvailableAccordionOpen: true,
    isEmptyAccordionOpen: false,
    isMetaAccordionOpen: false,
  });
  const { existenceFetchFailed, existenceFetchTimeout, indexPatterns, existingFields } =
    frame.dataViews;
  const currentIndexPattern = indexPatterns[currentIndexPatternId];
  const existingFieldsForIndexPattern = existingFields[currentIndexPattern?.title];
  const visualizeGeoFieldTrigger = uiActions.getTrigger(VISUALIZE_GEO_FIELD_TRIGGER);
  const allFields = visualizeGeoFieldTrigger
    ? currentIndexPattern.fields
    : currentIndexPattern.fields.filter(({ type }) => type !== 'geo_point' && type !== 'geo_shape');
  const clearLocalState = () => setLocalState((s) => ({ ...s, nameFilter: '', typeFilter: [] }));
  const availableFieldTypes = uniq(allFields.map(({ type }) => type)).filter(
    (type) => type in fieldTypeNames
  );

  const fieldInfoUnavailable =
    existenceFetchFailed || existenceFetchTimeout || currentIndexPattern.hasRestrictions;

  const editPermission = indexPatternFieldEditor.userPermissions.editIndexPattern();

  const unfilteredFieldGroups: FieldGroups = useMemo(() => {
    const containsData = (field: IndexPatternField) => {
      const overallField = currentIndexPattern.getFieldByName(field.name);
      return (
        overallField &&
        existingFieldsForIndexPattern &&
        fieldExists(existingFieldsForIndexPattern, overallField.name)
      );
    };

    const allSupportedTypesFields = allFields.filter((field) =>
      supportedFieldTypes.has(field.type)
    );
    const sorted = allSupportedTypesFields.sort(sortFields);
    const groupedFields = {
      ...defaultFieldGroups,
      ...groupBy(sorted, (field) => {
        if (field.type === 'document') {
          return 'specialFields';
        } else if (field.meta) {
          return 'metaFields';
        } else if (containsData(field)) {
          return 'availableFields';
        } else return 'emptyFields';
      }),
    };

    const isUsingSampling = core.uiSettings.get('lens:useFieldExistenceSampling');

    const fieldGroupDefinitions: FieldGroups = {
      SpecialFields: {
        fields: groupedFields.specialFields,
        fieldCount: 1,
        isAffectedByGlobalFilter: false,
        isAffectedByTimeFilter: false,
        isInitiallyOpen: false,
        showInAccordion: false,
        title: '',
        hideDetails: true,
      },
      AvailableFields: {
        fields: groupedFields.availableFields,
        fieldCount: groupedFields.availableFields.length,
        isInitiallyOpen: true,
        showInAccordion: true,
        title: fieldInfoUnavailable
          ? i18n.translate('xpack.lens.indexPattern.allFieldsLabel', {
              defaultMessage: 'All fields',
            })
          : i18n.translate('xpack.lens.indexPattern.availableFieldsLabel', {
              defaultMessage: 'Available fields',
            }),
        helpText: isUsingSampling
          ? i18n.translate('xpack.lens.indexPattern.allFieldsSamplingLabelHelp', {
              defaultMessage:
                'Available fields contain the data in the first 500 documents that match your filters. To view all fields, expand Empty fields. You are unable to create visualizations with full text, geographic, flattened, and object fields.',
            })
          : i18n.translate('xpack.lens.indexPattern.allFieldsLabelHelp', {
              defaultMessage:
                'Drag and drop available fields to the workspace and create visualizations. To change the available fields, select a different data view, edit your queries, or use a different time range. Some field types cannot be visualized in Lens, including full text and geographic fields.',
            }),
        isAffectedByGlobalFilter: !!filters.length,
        isAffectedByTimeFilter: true,
        // Show details on timeout but not failure
        hideDetails: fieldInfoUnavailable && !existenceFetchTimeout,
        defaultNoFieldsMessage: i18n.translate('xpack.lens.indexPatterns.noAvailableDataLabel', {
          defaultMessage: `There are no available fields that contain data.`,
        }),
      },
      EmptyFields: {
        fields: groupedFields.emptyFields,
        fieldCount: groupedFields.emptyFields.length,
        isAffectedByGlobalFilter: false,
        isAffectedByTimeFilter: false,
        isInitiallyOpen: false,
        showInAccordion: true,
        hideDetails: false,
        title: i18n.translate('xpack.lens.indexPattern.emptyFieldsLabel', {
          defaultMessage: 'Empty fields',
        }),
        defaultNoFieldsMessage: i18n.translate('xpack.lens.indexPatterns.noEmptyDataLabel', {
          defaultMessage: `There are no empty fields.`,
        }),
        helpText: i18n.translate('xpack.lens.indexPattern.emptyFieldsLabelHelp', {
          defaultMessage:
            'Empty fields did not contain any values in the first 500 documents based on your filters.',
        }),
      },
      MetaFields: {
        fields: groupedFields.metaFields,
        fieldCount: groupedFields.metaFields.length,
        isAffectedByGlobalFilter: false,
        isAffectedByTimeFilter: false,
        isInitiallyOpen: false,
        showInAccordion: true,
        hideDetails: false,
        title: i18n.translate('xpack.lens.indexPattern.metaFieldsLabel', {
          defaultMessage: 'Meta fields',
        }),
        defaultNoFieldsMessage: i18n.translate('xpack.lens.indexPatterns.noMetaDataLabel', {
          defaultMessage: `There are no meta fields.`,
        }),
      },
    };

    // do not show empty field accordion if there is no existence information
    if (fieldInfoUnavailable) {
      delete fieldGroupDefinitions.EmptyFields;
    }

    return fieldGroupDefinitions;
  }, [
    allFields,
    core.uiSettings,
    fieldInfoUnavailable,
    filters.length,
    existenceFetchTimeout,
    currentIndexPattern,
    existingFieldsForIndexPattern,
  ]);

  const fieldGroups: FieldGroups = useMemo(() => {
    const filterFieldGroup = (fieldGroup: IndexPatternField[]) =>
      fieldGroup.filter((field) => {
        if (
          localState.nameFilter.length &&
          !field.name.toLowerCase().includes(localState.nameFilter.toLowerCase()) &&
          !field.displayName.toLowerCase().includes(localState.nameFilter.toLowerCase())
        ) {
          return false;
        }
        if (localState.typeFilter.length > 0) {
          return localState.typeFilter.includes(field.type as DataType);
        }
        return true;
      });
    return Object.fromEntries(
      Object.entries(unfilteredFieldGroups).map(([name, group]) => [
        name,
        { ...group, fields: filterFieldGroup(group.fields) },
      ])
    );
  }, [unfilteredFieldGroups, localState.nameFilter, localState.typeFilter]);

  const checkFieldExists = useCallback(
    (field: IndexPatternField) =>
      fieldContainsData(field.name, currentIndexPattern, existingFieldsForIndexPattern),
    [currentIndexPattern, existingFieldsForIndexPattern]
  );

  const { nameFilter, typeFilter } = localState;

  const filter = useMemo(
    () => ({
      nameFilter,
      typeFilter,
    }),
    [nameFilter, typeFilter]
  );

  const closeFieldEditor = useRef<() => void | undefined>();

  useEffect(() => {
    return () => {
      // Make sure to close the editor when unmounting
      if (closeFieldEditor.current) {
        closeFieldEditor.current();
      }
    };
  }, []);

  const refreshFieldList = useCallback(async () => {
    const newlyMappedIndexPattern = await indexPatternService.loadIndexPatterns({
      patterns: [currentIndexPattern.id],
      cache: {},
      onIndexPatternRefresh,
    });
    indexPatternService.updateIndexPatternsCache({
      ...frame.dataViews.indexPatterns,
      [currentIndexPattern.id]: newlyMappedIndexPattern[currentIndexPattern.id],
    });
    // start a new session so all charts are refreshed
    data.search.session.start();
  }, [
    indexPatternService,
    currentIndexPattern.id,
    onIndexPatternRefresh,
    frame.dataViews.indexPatterns,
    data.search.session,
  ]);

  const editField = useMemo(
    () =>
      editPermission
        ? async (fieldName?: string, uiAction: 'edit' | 'add' = 'edit') => {
            const indexPatternInstance = await dataViews.get(currentIndexPattern.id);
            closeFieldEditor.current = indexPatternFieldEditor.openEditor({
              ctx: {
                dataView: indexPatternInstance,
              },
              fieldName,
              onSave: async () => {
                await refreshFieldList();
              },
            });
          }
        : undefined,
    [editPermission, dataViews, currentIndexPattern.id, indexPatternFieldEditor, refreshFieldList]
  );

  const removeField = useMemo(
    () =>
      editPermission
        ? async (fieldName: string) => {
            const indexPatternInstance = await dataViews.get(currentIndexPattern.id);
            closeFieldEditor.current = indexPatternFieldEditor.openDeleteModal({
              ctx: {
                dataView: indexPatternInstance,
              },
              fieldName,
              onDelete: async () => {
                await refreshFieldList();
              },
            });
          }
        : undefined,
    [currentIndexPattern.id, dataViews, editPermission, indexPatternFieldEditor, refreshFieldList]
  );

  const fieldProps = useMemo(
    () => ({
      core,
      data,
      fieldFormats,
      indexPattern: currentIndexPattern,
      highlight: localState.nameFilter.toLowerCase(),
      dateRange,
      query,
      filters,
      chartsThemeService: charts.theme,
    }),
    [
      core,
      data,
      fieldFormats,
      currentIndexPattern,
      dateRange,
      query,
      filters,
      localState.nameFilter,
      charts.theme,
    ]
  );

  return (
    <ChildDragDropProvider {...dragDropContext}>
      <EuiFlexGroup
        gutterSize="none"
        className="lnsInnerIndexPatternDataPanel"
        direction="column"
        responsive={false}
      >
        <EuiFlexItem grow={false}>
          <EuiFormControlLayout
            icon="search"
            fullWidth
            clear={{
              title: i18n.translate('xpack.lens.indexPatterns.clearFiltersLabel', {
                defaultMessage: 'Clear name and type filters',
              }),
              'aria-label': i18n.translate('xpack.lens.indexPatterns.clearFiltersLabel', {
                defaultMessage: 'Clear name and type filters',
              }),
              onClick: () => {
                clearLocalState();
              },
            }}
          >
            <input
              className="euiFieldText euiFieldText--fullWidth lnsInnerIndexPatternDataPanel__textField"
              data-test-subj="lnsIndexPatternFieldSearch"
              placeholder={i18n.translate('xpack.lens.indexPatterns.filterByNameLabel', {
                defaultMessage: 'Search field names',
                description: 'Search the list of fields in the data view for the provided text',
              })}
              value={localState.nameFilter}
              onChange={(e) => {
                setLocalState({ ...localState, nameFilter: e.target.value });
              }}
              aria-label={i18n.translate('xpack.lens.indexPatterns.filterByNameLabel', {
                defaultMessage: 'Search field names',
                description: 'Search the list of fields in the data view for the provided text',
              })}
              aria-describedby={fieldSearchDescriptionId}
            />
          </EuiFormControlLayout>

          <EuiSpacer size="xs" />

          <EuiFilterGroup>
            <EuiPopover
              id="dataPanelTypeFilter"
              panelClassName="euiFilterGroup__popoverPanel"
              panelPaddingSize="none"
              anchorPosition="rightUp"
              display="block"
              isOpen={localState.isTypeFilterOpen}
              closePopover={() => setLocalState(() => ({ ...localState, isTypeFilterOpen: false }))}
              button={
                <EuiFilterButton
                  iconType="arrowDown"
                  isSelected={localState.isTypeFilterOpen}
                  numFilters={localState.typeFilter.length}
                  hasActiveFilters={!!localState.typeFilter.length}
                  numActiveFilters={localState.typeFilter.length}
                  data-test-subj="lnsIndexPatternFiltersToggle"
                  onClick={() => {
                    setLocalState((s) => ({
                      ...s,
                      isTypeFilterOpen: !localState.isTypeFilterOpen,
                    }));
                  }}
                >
                  {fieldFiltersLabel}
                </EuiFilterButton>
              }
            >
              <EuiContextMenuPanel
                data-test-subj="lnsIndexPatternTypeFilterOptions"
                items={(availableFieldTypes as DataType[]).map((type) => (
                  <EuiContextMenuItem
                    className="lnsInnerIndexPatternDataPanel__filterType"
                    key={type}
                    icon={localState.typeFilter.includes(type) ? 'check' : 'empty'}
                    data-test-subj={`typeFilter-${type}`}
                    onClick={() => {
                      setLocalState((s) => ({
                        ...s,
                        typeFilter: localState.typeFilter.includes(type)
                          ? localState.typeFilter.filter((t) => t !== type)
                          : [...localState.typeFilter, type],
                      }));
                    }}
                  >
                    <span className="lnsInnerIndexPatternDataPanel__filterTypeInner">
                      <LensFieldIcon type={type} /> {fieldTypeNames[type]}
                    </span>
                  </EuiContextMenuItem>
                ))}
              />
            </EuiPopover>
          </EuiFilterGroup>
        </EuiFlexItem>
        <EuiScreenReaderOnly>
          <div aria-live="polite" id={fieldSearchDescriptionId}>
            {i18n.translate('xpack.lens.indexPatterns.fieldSearchLiveRegion', {
              defaultMessage:
                '{availableFields} available {availableFields, plural, one {field} other {fields}}. {emptyFields} empty {emptyFields, plural, one {field} other {fields}}. {metaFields} meta {metaFields, plural, one {field} other {fields}}.',
              values: {
                availableFields: fieldGroups.AvailableFields.fields.length,
                // empty fields can be undefined if there is no existence information to be fetched
                emptyFields: fieldGroups.EmptyFields?.fields.length || 0,
                metaFields: fieldGroups.MetaFields.fields.length,
              },
            })}
          </div>
        </EuiScreenReaderOnly>
        <EuiFlexItem>
          <FieldList
            exists={checkFieldExists}
            fieldProps={fieldProps}
            fieldGroups={fieldGroups}
            hasSyncedExistingFields={!!existingFieldsForIndexPattern}
            filter={filter}
            currentIndexPatternId={currentIndexPatternId}
            existenceFetchFailed={existenceFetchFailed}
            existenceFetchTimeout={existenceFetchTimeout}
            existFieldsInIndex={!!allFields.length}
            dropOntoWorkspace={dropOntoWorkspace}
            hasSuggestionForField={hasSuggestionForField}
            editField={editField}
            removeField={removeField}
            uiActions={uiActions}
          />
        </EuiFlexItem>
      </EuiFlexGroup>
    </ChildDragDropProvider>
  );
};

export const MemoizedDataPanel = memo(InnerIndexPatternDataPanel);<|MERGE_RESOLUTION|>--- conflicted
+++ resolved
@@ -40,18 +40,10 @@
   FramePublicAPI,
   IndexPattern,
   IndexPatternField,
-<<<<<<< HEAD
   StateSetter,
 } from '../types';
 import { ChildDragDropProvider, DragContextState } from '../drag_drop';
 import type { IndexPatternPrivateState } from './types';
-import { trackUiEvent } from '../lens_ui_telemetry';
-=======
-  IndexPatternRef,
-} from './types';
-import { loadIndexPatterns, syncExistingFields } from './loader';
-import { fieldExists } from './pure_helpers';
->>>>>>> 11d48661
 import { Loader } from '../loader';
 import { LensFieldIcon } from '../shared_components/field_picker/lens_field_icon';
 import { FieldGroups, FieldList } from './field_list';
