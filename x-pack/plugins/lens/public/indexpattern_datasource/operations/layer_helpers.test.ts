--- conflicted
+++ resolved
@@ -38,11 +38,7 @@
 } from './definitions';
 import { TinymathAST } from '@kbn/tinymath';
 import { CoreStart } from '@kbn/core/public';
-<<<<<<< HEAD
-import { IndexPattern } from '../../editor_frame_service/types';
-=======
 import { IndexPattern } from '../../types';
->>>>>>> d594e094
 
 jest.mock('.');
 jest.mock('../../id_generator');
