--- conflicted
+++ resolved
@@ -4,10 +4,5 @@
  * 2.0; you may not use this file except in compliance with the Elastic License
  * 2.0.
  */
-<<<<<<< HEAD
-
-=======
-export * from './buckets';
->>>>>>> d594e094
 export * from './label_input';
 export * from './form_row';