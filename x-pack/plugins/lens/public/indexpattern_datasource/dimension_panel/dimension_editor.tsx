/*
 * Copyright Elasticsearch B.V. and/or licensed to Elasticsearch B.V. under one
 * or more contributor license agreements. Licensed under the Elastic License
 * 2.0; you may not use this file except in compliance with the Elastic License
 * 2.0.
 */

import './dimension_editor.scss';
import React, { useState, useMemo, useCallback, useRef, useEffect } from 'react';
import { i18n } from '@kbn/i18n';
import { css } from '@emotion/react';
import {
  EuiListGroup,
  EuiFormRow,
  EuiSpacer,
  EuiListGroupItemProps,
  EuiToolTip,
  EuiText,
  EuiIconTip,
  useEuiTheme,
  EuiFlexGroup,
  EuiFlexItem,
} from '@elastic/eui';
import ReactDOM from 'react-dom';
import type { IndexPatternDimensionEditorProps } from './dimension_panel';
import type { OperationSupportMatrix } from './operation_support';
import { deleteColumn, GenericIndexPatternColumn } from '../indexpattern';
import {
  operationDefinitionMap,
  getOperationDisplay,
  insertOrReplaceColumn,
  replaceColumn,
  updateColumnParam,
  updateDefaultLabels,
  resetIncomplete,
  FieldBasedIndexPatternColumn,
  canTransition,
  adjustColumnReferencesForChangedColumn,
} from '../operations';
import { mergeLayer } from '../state_helpers';
import { hasField } from '../pure_utils';
import { fieldIsInvalid } from '../utils';
import { BucketNestingEditor } from './bucket_nesting_editor';
import type { IndexPatternLayer } from '../types';
import { FormatSelector } from './format_selector';
import { ReferenceEditor } from './reference_editor';
import { TimeScaling } from './time_scaling';
import { Filtering } from './filtering';
import { Window } from './window';
import { AdvancedOptions } from './advanced_options';
import { TimeShift } from './time_shift';
import type { LayerType } from '../../../common';
import { DOCUMENT_FIELD_NAME } from '../../../common';
import {
  quickFunctionsName,
  staticValueOperationName,
  isQuickFunction,
  getParamEditor,
  formulaOperationName,
  DimensionEditorButtonGroups,
  CalloutWarning,
  DimensionEditorGroupsOptions,
} from './dimensions_editor_helpers';
import type { TemporaryState } from './dimensions_editor_helpers';
import { FieldInput } from './field_input';
import { NameInput } from '../../shared_components';
import { ParamEditorProps } from '../operations/definitions';
import { WrappingHelpPopover } from '../help_popover';
import { isColumn } from '../operations/definitions/helpers';
import type { FieldChoiceWithOperationType } from './field_select';
import type { IndexPattern, IndexPatternField } from '../../types';
import { documentField } from '../document_field';

export interface DimensionEditorProps extends IndexPatternDimensionEditorProps {
  selectedColumn?: GenericIndexPatternColumn;
  layerType: LayerType;
  operationSupportMatrix: OperationSupportMatrix;
  currentIndexPattern: IndexPattern;
}

const operationDisplay = getOperationDisplay();

export function DimensionEditor(props: DimensionEditorProps) {
  const {
    selectedColumn,
    operationSupportMatrix,
    state,
    columnId,
    setState,
    layerId,
    currentIndexPattern,
    hideGrouping,
    dateRange,
    dimensionGroups,
    toggleFullscreen,
    isFullscreen,
    supportStaticValue,
    supportFieldFormat = true,
    layerType,
    paramEditorCustomProps,
  } = props;
  const services = {
    data: props.data,
    uiSettings: props.uiSettings,
    savedObjectsClient: props.savedObjectsClient,
    http: props.http,
    storage: props.storage,
    unifiedSearch: props.unifiedSearch,
    dataViews: props.dataViews,
  };
  const { fieldByOperation, operationWithoutField } = operationSupportMatrix;

  const selectedOperationDefinition =
    selectedColumn && operationDefinitionMap[selectedColumn.operationType];

  const [temporaryState, setTemporaryState] = useState<TemporaryState>('none');

  const temporaryQuickFunction = Boolean(temporaryState === quickFunctionsName);
  const temporaryStaticValue = Boolean(temporaryState === staticValueOperationName);
  const { euiTheme } = useEuiTheme();

  const updateLayer = useCallback(
    (newLayer) => setState((prevState) => mergeLayer({ state: prevState, layerId, newLayer })),
    [layerId, setState]
  );

  const setStateWrapper = (
    setter:
      | IndexPatternLayer
      | ((prevLayer: IndexPatternLayer) => IndexPatternLayer)
      | GenericIndexPatternColumn,
    options: { forceRender?: boolean } = {}
  ) => {
    const layer = state.layers[layerId];
    let hypotethicalLayer: IndexPatternLayer;
    if (isColumn(setter)) {
      hypotethicalLayer = {
        ...layer,
        columns: {
          ...layer.columns,
          [columnId]: setter,
        },
      };
    } else {
      hypotethicalLayer = typeof setter === 'function' ? setter(state.layers[layerId]) : setter;
    }
    const isDimensionComplete = Boolean(hypotethicalLayer.columns[columnId]);

    setState(
      (prevState) => {
        let outputLayer: IndexPatternLayer;
        const prevLayer = prevState.layers[layerId];
        if (isColumn(setter)) {
          outputLayer = {
            ...prevLayer,
            columns: {
              ...prevLayer.columns,
              [columnId]: setter,
            },
          };
        } else {
          outputLayer = typeof setter === 'function' ? setter(prevState.layers[layerId]) : setter;
        }
        return mergeLayer({
          state: prevState,
          layerId,
          newLayer: adjustColumnReferencesForChangedColumn(outputLayer, columnId),
        });
      },
      {
        isDimensionComplete,
        ...options,
      }
    );
  };

  const setIsCloseable = (isCloseable: boolean) => {
    setState((prevState) => ({ ...prevState, isDimensionClosePrevented: !isCloseable }));
  };

  const incompleteInfo = (state.layers[layerId].incompleteColumns ?? {})[columnId];
  const {
    operationType: incompleteOperation,
    sourceField: incompleteField = null,
    ...incompleteParams
  } = incompleteInfo || {};

  const isQuickFunctionSelected = Boolean(
    supportStaticValue
      ? selectedOperationDefinition && isQuickFunction(selectedOperationDefinition.type)
      : !selectedOperationDefinition || isQuickFunction(selectedOperationDefinition.type)
  );
  const showQuickFunctions = temporaryQuickFunction || isQuickFunctionSelected;

  const showStaticValueFunction =
    temporaryStaticValue ||
    (temporaryState === 'none' &&
      supportStaticValue &&
      (!selectedColumn || selectedColumn?.operationType === staticValueOperationName));

  const addStaticValueColumn = (prevLayer = props.state.layers[props.layerId]) => {
    if (selectedColumn?.operationType !== staticValueOperationName) {
      const layer = insertOrReplaceColumn({
        layer: prevLayer,
        indexPattern: currentIndexPattern,
        columnId,
        op: staticValueOperationName,
        visualizationGroups: dimensionGroups,
      });
      const value = props.activeData?.[layerId]?.rows[0]?.[columnId];
      // replace the default value with the one from the active data
      if (value != null) {
        return updateDefaultLabels(
          updateColumnParam({
            layer,
            columnId,
            paramName: 'value',
            value: props.activeData?.[layerId]?.rows[0]?.[columnId],
          }),
          currentIndexPattern
        );
      }
      return layer;
    }
    return prevLayer;
  };

  // this function intercepts the state update for static value function
  // and. if in temporary state, it merges the "add new static value column" state with the incoming
  // changes from the static value operation (which has to be a function)
  // Note: it forced a rerender at this point to avoid UI glitches in async updates (another hack upstream)
  // TODO: revisit this once we get rid of updateDatasourceAsync upstream
  const moveDefinetelyToStaticValueAndUpdate = (
    setter:
      | IndexPatternLayer
      | ((prevLayer: IndexPatternLayer) => IndexPatternLayer)
      | GenericIndexPatternColumn
  ) => {
    if (temporaryStaticValue) {
      setTemporaryState('none');
    }
    if (typeof setter === 'function') {
      return setState(
        (prevState) => {
          const layer = setter(addStaticValueColumn(prevState.layers[layerId]));
          return mergeLayer({ state: prevState, layerId, newLayer: layer });
        },
        {
          isDimensionComplete: true,
          forceRender: true,
        }
      );
    }
    if (isColumn(setter)) {
      throw new Error('static value should only be updated by the whole layer');
    }
  };

  const ParamEditor = getParamEditor(
    temporaryStaticValue,
    selectedOperationDefinition,
    supportStaticValue && !showQuickFunctions
  );

  const possibleOperations = useMemo(() => {
    return Object.values(operationDefinitionMap)
      .filter(({ hidden }) => !hidden)
      .filter(
        (operationDefinition) =>
          !('selectionStyle' in operationDefinition) ||
          operationDefinition.selectionStyle !== 'hidden'
      )
      .filter(({ type }) => fieldByOperation[type]?.size || operationWithoutField.has(type))
      .sort((op1, op2) => {
        return op1.displayName.localeCompare(op2.displayName);
      })
      .map((def) => def.type);
  }, [fieldByOperation, operationWithoutField]);

  const helpPopoverContainer = useRef<HTMLDivElement | null>(null);
  useEffect(() => {
    return () => {
      if (helpPopoverContainer.current) {
        ReactDOM.unmountComponentAtNode(helpPopoverContainer.current);
        document.body.removeChild(helpPopoverContainer.current);
      }
    };
  }, []);

  // Operations are compatible if they match inputs. They are always compatible in
  // the empty state. Field-based operations are not compatible with field-less operations.
  const operationsWithCompatibility = possibleOperations.map((operationType) => {
    const definition = operationDefinitionMap[operationType];

    const currentField =
      selectedColumn &&
      hasField(selectedColumn) &&
      currentIndexPattern.getFieldByName(selectedColumn.sourceField);
    return {
      operationType,
      compatibleWithCurrentField: canTransition({
        layer: state.layers[layerId],
        columnId,
        op: operationType,
        indexPattern: currentIndexPattern,
        field: currentField || undefined,
        filterOperations: props.filterOperations,
        visualizationGroups: dimensionGroups,
      }),
      disabledStatus:
        definition.getDisabledStatus &&
        definition.getDisabledStatus(
          props.indexPatterns[state.currentIndexPatternId],
          state.layers[layerId],
          layerType
        ),
    };
  });

  const currentFieldIsInvalid = useMemo(
    () => fieldIsInvalid(selectedColumn, currentIndexPattern),
    [selectedColumn, currentIndexPattern]
  );

  const shouldDisplayDots =
    temporaryState === 'none' ||
    (selectedColumn?.operationType != null && isQuickFunction(selectedColumn?.operationType));

  const sideNavItems: EuiListGroupItemProps[] = operationsWithCompatibility.map(
    ({ operationType, compatibleWithCurrentField, disabledStatus }) => {
      const isActive = Boolean(
        incompleteOperation === operationType ||
          (!incompleteOperation && selectedColumn && selectedColumn.operationType === operationType)
      );

      let label: EuiListGroupItemProps['label'] = operationDisplay[operationType].displayName;
      if (isActive && disabledStatus) {
        label = (
          <EuiToolTip content={disabledStatus} display="block" position="left">
            <EuiText color="danger" size="s">
              <strong>{operationDisplay[operationType].displayName}</strong>
            </EuiText>
          </EuiToolTip>
        );
      } else if (disabledStatus) {
        label = (
          <EuiToolTip content={disabledStatus} display="block" position="left">
            <span>{operationDisplay[operationType].displayName}</span>
          </EuiToolTip>
        );
      } else if (!compatibleWithCurrentField) {
        label = (
          <EuiFlexGroup gutterSize="none" alignItems="center">
            <EuiFlexItem grow={false} style={{ marginRight: euiTheme.size.xs }}>
              {label}
            </EuiFlexItem>
            {shouldDisplayDots && (
              <EuiFlexItem grow={false}>
                <EuiIconTip
                  content={i18n.translate('xpack.lens.indexPattern.helpIncompatibleFieldDotLabel', {
                    defaultMessage:
                      'This function is not compatible with the current selected field',
                  })}
                  position="left"
                  size="s"
                  type="dot"
                  color="warning"
                />
              </EuiFlexItem>
            )}
          </EuiFlexGroup>
        );
      }

      return {
        id: operationType as string,
        label,
        isActive,
        size: 's',
        isDisabled: !!disabledStatus,
        className: 'lnsIndexPatternDimensionEditor__operation',
        'data-test-subj': `lns-indexPatternDimension-${operationType}${
          compatibleWithCurrentField ? '' : ' incompatible'
        }`,
        [`aria-pressed`]: isActive,
        extraAction: operationDefinitionMap[operationType].helpComponent
          ? {
              color: 'primary',
              onClick: (e) => {
                if (!helpPopoverContainer.current) {
                  const container = document.createElement('div');
                  helpPopoverContainer.current = container;
                  document.body.appendChild(container);
                  const HelpComponent = operationDefinitionMap[operationType].helpComponent!;
                  const element = (
                    <WrappingHelpPopover
                      button={e.target as HTMLElement}
                      isOpen={true}
                      title={operationDefinitionMap[operationType].helpComponentTitle}
                      closePopover={() => {
                        if (helpPopoverContainer.current) {
                          ReactDOM.unmountComponentAtNode(helpPopoverContainer.current);
                          document.body.removeChild(helpPopoverContainer.current);
                          helpPopoverContainer.current = null;
                        }
                      }}
                    >
                      <HelpComponent />
                    </WrappingHelpPopover>
                  );
                  ReactDOM.render(element, helpPopoverContainer.current);
                } else {
                  ReactDOM.unmountComponentAtNode(helpPopoverContainer.current);
                  document.body.removeChild(helpPopoverContainer.current);
                  helpPopoverContainer.current = null;
                }
              },
              iconType: 'documentation',
              iconSize: 's',
              'aria-label': i18n.translate('xpack.lens.indexPattern.helpLabel', {
                defaultMessage: 'Function help',
              }),
            }
          : undefined,
        onClick() {
          if (
            ['none', 'fullReference', 'managedReference'].includes(
              operationDefinitionMap[operationType].input
            )
          ) {
            // Clear invalid state because we are reseting to a valid column
            if (selectedColumn?.operationType === operationType) {
              if (incompleteInfo) {
                setStateWrapper(resetIncomplete(state.layers[layerId], columnId));
              }
              return;
            }
            const newLayer = insertOrReplaceColumn({
              layer: props.state.layers[props.layerId],
              indexPattern: currentIndexPattern,
              columnId,
              op: operationType,
              visualizationGroups: dimensionGroups,
              targetGroup: props.groupId,
            });
            if (
              temporaryQuickFunction &&
              isQuickFunction(newLayer.columns[columnId].operationType)
            ) {
              // Only switch the tab once the "non quick function" is fully removed
              setTemporaryState('none');
            }
            setStateWrapper(newLayer);
            return;
          } else if (!selectedColumn || !compatibleWithCurrentField) {
            const possibleFields = fieldByOperation[operationType] || new Set();

            let newLayer: IndexPatternLayer;
            if (possibleFields.size === 1) {
              newLayer = insertOrReplaceColumn({
                layer: props.state.layers[props.layerId],
                indexPattern: currentIndexPattern,
                columnId,
                op: operationType,
                field: currentIndexPattern.getFieldByName(possibleFields.values().next().value),
                visualizationGroups: dimensionGroups,
                targetGroup: props.groupId,
              });
            } else {
              newLayer = insertOrReplaceColumn({
                layer: props.state.layers[props.layerId],
                indexPattern: currentIndexPattern,
                columnId,
                op: operationType,
                // if document field can be used, default to it
                field: possibleFields.has(DOCUMENT_FIELD_NAME) ? documentField : undefined,
                visualizationGroups: dimensionGroups,
                targetGroup: props.groupId,
              });
            }
            if (
              temporaryQuickFunction &&
              isQuickFunction(newLayer.columns[columnId].operationType)
            ) {
              // Only switch the tab once the "non quick function" is fully removed
              setTemporaryState('none');
            }
            setStateWrapper(newLayer);
            return;
          }

          if (selectedColumn.operationType === operationType) {
            if (incompleteInfo) {
              setStateWrapper(resetIncomplete(state.layers[layerId], columnId));
            }
            return;
          }

          if (temporaryQuickFunction) {
            setTemporaryState('none');
          }

          const newLayer = replaceColumn({
            layer: props.state.layers[props.layerId],
            indexPattern: currentIndexPattern,
            columnId,
            op: operationType,
            field: hasField(selectedColumn)
              ? currentIndexPattern.getFieldByName(selectedColumn.sourceField)
              : undefined,
            visualizationGroups: dimensionGroups,
          });
          setStateWrapper(newLayer);
        },
      };
    }
  );

  const shouldDisplayExtraOptions =
    !currentFieldIsInvalid &&
    !incompleteInfo &&
    selectedColumn &&
    isQuickFunction(selectedColumn.operationType) &&
    ParamEditor;

  const shouldDisplayReferenceEditor =
    !incompleteInfo &&
    selectedColumn &&
    'references' in selectedColumn &&
    selectedOperationDefinition?.input === 'fullReference';

  const shouldDisplayFieldInput =
    !selectedColumn ||
    selectedOperationDefinition?.input === 'field' ||
    (incompleteOperation && operationDefinitionMap[incompleteOperation]?.input === 'field') ||
    temporaryQuickFunction;

  const FieldInputComponent = selectedOperationDefinition?.renderFieldInput || FieldInput;

  const paramEditorProps: ParamEditorProps<
    GenericIndexPatternColumn,
    | IndexPatternLayer
    | ((prevLayer: IndexPatternLayer) => IndexPatternLayer)
    | GenericIndexPatternColumn
  > = {
    layer: state.layers[layerId],
    layerId,
    activeData: props.activeData,
    paramEditorUpdater: (setter) => {
      if (temporaryQuickFunction) {
        setTemporaryState('none');
      }
      setStateWrapper(setter, { forceRender: temporaryQuickFunction });
    },
    columnId,
    currentColumn: state.layers[layerId].columns[columnId],
    dateRange,
    indexPattern: currentIndexPattern,
    operationDefinitionMap,
    toggleFullscreen,
    isFullscreen,
    setIsCloseable,
    paramEditorCustomProps,
    ReferenceEditor,
    existingFields: props.existingFields,
    ...services,
  };

  const quickFunctions = (
    <>
      <EuiFormRow
        label={i18n.translate('xpack.lens.indexPattern.functionsLabel', {
          defaultMessage: 'Function',
        })}
        fullWidth
      >
        <EuiListGroup
          className={sideNavItems.length > 3 ? 'lnsIndexPatternDimensionEditor__columns' : ''}
          gutterSize="none"
          color="primary"
          listItems={
            // add a padding item containing a non breakable space if the number of operations is not even
            // otherwise the column layout will break within an element
            sideNavItems.length % 2 === 1 ? [...sideNavItems, { label: '\u00a0' }] : sideNavItems
          }
          maxWidth={false}
        />
      </EuiFormRow>

      {shouldDisplayReferenceEditor ? (
        <>
          {selectedColumn.references.map((referenceId, index) => {
            const validation = selectedOperationDefinition.requiredReferences[index];
            const layer = state.layers[layerId];
            return (
              <ReferenceEditor
                operationDefinitionMap={operationDefinitionMap}
                key={index}
                layer={layer}
                layerId={layerId}
                activeData={props.activeData}
                columnId={referenceId}
                column={layer.columns[referenceId]}
                incompleteColumn={
                  layer.incompleteColumns ? layer.incompleteColumns[referenceId] : undefined
                }
                onDeleteColumn={() => {
                  updateLayer(
                    deleteColumn({
                      layer,
                      columnId: referenceId,
                      indexPattern: currentIndexPattern,
                    })
                  );
                }}
                onChooseFunction={(operationType: string, field?: IndexPatternField) => {
                  updateLayer(
                    insertOrReplaceColumn({
                      layer,
                      columnId: referenceId,
                      op: operationType,
                      indexPattern: currentIndexPattern,
                      field,
                      visualizationGroups: dimensionGroups,
                    })
                  );
                }}
                onChooseField={(choice: FieldChoiceWithOperationType) => {
                  updateLayer(
                    insertOrReplaceColumn({
                      layer,
                      columnId: referenceId,
                      indexPattern: currentIndexPattern,
                      op: choice.operationType,
                      field: currentIndexPattern.getFieldByName(choice.field),
                      visualizationGroups: dimensionGroups,
                    })
                  );
                }}
                paramEditorUpdater={(
                  setter:
                    | IndexPatternLayer
                    | ((prevLayer: IndexPatternLayer) => IndexPatternLayer)
                    | GenericIndexPatternColumn
                ) => {
                  let newLayer: IndexPatternLayer;
                  if (typeof setter === 'function') {
                    newLayer = setter(layer);
                  } else if (isColumn(setter)) {
                    newLayer = {
                      ...layer,
                      columns: {
                        ...layer.columns,
                        [referenceId]: setter,
                      },
                    };
                  } else {
                    newLayer = setter;
                  }
<<<<<<< HEAD
                  onDeleteColumn={() => {
                    updateLayer(
                      deleteColumn({
                        layer,
                        columnId: referenceId,
                        indexPattern: currentIndexPattern,
                      })
                    );
                  }}
                  onChooseFunction={(operationType: string, field?: IndexPatternField) => {
                    updateLayer(
                      insertOrReplaceColumn({
                        layer,
                        columnId: referenceId,
                        op: operationType,
                        indexPattern: currentIndexPattern,
                        field,
                        visualizationGroups: dimensionGroups,
                      })
                    );
                  }}
                  onChooseField={(choice: FieldChoiceWithOperationType) => {
                    updateLayer(
                      insertOrReplaceColumn({
                        layer,
                        columnId: referenceId,
                        indexPattern: currentIndexPattern,
                        op: choice.operationType,
                        field: currentIndexPattern.getFieldByName(choice.field),
                        visualizationGroups: dimensionGroups,
                      })
                    );
                  }}
                  paramEditorUpdater={(
                    setter:
                      | IndexPatternLayer
                      | ((prevLayer: IndexPatternLayer) => IndexPatternLayer)
                      | GenericIndexPatternColumn
                  ) => {
                    let newLayer: IndexPatternLayer;
                    if (typeof setter === 'function') {
                      newLayer = setter(layer);
                    } else if (isColumn(setter)) {
                      newLayer = {
                        ...layer,
                        columns: {
                          ...layer.columns,
                          [referenceId]: setter,
                        },
                      };
                    } else {
                      newLayer = setter;
                    }
                    return updateLayer(
                      adjustColumnReferencesForChangedColumn(newLayer, referenceId)
                    );
                  }}
                  validation={validation}
                  currentIndexPattern={currentIndexPattern}
                  existingFields={props.existingFields}
                  selectionStyle={selectedOperationDefinition.selectionStyle}
                  dateRange={dateRange}
                  labelAppend={selectedOperationDefinition?.getHelpMessage?.({
                    data: props.data,
                    uiSettings: props.uiSettings,
                    currentColumn: layer.columns[columnId],
                  })}
                  isFullscreen={isFullscreen}
                  toggleFullscreen={toggleFullscreen}
                  setIsCloseable={setIsCloseable}
                  paramEditorCustomProps={paramEditorCustomProps}
                  {...services}
                />
              );
            })}
            {selectedOperationDefinition.selectionStyle !== 'field' ? <EuiSpacer size="s" /> : null}
          </>
        ) : null}

        {shouldDisplayFieldInput ? (
          <FieldInputComponent
            layer={state.layers[layerId]}
            selectedColumn={selectedColumn as FieldBasedIndexPatternColumn}
            columnId={columnId}
            indexPattern={currentIndexPattern}
            existingFields={props.existingFields}
            operationSupportMatrix={operationSupportMatrix}
            updateLayer={(newLayer) => {
              if (temporaryQuickFunction) {
                setTemporaryState('none');
              }
              setStateWrapper(newLayer, { forceRender: temporaryQuickFunction });
            }}
            incompleteField={incompleteField}
            incompleteOperation={incompleteOperation}
            incompleteParams={incompleteParams}
            currentFieldIsInvalid={currentFieldIsInvalid}
            helpMessage={selectedOperationDefinition?.getHelpMessage?.({
              data: props.data,
              uiSettings: props.uiSettings,
              currentColumn: state.layers[layerId].columns[columnId],
            })}
            dimensionGroups={dimensionGroups}
            groupId={props.groupId}
            operationDefinitionMap={operationDefinitionMap}
          />
        ) : null}
=======
                  return updateLayer(adjustColumnReferencesForChangedColumn(newLayer, referenceId));
                }}
                validation={validation}
                currentIndexPattern={currentIndexPattern}
                existingFields={state.existingFields}
                selectionStyle={selectedOperationDefinition.selectionStyle}
                dateRange={dateRange}
                labelAppend={selectedOperationDefinition?.getHelpMessage?.({
                  data: props.data,
                  uiSettings: props.uiSettings,
                  currentColumn: layer.columns[columnId],
                })}
                isFullscreen={isFullscreen}
                toggleFullscreen={toggleFullscreen}
                setIsCloseable={setIsCloseable}
                paramEditorCustomProps={paramEditorCustomProps}
                {...services}
              />
            );
          })}
          {selectedOperationDefinition.selectionStyle !== 'field' ? <EuiSpacer size="s" /> : null}
        </>
      ) : null}
>>>>>>> 73805c54

      {shouldDisplayFieldInput ? (
        <FieldInputComponent
          layer={state.layers[layerId]}
          selectedColumn={selectedColumn as FieldBasedIndexPatternColumn}
          columnId={columnId}
          indexPattern={currentIndexPattern}
          existingFields={state.existingFields}
          operationSupportMatrix={operationSupportMatrix}
          updateLayer={(newLayer) => {
            if (temporaryQuickFunction) {
              setTemporaryState('none');
            }
            setStateWrapper(newLayer, { forceRender: temporaryQuickFunction });
          }}
          incompleteField={incompleteField}
          incompleteOperation={incompleteOperation}
          incompleteParams={incompleteParams}
          currentFieldIsInvalid={currentFieldIsInvalid}
          helpMessage={selectedOperationDefinition?.getHelpMessage?.({
            data: props.data,
            uiSettings: props.uiSettings,
            currentColumn: state.layers[layerId].columns[columnId],
          })}
          dimensionGroups={dimensionGroups}
          groupId={props.groupId}
          operationDefinitionMap={operationDefinitionMap}
        />
      ) : null}

      {shouldDisplayExtraOptions && <ParamEditor {...paramEditorProps} />}
    </>
  );

  const customParamEditor = ParamEditor ? (
    <>
      <ParamEditor
        existingFields={props.existingFields}
        layer={state.layers[layerId]}
        activeData={props.activeData}
        paramEditorUpdater={
          temporaryStaticValue ? moveDefinetelyToStaticValueAndUpdate : setStateWrapper
        }
        columnId={columnId}
        currentColumn={state.layers[layerId].columns[columnId]}
        operationDefinitionMap={operationDefinitionMap}
        layerId={layerId}
        paramEditorCustomProps={paramEditorCustomProps}
        dateRange={dateRange}
        isFullscreen={isFullscreen}
        indexPattern={currentIndexPattern}
        toggleFullscreen={toggleFullscreen}
        setIsCloseable={setIsCloseable}
        ReferenceEditor={ReferenceEditor}
        {...services}
      />
    </>
  ) : null;

  const ButtonGroupContent = showQuickFunctions ? quickFunctions : customParamEditor;

  const onFormatChange = useCallback(
    (newFormat) => {
      updateLayer(
        updateColumnParam({
          layer: state.layers[layerId],
          columnId,
          paramName: 'format',
          value: newFormat,
        })
      );
    },
    [columnId, layerId, state.layers, updateLayer]
  );

  const hasFormula =
    !isFullscreen && operationSupportMatrix.operationWithoutField.has(formulaOperationName);

  const hasButtonGroups = !isFullscreen && (hasFormula || supportStaticValue);
  const initialMethod = useMemo(() => {
    let methodId = '';
    if (showStaticValueFunction) {
      methodId = staticValueOperationName;
    } else if (showQuickFunctions) {
      methodId = quickFunctionsName;
    } else if (
      temporaryState === 'none' &&
      selectedColumn?.operationType === formulaOperationName
    ) {
      methodId = formulaOperationName;
    }
    return methodId;
  }, [selectedColumn?.operationType, showQuickFunctions, showStaticValueFunction, temporaryState]);
  const [selectedMethod, setSelectedMethod] = useState(initialMethod);

  const options: DimensionEditorGroupsOptions[] = [
    {
      id: staticValueOperationName,
      enabled: Boolean(supportStaticValue),
      state: showStaticValueFunction,
      onClick: () => {
        if (selectedColumn?.operationType === formulaOperationName) {
          return setTemporaryState(staticValueOperationName);
        }
        setTemporaryState('none');
        setStateWrapper(addStaticValueColumn());
        return;
      },
      label: i18n.translate('xpack.lens.indexPattern.staticValueLabel', {
        defaultMessage: 'Static value',
      }),
    },
    {
      id: quickFunctionsName,
      enabled: true,
      state: showQuickFunctions,
      onClick: () => {
        if (selectedColumn && !isQuickFunction(selectedColumn.operationType)) {
          setTemporaryState(quickFunctionsName);
          return;
        }
      },
      label: i18n.translate('xpack.lens.indexPattern.quickFunctionsLabel', {
        defaultMessage: 'Quick function',
      }),
    },
    {
      id: formulaOperationName,
      enabled: hasFormula,
      state: temporaryState === 'none' && selectedColumn?.operationType === formulaOperationName,
      onClick: () => {
        setTemporaryState('none');
        if (selectedColumn?.operationType !== formulaOperationName) {
          const newLayer = insertOrReplaceColumn({
            layer: props.state.layers[props.layerId],
            indexPattern: currentIndexPattern,
            columnId,
            op: formulaOperationName,
            visualizationGroups: dimensionGroups,
          });
          setStateWrapper(newLayer);
        }
      },
      label: i18n.translate('xpack.lens.indexPattern.formulaLabel', {
        defaultMessage: 'Formula',
      }),
    },
  ];

  const defaultLabel = useMemo(
    () =>
      String(
        selectedColumn &&
          operationDefinitionMap[selectedColumn.operationType].getDefaultLabel(
            selectedColumn,
            props.indexPatterns[state.layers[layerId].indexPatternId],
            state.layers[layerId].columns
          )
      ),
    [layerId, selectedColumn, props.indexPatterns, state.layers]
  );

  const shouldDisplayAdvancedOptions =
    !isFullscreen &&
    !currentFieldIsInvalid &&
    !incompleteInfo &&
    selectedColumn &&
    temporaryState === 'none' &&
    selectedOperationDefinition &&
    (selectedOperationDefinition.timeScalingMode ||
      selectedOperationDefinition.filterable ||
      selectedOperationDefinition.shiftable);

  return (
    <div id={columnId}>
      <div className="lnsIndexPatternDimensionEditor--padded">
        <EuiText
          size="s"
          css={css`
            margin-bottom: ${euiTheme.size.base};
          `}
        >
          <h4>
            {paramEditorCustomProps?.headingLabel ??
              i18n.translate('xpack.lens.indexPattern.dimensionEditor.headingData', {
                defaultMessage: 'Data',
              })}
          </h4>
        </EuiText>
        <>
          {hasButtonGroups ? (
            <DimensionEditorButtonGroups
              options={options}
              onMethodChange={(optionId: string) => {
                setSelectedMethod(optionId);
              }}
              selectedMethod={selectedMethod}
            />
          ) : null}
          <CalloutWarning
            currentOperationType={selectedColumn?.operationType}
            temporaryStateType={temporaryState}
          />
          {ButtonGroupContent}
        </>
      </div>

      {shouldDisplayAdvancedOptions && (
        <AdvancedOptions
          options={[
            {
              dataTestSubj: 'indexPattern-time-scaling-enable',
              inlineElement: selectedOperationDefinition.timeScalingMode ? (
                <TimeScaling
                  selectedColumn={selectedColumn}
                  columnId={columnId}
                  layer={state.layers[layerId]}
                  updateLayer={setStateWrapper}
                />
              ) : null,
            },
            {
              dataTestSubj: 'indexPattern-filter-by-enable',
              inlineElement: selectedOperationDefinition.filterable ? (
                <Filtering
                  indexPattern={currentIndexPattern}
                  selectedColumn={selectedColumn}
                  columnId={columnId}
                  layer={state.layers[layerId]}
                  updateLayer={setStateWrapper}
                  helpMessage={
                    selectedOperationDefinition.filterable &&
                    typeof selectedOperationDefinition.filterable !== 'boolean'
                      ? selectedOperationDefinition.filterable.helpMessage
                      : null
                  }
                />
              ) : null,
            },
            {
              dataTestSubj: 'indexPattern-window-enable',
              inlineElement: selectedOperationDefinition.windowable ? (
                <Window
                  selectedColumn={selectedColumn}
                  columnId={columnId}
                  indexPattern={currentIndexPattern}
                  layer={state.layers[layerId]}
                  updateLayer={setStateWrapper}
                />
              ) : null,
            },
            {
              dataTestSubj: 'indexPattern-time-shift-enable',
              inlineElement: Boolean(
                selectedOperationDefinition.shiftable &&
                  (currentIndexPattern.timeFieldName ||
                    Object.values(state.layers[layerId].columns).some(
                      (col) => col.operationType === 'date_histogram'
                    ))
              ) ? (
                <TimeShift
                  datatableUtilities={services.data.datatableUtilities}
                  indexPattern={currentIndexPattern}
                  selectedColumn={selectedColumn}
                  columnId={columnId}
                  layer={state.layers[layerId]}
                  updateLayer={setStateWrapper}
                  activeData={props.activeData}
                  layerId={layerId}
                />
              ) : null,
            },
            ...(operationDefinitionMap[selectedColumn.operationType].getAdvancedOptions?.(
              paramEditorProps
            ) || []),
          ]}
        />
      )}

      {!isFullscreen && !currentFieldIsInvalid && (
<<<<<<< HEAD
        <div className="lnsIndexPatternDimensionEditor__section lnsIndexPatternDimensionEditor__section--padded  lnsIndexPatternDimensionEditor__section--collapseNext">
          {!incompleteInfo && selectedColumn && temporaryState === 'none' && (
            <NameInput
              // re-render the input from scratch to obtain new "initial value" if the underlying default label changes
              key={defaultLabel}
              value={selectedColumn.label}
              defaultValue={defaultLabel}
              onChange={(value) => {
                updateLayer({
                  columns: {
                    ...state.layers[layerId].columns,
                    [columnId]: {
                      ...selectedColumn,
                      label: value,
                      customLabel:
                        operationDefinitionMap[selectedColumn.operationType].getDefaultLabel(
                          selectedColumn,
                          props.indexPatterns[state.layers[layerId].indexPatternId],
                          state.layers[layerId].columns
                        ) !== value,
                    },
                  },
                });
              }}
            />
=======
        <div className="lnsIndexPatternDimensionEditor--padded lnsIndexPatternDimensionEditor--collapseNext">
          {!incompleteInfo && temporaryState === 'none' && selectedColumn && (
            <EuiText
              size="s"
              css={css`
                margin-bottom: ${euiTheme.size.base};
              `}
            >
              <h4>
                {i18n.translate('xpack.lens.indexPattern.dimensionEditor.headingAppearance', {
                  defaultMessage: 'Appearance',
                })}
              </h4>
            </EuiText>
>>>>>>> 73805c54
          )}
          <>
            {!incompleteInfo && selectedColumn && temporaryState === 'none' && (
              <NameInput
                // re-render the input from scratch to obtain new "initial value" if the underlying default label changes
                key={defaultLabel}
                value={selectedColumn.label}
                defaultValue={defaultLabel}
                onChange={(value) => {
                  updateLayer({
                    columns: {
                      ...state.layers[layerId].columns,
                      [columnId]: {
                        ...selectedColumn,
                        label: value,
                        customLabel:
                          operationDefinitionMap[selectedColumn.operationType].getDefaultLabel(
                            selectedColumn,
                            state.indexPatterns[state.layers[layerId].indexPatternId],
                            state.layers[layerId].columns
                          ) !== value,
                      },
                    },
                  });
                }}
              />
            )}

            {!isFullscreen && !incompleteInfo && !hideGrouping && temporaryState === 'none' && (
              <BucketNestingEditor
                layer={state.layers[props.layerId]}
                columnId={props.columnId}
                setColumns={(columnOrder) => updateLayer({ columnOrder })}
                getFieldByName={currentIndexPattern.getFieldByName}
              />
            )}

            {supportFieldFormat &&
            !isFullscreen &&
            selectedColumn &&
            (selectedColumn.dataType === 'number' || selectedColumn.operationType === 'range') ? (
              <FormatSelector selectedColumn={selectedColumn} onChange={onFormatChange} />
            ) : null}
          </>
        </div>
      )}
    </div>
  );
}<|MERGE_RESOLUTION|>--- conflicted
+++ resolved
@@ -657,120 +657,11 @@
                   } else {
                     newLayer = setter;
                   }
-<<<<<<< HEAD
-                  onDeleteColumn={() => {
-                    updateLayer(
-                      deleteColumn({
-                        layer,
-                        columnId: referenceId,
-                        indexPattern: currentIndexPattern,
-                      })
-                    );
-                  }}
-                  onChooseFunction={(operationType: string, field?: IndexPatternField) => {
-                    updateLayer(
-                      insertOrReplaceColumn({
-                        layer,
-                        columnId: referenceId,
-                        op: operationType,
-                        indexPattern: currentIndexPattern,
-                        field,
-                        visualizationGroups: dimensionGroups,
-                      })
-                    );
-                  }}
-                  onChooseField={(choice: FieldChoiceWithOperationType) => {
-                    updateLayer(
-                      insertOrReplaceColumn({
-                        layer,
-                        columnId: referenceId,
-                        indexPattern: currentIndexPattern,
-                        op: choice.operationType,
-                        field: currentIndexPattern.getFieldByName(choice.field),
-                        visualizationGroups: dimensionGroups,
-                      })
-                    );
-                  }}
-                  paramEditorUpdater={(
-                    setter:
-                      | IndexPatternLayer
-                      | ((prevLayer: IndexPatternLayer) => IndexPatternLayer)
-                      | GenericIndexPatternColumn
-                  ) => {
-                    let newLayer: IndexPatternLayer;
-                    if (typeof setter === 'function') {
-                      newLayer = setter(layer);
-                    } else if (isColumn(setter)) {
-                      newLayer = {
-                        ...layer,
-                        columns: {
-                          ...layer.columns,
-                          [referenceId]: setter,
-                        },
-                      };
-                    } else {
-                      newLayer = setter;
-                    }
-                    return updateLayer(
-                      adjustColumnReferencesForChangedColumn(newLayer, referenceId)
-                    );
-                  }}
-                  validation={validation}
-                  currentIndexPattern={currentIndexPattern}
-                  existingFields={props.existingFields}
-                  selectionStyle={selectedOperationDefinition.selectionStyle}
-                  dateRange={dateRange}
-                  labelAppend={selectedOperationDefinition?.getHelpMessage?.({
-                    data: props.data,
-                    uiSettings: props.uiSettings,
-                    currentColumn: layer.columns[columnId],
-                  })}
-                  isFullscreen={isFullscreen}
-                  toggleFullscreen={toggleFullscreen}
-                  setIsCloseable={setIsCloseable}
-                  paramEditorCustomProps={paramEditorCustomProps}
-                  {...services}
-                />
-              );
-            })}
-            {selectedOperationDefinition.selectionStyle !== 'field' ? <EuiSpacer size="s" /> : null}
-          </>
-        ) : null}
-
-        {shouldDisplayFieldInput ? (
-          <FieldInputComponent
-            layer={state.layers[layerId]}
-            selectedColumn={selectedColumn as FieldBasedIndexPatternColumn}
-            columnId={columnId}
-            indexPattern={currentIndexPattern}
-            existingFields={props.existingFields}
-            operationSupportMatrix={operationSupportMatrix}
-            updateLayer={(newLayer) => {
-              if (temporaryQuickFunction) {
-                setTemporaryState('none');
-              }
-              setStateWrapper(newLayer, { forceRender: temporaryQuickFunction });
-            }}
-            incompleteField={incompleteField}
-            incompleteOperation={incompleteOperation}
-            incompleteParams={incompleteParams}
-            currentFieldIsInvalid={currentFieldIsInvalid}
-            helpMessage={selectedOperationDefinition?.getHelpMessage?.({
-              data: props.data,
-              uiSettings: props.uiSettings,
-              currentColumn: state.layers[layerId].columns[columnId],
-            })}
-            dimensionGroups={dimensionGroups}
-            groupId={props.groupId}
-            operationDefinitionMap={operationDefinitionMap}
-          />
-        ) : null}
-=======
                   return updateLayer(adjustColumnReferencesForChangedColumn(newLayer, referenceId));
                 }}
                 validation={validation}
                 currentIndexPattern={currentIndexPattern}
-                existingFields={state.existingFields}
+                existingFields={props.existingFields}
                 selectionStyle={selectedOperationDefinition.selectionStyle}
                 dateRange={dateRange}
                 labelAppend={selectedOperationDefinition?.getHelpMessage?.({
@@ -789,7 +680,6 @@
           {selectedOperationDefinition.selectionStyle !== 'field' ? <EuiSpacer size="s" /> : null}
         </>
       ) : null}
->>>>>>> 73805c54
 
       {shouldDisplayFieldInput ? (
         <FieldInputComponent
@@ -797,7 +687,7 @@
           selectedColumn={selectedColumn as FieldBasedIndexPatternColumn}
           columnId={columnId}
           indexPattern={currentIndexPattern}
-          existingFields={state.existingFields}
+          existingFields={props.existingFields}
           operationSupportMatrix={operationSupportMatrix}
           updateLayer={(newLayer) => {
             if (temporaryQuickFunction) {
@@ -1070,33 +960,6 @@
       )}
 
       {!isFullscreen && !currentFieldIsInvalid && (
-<<<<<<< HEAD
-        <div className="lnsIndexPatternDimensionEditor__section lnsIndexPatternDimensionEditor__section--padded  lnsIndexPatternDimensionEditor__section--collapseNext">
-          {!incompleteInfo && selectedColumn && temporaryState === 'none' && (
-            <NameInput
-              // re-render the input from scratch to obtain new "initial value" if the underlying default label changes
-              key={defaultLabel}
-              value={selectedColumn.label}
-              defaultValue={defaultLabel}
-              onChange={(value) => {
-                updateLayer({
-                  columns: {
-                    ...state.layers[layerId].columns,
-                    [columnId]: {
-                      ...selectedColumn,
-                      label: value,
-                      customLabel:
-                        operationDefinitionMap[selectedColumn.operationType].getDefaultLabel(
-                          selectedColumn,
-                          props.indexPatterns[state.layers[layerId].indexPatternId],
-                          state.layers[layerId].columns
-                        ) !== value,
-                    },
-                  },
-                });
-              }}
-            />
-=======
         <div className="lnsIndexPatternDimensionEditor--padded lnsIndexPatternDimensionEditor--collapseNext">
           {!incompleteInfo && temporaryState === 'none' && selectedColumn && (
             <EuiText
@@ -1111,7 +974,6 @@
                 })}
               </h4>
             </EuiText>
->>>>>>> 73805c54
           )}
           <>
             {!incompleteInfo && selectedColumn && temporaryState === 'none' && (
@@ -1130,7 +992,7 @@
                         customLabel:
                           operationDefinitionMap[selectedColumn.operationType].getDefaultLabel(
                             selectedColumn,
-                            state.indexPatterns[state.layers[layerId].indexPatternId],
+                            props.indexPatterns[state.layers[layerId].indexPatternId],
                             state.layers[layerId].columns
                           ) !== value,
                       },
