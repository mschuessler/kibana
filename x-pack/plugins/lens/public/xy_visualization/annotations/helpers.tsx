/*
 * Copyright Elasticsearch B.V. and/or licensed to Elasticsearch B.V. under one
 * or more contributor license agreements. Licensed under the Elastic License
 * 2.0; you may not use this file except in compliance with the Elastic License
 * 2.0.
 */

import { i18n } from '@kbn/i18n';
import moment from 'moment';
import {
  defaultAnnotationColor,
  defaultAnnotationRangeColor,
  isRangeAnnotation,
} from '@kbn/event-annotation-plugin/public';
import { EventAnnotationConfig } from '@kbn/event-annotation-plugin/common';
import { layerTypes } from '../../../common';
import type { FramePublicAPI, Visualization } from '../../types';
import { isHorizontalChart } from '../state_helpers';
import type { XYState, XYDataLayerConfig, XYAnnotationLayerConfig, XYLayerConfig } from '../types';
import {
  checkScaleOperation,
  getAnnotationsLayers,
  getAxisName,
  getDataLayers,
  isAnnotationsLayer,
} from '../visualization_helpers';
import { LensIconChartBarAnnotations } from '../../assets/chart_bar_annotations';
import { generateId } from '../../id_generator';

const MAX_DATE = 8640000000000000;
const MIN_DATE = -8640000000000000;

export const defaultAnnotationLabel = i18n.translate('xpack.lens.xyChart.defaultAnnotationLabel', {
  defaultMessage: 'Event',
});

export const defaultRangeAnnotationLabel = i18n.translate(
  'xpack.lens.xyChart.defaultRangeAnnotationLabel',
  {
    defaultMessage: 'Event range',
  }
);

export function getStaticDate(dataLayers: XYDataLayerConfig[], frame: FramePublicAPI) {
  const dataLayersId = dataLayers.map(({ layerId }) => layerId);
  const { activeData, dateRange } = frame;

  const dateRangeMinValue = moment(dateRange.fromDate).valueOf();
  const dateRangeMaxValue = moment(dateRange.toDate).valueOf();
  const fallbackValue = moment((dateRangeMinValue + dateRangeMaxValue) / 2).toISOString();

  if (
    !activeData ||
    Object.entries(activeData)
      .filter(([key]) => dataLayersId.includes(key))
      .every(([, { rows }]) => !rows || !rows.length)
  ) {
    return fallbackValue;
  }

  const minDate = dataLayersId.reduce((acc, lId) => {
    const xAccessor = dataLayers.find((dataLayer) => dataLayer.layerId === lId)?.xAccessor!;
    const firstTimestamp = activeData[lId]?.rows?.[0]?.[xAccessor];
    return firstTimestamp && firstTimestamp < acc ? firstTimestamp : acc;
  }, MAX_DATE);

  const maxDate = dataLayersId.reduce((acc, lId) => {
    const xAccessor = dataLayers.find((dataLayer) => dataLayer.layerId === lId)?.xAccessor!;
    const lastTimestamp = activeData[lId]?.rows?.[activeData?.[lId]?.rows?.length - 1]?.[xAccessor];
    return lastTimestamp && lastTimestamp > acc ? lastTimestamp : acc;
  }, MIN_DATE);
  const middleDate = (minDate + maxDate) / 2;

  if (dateRangeMinValue < middleDate && dateRangeMaxValue > middleDate) {
    return moment(middleDate).toISOString();
  }
  return fallbackValue;
}

export const getAnnotationsSupportedLayer = (
  state?: XYState,
  frame?: Pick<FramePublicAPI, 'datasourceLayers' | 'activeData'>
) => {
  const dataLayers = getDataLayers(state?.layers || []);

  const hasDateHistogram = Boolean(
    dataLayers.length &&
      dataLayers.every(
        (dataLayer) =>
          dataLayer.xAccessor &&
          checkScaleOperation('interval', 'date', frame?.datasourceLayers || {})(dataLayer)
      )
  );
  const initialDimensions =
    state && hasDateHistogram
      ? [
          {
            groupId: 'xAnnotations',
            columnId: generateId(),
          },
        ]
      : undefined;

  return {
    type: layerTypes.ANNOTATIONS,
    label: i18n.translate('xpack.lens.xyChart.addAnnotationsLayerLabel', {
      defaultMessage: 'Annotations',
    }),
    icon: LensIconChartBarAnnotations,
    disabled: !hasDateHistogram,
    toolTipContent: !hasDateHistogram
      ? i18n.translate('xpack.lens.xyChart.addAnnotationsLayerLabelDisabledHelp', {
          defaultMessage: 'Annotations require a time based chart to work. Add a date histogram.',
        })
      : undefined,
    initialDimensions,
    noDatasource: true,
  };
};

const getDefaultAnnotationConfig = (id: string, timestamp: string): EventAnnotationConfig => ({
  label: defaultAnnotationLabel,
  key: {
    type: 'point_in_time',
    timestamp,
  },
  icon: 'triangle',
  id,
});

const createCopiedAnnotation = (
  newId: string,
  timestamp: string,
  source?: EventAnnotationConfig
): EventAnnotationConfig => {
  if (!source) {
    return getDefaultAnnotationConfig(newId, timestamp);
  }
  return {
    ...source,
    id: newId,
  };
};

export const onAnnotationDrop: Visualization<XYState>['onDrop'] = ({
  prevState,
  frame,
  source,
  target,
  dropType,
}) => {
  const targetLayer = prevState.layers.find((l) => l.layerId === target.layerId);
  const sourceLayer = prevState.layers.find((l) => l.layerId === source.layerId);
  if (
    !targetLayer ||
    !isAnnotationsLayer(targetLayer) ||
    !sourceLayer ||
    !isAnnotationsLayer(sourceLayer)
  ) {
    return prevState;
  }
  const targetAnnotation = targetLayer.annotations.find(({ id }) => id === target.columnId);
  const sourceAnnotation = sourceLayer.annotations.find(({ id }) => id === source.columnId);
  switch (dropType) {
    case 'reorder':
      if (!targetAnnotation || !sourceAnnotation || source.layerId !== target.layerId) {
        return prevState;
      }
      const newAnnotations = targetLayer.annotations.filter((c) => c.id !== sourceAnnotation.id);
      const targetPosition = newAnnotations.findIndex((c) => c.id === targetAnnotation.id);
      const targetIndex = targetLayer.annotations.indexOf(sourceAnnotation);
      const sourceIndex = targetLayer.annotations.indexOf(targetAnnotation);
      newAnnotations.splice(
        targetIndex < sourceIndex ? targetPosition + 1 : targetPosition,
        0,
        sourceAnnotation
      );
      return {
        ...prevState,
        layers: prevState.layers.map((l) =>
          l.layerId === target.layerId ? { ...targetLayer, annotations: newAnnotations } : l
        ),
      };
    case 'swap_compatible':
      if (!targetAnnotation || !sourceAnnotation) {
        return prevState;
      }
      return {
        ...prevState,
        layers: prevState.layers.map((l): XYLayerConfig => {
          if (!isAnnotationsLayer(l) || !isAnnotationsLayer(targetLayer)) {
            return l;
          }
          if (l.layerId === target.layerId) {
            return {
              ...targetLayer,
              annotations: [
                ...targetLayer.annotations.map(
                  (a): EventAnnotationConfig => (a === targetAnnotation ? sourceAnnotation : a)
                ),
              ],
            };
          }
          if (l.layerId === source.layerId) {
            return {
              ...sourceLayer,
              annotations: [
                ...sourceLayer.annotations.map(
                  (a): EventAnnotationConfig => (a === sourceAnnotation ? targetAnnotation : a)
                ),
              ],
            };
          }
          return l;
        }),
      };
    case 'replace_compatible':
      if (!targetAnnotation || !sourceAnnotation) {
        return prevState;
      }

      return {
        ...prevState,
        layers: prevState.layers.map((l) => {
          if (l.layerId === source.layerId) {
            return {
              ...sourceLayer,
              annotations: sourceLayer.annotations.filter((a) => a !== sourceAnnotation),
            };
          }
          if (l.layerId === target.layerId) {
            return {
              ...targetLayer,
              annotations: [
                ...targetLayer.annotations.map((a) =>
                  a === targetAnnotation ? sourceAnnotation : a
                ),
              ],
            };
          }
          return l;
        }),
      };
    case 'duplicate_compatible':
      if (targetAnnotation) {
        return prevState;
      }
      return {
        ...prevState,
        layers: prevState.layers.map(
          (l): XYLayerConfig =>
            l.layerId === target.layerId
              ? {
                  ...targetLayer,
                  annotations: [
                    ...targetLayer.annotations,
                    createCopiedAnnotation(
                      target.columnId,
                      getStaticDate(getDataLayers(prevState.layers), frame),
                      sourceAnnotation
                    ),
                  ],
                }
              : l
        ),
      };
    case 'replace_duplicate_compatible':
      if (!targetAnnotation) {
        return prevState;
      }
      return {
        ...prevState,
        layers: prevState.layers.map((l) => {
          if (l.layerId === target.layerId) {
            return {
              ...targetLayer,
              annotations: [
                ...targetLayer.annotations.map((a) =>
                  a === targetAnnotation
                    ? createCopiedAnnotation(
                        target.columnId,
                        getStaticDate(getDataLayers(prevState.layers), frame),
                        sourceAnnotation
                      )
                    : a
                ),
              ],
            };
          }
          return l;
        }),
      };
    case 'move_compatible':
      if (targetAnnotation || !sourceAnnotation) {
        return prevState;
      }

      return {
        ...prevState,
        layers: prevState.layers.map((l): XYLayerConfig => {
          if (l.layerId === source.layerId) {
            return {
              ...sourceLayer,
              annotations: sourceLayer.annotations.filter((a) => a !== sourceAnnotation),
            };
          }
          if (l.layerId === target.layerId) {
            return {
              ...targetLayer,
              annotations: [...targetLayer.annotations, sourceAnnotation],
            };
          }
          return l;
        }),
      };
    default:
      return prevState;
  }
  return prevState;
};

export const setAnnotationsDimension: Visualization<XYState>['setDimension'] = ({
  prevState,
  layerId,
  columnId,
  previousColumn,
  frame,
}) => {
  const targetLayer = prevState.layers.find((l) => l.layerId === layerId);
  if (!targetLayer || !isAnnotationsLayer(targetLayer)) {
    return prevState;
  }
  const sourceAnnotation = previousColumn
    ? targetLayer.annotations?.find(({ id }) => id === previousColumn)
    : undefined;

<<<<<<< HEAD
  let resultAnnotations = [...inputAnnotations] as XYAnnotationLayerConfig['annotations'];

  if (!currentConfig) {
    resultAnnotations.push({
      type: 'manual',
      label: defaultAnnotationLabel,
      key: {
        type: 'point_in_time',
        timestamp: getStaticDate(getDataLayers(prevState.layers), frame),
      },
      icon: 'triangle',
      ...previousConfig,
      id: columnId,
    });
  } else if (currentConfig && previousConfig) {
    // TODO: reordering should not live in setDimension, to be refactored
    resultAnnotations = inputAnnotations.filter((c) => c.id !== previousConfig.id);
    const targetPosition = resultAnnotations.findIndex((c) => c.id === currentConfig.id);
    const targetIndex = inputAnnotations.indexOf(previousConfig);
    const sourceIndex = inputAnnotations.indexOf(currentConfig);
    resultAnnotations.splice(
      targetIndex < sourceIndex ? targetPosition + 1 : targetPosition,
      0,
      previousConfig
    );
  }

=======
>>>>>>> 4d301fdf
  return {
    ...prevState,
    layers: prevState.layers.map((l) =>
      l.layerId === layerId
        ? {
            ...targetLayer,
            annotations: [
              ...targetLayer.annotations,
              createCopiedAnnotation(
                columnId,
                getStaticDate(getDataLayers(prevState.layers), frame),
                sourceAnnotation
              ),
            ],
          }
        : l
    ),
  };
};

export const getSingleColorAnnotationConfig = (annotation: EventAnnotationConfig) => ({
  columnId: annotation.id,
  triggerIcon: annotation.isHidden ? ('invisible' as const) : ('color' as const),
  color:
    annotation?.color ||
    (isRangeAnnotation(annotation) ? defaultAnnotationRangeColor : defaultAnnotationColor),
});

export const getAnnotationsAccessorColorConfig = (layer: XYAnnotationLayerConfig) =>
  layer.annotations.map((annotation) => getSingleColorAnnotationConfig(annotation));

export const getAnnotationsConfiguration = ({
  state,
  frame,
  layer,
}: {
  state: XYState;
  frame: Pick<FramePublicAPI, 'datasourceLayers'>;
  layer: XYAnnotationLayerConfig;
}) => {
  const dataLayers = getDataLayers(state.layers);

  const hasDateHistogram = Boolean(
    dataLayers.length &&
      dataLayers.every(
        (dataLayer) =>
          dataLayer.xAccessor &&
          checkScaleOperation('interval', 'date', frame?.datasourceLayers || {})(dataLayer)
      )
  );

  const groupLabel = getAxisName('x', { isHorizontal: isHorizontalChart(state.layers) });

  const emptyButtonLabels = {
    buttonAriaLabel: i18n.translate('xpack.lens.indexPattern.addColumnAriaLabelClick', {
      defaultMessage: 'Add an annotation to {groupLabel}',
      values: { groupLabel },
    }),
    buttonLabel: i18n.translate('xpack.lens.configure.emptyConfigClick', {
      defaultMessage: 'Add an annotation',
    }),
  };

  return {
    groups: [
      {
        groupId: 'xAnnotations',
        groupLabel,
        accessors: getAnnotationsAccessorColorConfig(layer),
        dataTestSubj: 'lnsXY_xAnnotationsPanel',
        invalid: !hasDateHistogram,
        invalidMessage: i18n.translate('xpack.lens.xyChart.addAnnotationsLayerLabelDisabledHelp', {
          defaultMessage: 'Annotations require a time based chart to work. Add a date histogram.',
        }),
        required: false,
        supportsMoreColumns: true,
        supportFieldFormat: false,
        enableDimensionEditor: true,
        filterOperations: () => false,
        labels: emptyButtonLabels,
      },
    ],
  };
};

export const getUniqueLabels = (layers: XYLayerConfig[]) => {
  const annotationLayers = getAnnotationsLayers(layers);
  const columnLabelMap = {} as Record<string, string>;
  const counts = {} as Record<string, number>;

  const makeUnique = (label: string) => {
    let uniqueLabel = label;

    while (counts[uniqueLabel] >= 0) {
      const num = ++counts[uniqueLabel];
      uniqueLabel = i18n.translate('xpack.lens.uniqueLabel', {
        defaultMessage: '{label} [{num}]',
        values: { label, num },
      });
    }

    counts[uniqueLabel] = 0;
    return uniqueLabel;
  };

  annotationLayers.forEach((layer) => {
    if (!layer.annotations) {
      return;
    }
    layer.annotations.forEach((l) => {
      columnLabelMap[l.id] = makeUnique(l.label);
    });
  });
  return columnLabelMap;
};<|MERGE_RESOLUTION|>--- conflicted
+++ resolved
@@ -334,36 +334,6 @@
     ? targetLayer.annotations?.find(({ id }) => id === previousColumn)
     : undefined;
 
-<<<<<<< HEAD
-  let resultAnnotations = [...inputAnnotations] as XYAnnotationLayerConfig['annotations'];
-
-  if (!currentConfig) {
-    resultAnnotations.push({
-      type: 'manual',
-      label: defaultAnnotationLabel,
-      key: {
-        type: 'point_in_time',
-        timestamp: getStaticDate(getDataLayers(prevState.layers), frame),
-      },
-      icon: 'triangle',
-      ...previousConfig,
-      id: columnId,
-    });
-  } else if (currentConfig && previousConfig) {
-    // TODO: reordering should not live in setDimension, to be refactored
-    resultAnnotations = inputAnnotations.filter((c) => c.id !== previousConfig.id);
-    const targetPosition = resultAnnotations.findIndex((c) => c.id === currentConfig.id);
-    const targetIndex = inputAnnotations.indexOf(previousConfig);
-    const sourceIndex = inputAnnotations.indexOf(currentConfig);
-    resultAnnotations.splice(
-      targetIndex < sourceIndex ? targetPosition + 1 : targetPosition,
-      0,
-      previousConfig
-    );
-  }
-
-=======
->>>>>>> 4d301fdf
   return {
     ...prevState,
     layers: prevState.layers.map((l) =>
