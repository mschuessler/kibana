--- conflicted
+++ resolved
@@ -5,11 +5,7 @@
  * 2.0.
  */
 
-<<<<<<< HEAD
-export type VulnSeverity = 'LOW' | 'MEDIUM' | 'HIGH' | 'CRITICAL' | 'UNKNOWN';
-=======
 import { VulnSeverity } from '../../../common/types';
->>>>>>> e8e5cec8
 
 export interface VulnerabilityRecord {
   '@timestamp': string;
