--- conflicted
+++ resolved
@@ -138,10 +138,6 @@
 
 export interface CnvmDashboardData {
   cnvmStatistics: CnvmStatistics;
-<<<<<<< HEAD
-}
-=======
 }
 
-export type VulnSeverity = 'LOW' | 'MEDIUM' | 'HIGH' | 'CRITICAL' | 'UNKNOWN';
->>>>>>> e8e5cec8
+export type VulnSeverity = 'LOW' | 'MEDIUM' | 'HIGH' | 'CRITICAL' | 'UNKNOWN';