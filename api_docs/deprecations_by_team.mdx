--- conflicted
+++ resolved
@@ -7,11 +7,7 @@
 slug: /kibana-dev-docs/api-meta/deprecations-due-by-team
 title: Deprecated APIs due to be removed, by team
 description: Lists the teams that are referencing deprecated APIs with a remove by date.
-<<<<<<< HEAD
-date: 2023-06-15
-=======
 date: 2023-06-18
->>>>>>> 53dec844
 tags: ['contributor', 'dev', 'apidocs', 'kibana']
 ---
 
