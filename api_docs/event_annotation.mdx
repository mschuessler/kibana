---
####
#### This document is auto-generated and is meant to be viewed inside our experimental, new docs system.
#### Reach out in #docs-engineering for more info.
####
id: kibEventAnnotationPluginApi
slug: /kibana-dev-docs/api/eventAnnotation
title: "eventAnnotation"
image: https://source.unsplash.com/400x175/?github
description: API docs for the eventAnnotation plugin
<<<<<<< HEAD
date: 2023-06-15
=======
date: 2023-06-18
>>>>>>> 53dec844
tags: ['contributor', 'dev', 'apidocs', 'kibana', 'eventAnnotation']
---
import eventAnnotationObj from './event_annotation.devdocs.json';

The Event Annotation service contains expressions for event annotations

Contact [@elastic/kibana-visualizations](https://github.com/orgs/elastic/teams/kibana-visualizations) for questions regarding this plugin.

**Code health stats**

| Public API count  | Any count | Items lacking comments | Missing exports |
|-------------------|-----------|------------------------|-----------------|
<<<<<<< HEAD
| 227 | 30 | 227 | 4 |
=======
| 234 | 30 | 234 | 4 |
>>>>>>> 53dec844

## Client

### Setup
<DocDefinitionList data={[eventAnnotationObj.client.setup]}/>

### Start
<DocDefinitionList data={[eventAnnotationObj.client.start]}/>

### Functions
<DocDefinitionList data={eventAnnotationObj.client.functions}/>

### Interfaces
<DocDefinitionList data={eventAnnotationObj.client.interfaces}/>

### Consts, variables and types
<DocDefinitionList data={eventAnnotationObj.client.misc}/>

## Common

### Objects
<DocDefinitionList data={eventAnnotationObj.common.objects}/>

### Functions
<DocDefinitionList data={eventAnnotationObj.common.functions}/>

### Interfaces
<DocDefinitionList data={eventAnnotationObj.common.interfaces}/>

### Consts, variables and types
<DocDefinitionList data={eventAnnotationObj.common.misc}/>
<|MERGE_RESOLUTION|>--- conflicted
+++ resolved
@@ -8,11 +8,7 @@
 title: "eventAnnotation"
 image: https://source.unsplash.com/400x175/?github
 description: API docs for the eventAnnotation plugin
-<<<<<<< HEAD
-date: 2023-06-15
-=======
 date: 2023-06-18
->>>>>>> 53dec844
 tags: ['contributor', 'dev', 'apidocs', 'kibana', 'eventAnnotation']
 ---
 import eventAnnotationObj from './event_annotation.devdocs.json';
@@ -25,11 +21,7 @@
 
 | Public API count  | Any count | Items lacking comments | Missing exports |
 |-------------------|-----------|------------------------|-----------------|
-<<<<<<< HEAD
-| 227 | 30 | 227 | 4 |
-=======
 | 234 | 30 | 234 | 4 |
->>>>>>> 53dec844
 
 ## Client
 
